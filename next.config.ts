--- conflicted
+++ resolved
@@ -13,25 +13,6 @@
       stream: false,
     };
 
-<<<<<<< HEAD
-=======
-    const shapefilePackageName = '@loaders.gl/shapefile';
-    let shapefileAvailable = true;
-
-    try {
-      require.resolve(shapefilePackageName);
-    } catch (error) {
-      shapefileAvailable = false;
-      console.warn(
-        `[debug] ${shapefilePackageName} is not installed. Using a stub loader so the build can continue without shapefile support.`
-      );
-      config.resolve.alias = {
-        ...(config.resolve.alias ?? {}),
-        [shapefilePackageName]: path.resolve(__dirname, 'src/lib/shapefileLoaderStub.ts'),
-      };
-    }
-    
->>>>>>> 1f9fa123
     // Mermaidの最適化設定
     if (!isServer) {
       config.optimization = {
@@ -51,21 +32,6 @@
       };
     }
 
-<<<<<<< HEAD
-=======
-    if (shapefileAvailable) {
-      const shapefileWarningPattern = /Critical dependency: the request of a dependency is an expression/;
-      const shapefileModulePattern = /dataPreviewUtils\.ts$/;
-      config.ignoreWarnings = [
-        ...(config.ignoreWarnings ?? []),
-        (warning) =>
-          typeof warning.message === 'string' &&
-          shapefileWarningPattern.test(warning.message) &&
-          shapefileModulePattern.test((warning.module?.resource as string | undefined) ?? ''),
-      ];
-    }
-
->>>>>>> 1f9fa123
     return config;
   },
   // TypeScriptの設定
