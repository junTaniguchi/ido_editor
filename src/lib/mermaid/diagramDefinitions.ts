import type { MermaidDiagramConfig, MermaidDiagramType } from './types';

/** フォームフィールドの種別 */
export type MermaidFieldType = 'text' | 'textarea' | 'select' | 'number' | 'boolean' | 'date';

/** ノード・エッジ・設定で共通のフィールド定義 */
export interface MermaidFieldDefinition {
  key: string;
  label: string;
  type: MermaidFieldType;
  description?: string;
  placeholder?: string;
  options?: { value: string; label: string }[];
}

/** ノードのテンプレート定義 */
export interface MermaidNodeTemplate {
  variant: string;
  label: string;
  description?: string;
  defaultLabel: string;
  defaultMetadata?: Record<string, string>;
  fields?: MermaidFieldDefinition[];
}

/** エッジのテンプレート定義 */
export interface MermaidEdgeTemplate {
  variant: string;
  label: string;
  description?: string;
  defaultLabel?: string;
  defaultMetadata?: Record<string, string>;
  fields?: MermaidFieldDefinition[];
}

/** 図種別ごとの定義 */
export interface MermaidDiagramDefinition {
  type: MermaidDiagramType;
  label: string;
  description: string;
  nodeTemplates: MermaidNodeTemplate[];
  edgeTemplates: MermaidEdgeTemplate[];
  defaultConfig: MermaidDiagramConfig;
  /** 新規作成時に利用するテンプレートコード */
  defaultTemplate: string;
  configFields?: MermaidFieldDefinition[];
  supportsEdges: boolean;
  /** ノード追加時にユニークIDを生成するヘルパー */
  createNodeId?: () => string;
}

let idCounter = 0;
const createId = () => {
  idCounter += 1;
  return idCounter.toString(36).padStart(4, '0');
};

const GANTT_DATE_FORMAT_OPTIONS = [
  { value: 'YYYY-MM-DD', label: 'YYYY-MM-DD (日付)' },
  { value: 'YYYY-MM-DD HH:mm', label: 'YYYY-MM-DD HH:mm (日時)' },
  { value: 'YYYY-MM', label: 'YYYY-MM (年月)' },
  { value: 'YYYY', label: 'YYYY (年)' },
  { value: 'MM-DD', label: 'MM-DD (月日)' },
];

const GANTT_AXIS_FORMAT_OPTIONS = [
  { value: '%m/%d', label: '%m/%d (月/日)' },
  { value: '%Y-%m-%d', label: '%Y-%m-%d (年月日)' },
  { value: '%b %d', label: '%b %d (短縮表記)' },
  { value: '%a %m/%d', label: '%a %m/%d (曜日付き)' },
  { value: '%H:%M', label: '%H:%M (時:分)' },
];

/** 図種別ごとのテンプレート定義 */
export const diagramDefinitions: Record<MermaidDiagramType, MermaidDiagramDefinition> = {
  flowchart: {
    type: 'flowchart',
    label: 'フローチャート',
    description: '処理の流れを表現する基本的なフローチャート',
    nodeTemplates: [
      {
        variant: 'startEnd',
        label: '開始/終了',
        description: '開始・終了を表す端点',
        defaultLabel: 'Start',
        defaultMetadata: { fillColor: '#DBEAFE', strokeColor: '#1D4ED8', textColor: '#1E3A8A' },
      },
      {
        variant: 'process',
        label: '処理',
        description: '通常の処理ステップ',
        defaultLabel: 'Process',
        defaultMetadata: { fillColor: '#E2E8F0', strokeColor: '#1F2937', textColor: '#111827' },
      },
      {
        variant: 'decision',
        label: '分岐',
        description: '条件分岐',
        defaultLabel: 'Decision',
        defaultMetadata: { fillColor: '#FDE68A', strokeColor: '#D97706', textColor: '#92400E' },
      },
      {
        variant: 'inputOutput',
        label: '入出力',
        description: '入力または出力',
        defaultLabel: 'I/O',
        defaultMetadata: { fillColor: '#C7D2FE', strokeColor: '#4338CA', textColor: '#1E1B4B' },
      },
      {
        variant: 'subroutine',
        label: 'サブルーチン',
        description: 'サブルーチン呼び出し',
        defaultLabel: 'Subroutine',
        defaultMetadata: { fillColor: '#DDD6FE', strokeColor: '#7C3AED', textColor: '#4C1D95' },
      },
    ],
    edgeTemplates: [
      {
        variant: 'arrow',
        label: '通常の矢印',
        defaultMetadata: { strokeColor: '#2563EB' },
        fields: [
          { key: 'label', label: 'ラベル', type: 'text', placeholder: 'Yes/No など' },
        ],
      },
      {
        variant: 'dashed',
        label: '破線矢印',
        description: '補助的な流れ',
        defaultMetadata: { strokeColor: '#7C3AED' },
        fields: [
          { key: 'label', label: 'ラベル', type: 'text', placeholder: '補足説明' },
        ],
      },
      {
        variant: 'thick',
        label: '強調矢印',
        description: '重要な流れを強調',
        defaultMetadata: { strokeColor: '#F59E0B' },
        fields: [
          { key: 'label', label: 'ラベル', type: 'text' },
        ],
      },
    ],
    defaultConfig: { type: 'flowchart', orientation: 'TD' },
    defaultTemplate: `flowchart TD
  Start((Start))
  Process[Process]
  End((End))

  Start --> Process
  Process --> End`,
    configFields: [
      {
        key: 'orientation',
        label: 'レイアウト方向',
        type: 'select',
        options: [
          { value: 'TD', label: '上 → 下 (TD)' },
          { value: 'TB', label: '上 → 下 (TB)' },
          { value: 'BT', label: '下 → 上 (BT)' },
          { value: 'LR', label: '左 → 右 (LR)' },
          { value: 'RL', label: '右 → 左 (RL)' },
        ],
      },
    ],
    supportsEdges: true,
    createNodeId: () => `node_${createId()}`,
  },
  sequence: {
    type: 'sequence',
    label: 'シーケンス図',
    description: 'オブジェクト間のメッセージの時系列を表現',
    nodeTemplates: [
      {
        variant: 'participant',
        label: '参加者',
        defaultLabel: 'Participant',
        defaultMetadata: { fillColor: '#E0F2FE', strokeColor: '#0284C7', textColor: '#0C4A6E' },
        fields: [
          { key: 'alias', label: '識別子', type: 'text', placeholder: '内部ID (省略可)' },
        ],
      },
      {
        variant: 'actor',
        label: 'アクター',
        defaultLabel: 'Actor',
        defaultMetadata: { fillColor: '#F5F3FF', strokeColor: '#7C3AED', textColor: '#4C1D95' },
        fields: [
          { key: 'alias', label: '識別子', type: 'text', placeholder: '内部ID (省略可)' },
        ],
      },
      {
        variant: 'boundary',
        label: 'バウンダリ',
        defaultLabel: 'Boundary',
        defaultMetadata: { fillColor: '#FEF9C3', strokeColor: '#CA8A04', textColor: '#713F12' },
        fields: [
          { key: 'alias', label: '識別子', type: 'text' },
        ],
      },
      {
        variant: 'control',
        label: 'コントロール',
        defaultLabel: 'Control',
        defaultMetadata: { fillColor: '#FEE2E2', strokeColor: '#DC2626', textColor: '#7F1D1D' },
        fields: [
          { key: 'alias', label: '識別子', type: 'text' },
        ],
      },
      {
        variant: 'database',
        label: 'データベース',
        defaultLabel: 'DB',
        defaultMetadata: { fillColor: '#DCFCE7', strokeColor: '#16A34A', textColor: '#14532D' },
        fields: [
          { key: 'alias', label: '識別子', type: 'text' },
        ],
      },
    ],
    edgeTemplates: [
      {
        variant: 'solid',
        label: '同期メッセージ',
        defaultLabel: 'Message',
        defaultMetadata: { strokeColor: '#2563EB' },
        fields: [
          { key: 'label', label: 'メッセージ', type: 'text', placeholder: 'メッセージ内容' },
        ],
      },
      {
        variant: 'dashed',
        label: '非同期メッセージ',
        defaultLabel: 'Async',
        defaultMetadata: { strokeColor: '#0EA5E9' },
        fields: [
          { key: 'label', label: 'メッセージ', type: 'text' },
        ],
      },
      {
        variant: 'open',
        label: 'オープン矢印',
        defaultLabel: 'Signal',
        defaultMetadata: { strokeColor: '#DB2777' },
        fields: [
          { key: 'label', label: 'メッセージ', type: 'text' },
        ],
      },
    ],
    defaultConfig: { type: 'sequence', autoNumber: false },
    defaultTemplate: `sequenceDiagram
  participant Alice
  participant Bob

  Alice->>Bob: Hello Bob!`,
    configFields: [
      {
        key: 'autoNumber',
        label: '自動番号',
        type: 'boolean',
        description: 'メッセージに自動連番を付与',
      },
    ],
    supportsEdges: true,
    createNodeId: () => `actor_${createId()}`,
  },
  class: {
    type: 'class',
    label: 'クラス図',
    description: 'クラスとその関係を表現',
    nodeTemplates: [
      {
        variant: 'class',
        label: 'クラス',
        defaultLabel: 'ClassName',
        defaultMetadata: { fillColor: '#F3F4F6', strokeColor: '#4B5563', textColor: '#111827' },
        fields: [
          { key: 'stereotype', label: 'ステレオタイプ', type: 'text', placeholder: '<<interface>> など' },
          { key: 'members', label: '属性', type: 'textarea', placeholder: '属性1\n属性2' },
          { key: 'methods', label: '操作', type: 'textarea', placeholder: '+ operation()' },
        ],
      },
      {
        variant: 'interface',
        label: 'インターフェース',
        defaultLabel: 'Interface',
        defaultMetadata: {
          stereotype: '<<interface>>',
          fillColor: '#DBEAFE',
          strokeColor: '#1D4ED8',
          textColor: '#1E3A8A',
        },
        fields: [
          { key: 'members', label: '属性', type: 'textarea' },
          { key: 'methods', label: '操作', type: 'textarea' },
        ],
      },
      {
        variant: 'abstract',
        label: '抽象クラス',
        defaultLabel: 'AbstractClass',
        defaultMetadata: {
          stereotype: '<<abstract>>',
          fillColor: '#FCE7F3',
          strokeColor: '#BE185D',
          textColor: '#831843',
        },
        fields: [
          { key: 'members', label: '属性', type: 'textarea' },
          { key: 'methods', label: '操作', type: 'textarea' },
        ],
      },
    ],
    edgeTemplates: [
      {
        variant: 'inheritance',
        label: '継承 (<|--)',
        defaultMetadata: { strokeColor: '#2563EB' },
        fields: [{ key: 'label', label: '説明', type: 'text' }],
      },
      {
        variant: 'composition',
        label: 'コンポジション (*--)',
        defaultMetadata: { strokeColor: '#16A34A' },
        fields: [{ key: 'label', label: '説明', type: 'text' }],
      },
      {
        variant: 'aggregation',
        label: '集約 (o--)',
        defaultMetadata: { strokeColor: '#0EA5E9' },
        fields: [{ key: 'label', label: '説明', type: 'text' }],
      },
      {
        variant: 'association',
        label: '関連 (--)',
        defaultMetadata: { strokeColor: '#6B7280' },
        fields: [{ key: 'label', label: '説明', type: 'text' }],
      },
      {
        variant: 'dependency',
        label: '依存 (..>)',
        defaultMetadata: { strokeColor: '#F59E0B' },
        fields: [{ key: 'label', label: '説明', type: 'text' }],
      },
    ],
    defaultConfig: { type: 'class', direction: 'TB' },
    defaultTemplate: `classDiagram
  class ClassName {
    +string property
    +operation()
  }

  ClassName <|-- DerivedClass`,
    configFields: [
      {
        key: 'direction',
        label: '方向',
        type: 'select',
        options: [
          { value: 'TB', label: '縦方向 (TB)' },
          { value: 'LR', label: '横方向 (LR)' },
        ],
      },
    ],
    supportsEdges: true,
    createNodeId: () => `class_${createId()}`,
  },
  state: {
    type: 'state',
    label: 'ステート図',
    description: '状態遷移を表現',
    nodeTemplates: [
      {
        variant: 'state',
        label: '状態',
        defaultLabel: 'State',
        defaultMetadata: { fillColor: '#EEF2FF', strokeColor: '#4C51BF', textColor: '#312E81' },
      },
      {
        variant: 'start',
        label: '開始',
        defaultLabel: 'Start',
        defaultMetadata: { fillColor: '#22C55E', strokeColor: '#15803D', textColor: '#064E3B' },
      },
      {
        variant: 'end',
        label: '終了',
        defaultLabel: 'End',
        defaultMetadata: { fillColor: '#F87171', strokeColor: '#B91C1C', textColor: '#7F1D1D' },
      },
      {
        variant: 'choice',
        label: '分岐',
        defaultLabel: 'Choice',
        defaultMetadata: { fillColor: '#FCD34D', strokeColor: '#B45309', textColor: '#78350F' },
      },
    ],
    edgeTemplates: [
      {
        variant: 'transition',
        label: '遷移',
        defaultMetadata: { strokeColor: '#2563EB' },
        fields: [
          { key: 'label', label: 'イベント/条件', type: 'text', placeholder: 'イベント / ガード [アクション]' },
        ],
      },
    ],
    defaultConfig: { type: 'state', direction: 'TB' },
    defaultTemplate: `stateDiagram-v2
  [*] --> State1
  State1 --> State2
  State2 --> [*]`,
    configFields: [
      {
        key: 'direction',
        label: '方向',
        type: 'select',
        options: [
          { value: 'TB', label: '縦方向 (TB)' },
          { value: 'LR', label: '横方向 (LR)' },
        ],
      },
    ],
    supportsEdges: true,
    createNodeId: () => `state_${createId()}`,
  },
  er: {
    type: 'er',
    label: 'ER 図',
    description: 'エンティティとリレーションシップを表現',
    nodeTemplates: [
      {
        variant: 'entity',
        label: 'エンティティ',
        defaultLabel: 'Entity',
        defaultMetadata: { fillColor: '#DCFCE7', strokeColor: '#16A34A', textColor: '#065F46' },
        fields: [
          { key: 'attributes', label: '属性', type: 'textarea', placeholder: 'id PK\nname' },
        ],
      },
      {
        variant: 'weakEntity',
        label: '弱エンティティ',
        defaultLabel: 'WeakEntity',
        defaultMetadata: { fillColor: '#FEF3C7', strokeColor: '#D97706', textColor: '#92400E' },
        fields: [
          { key: 'attributes', label: '属性', type: 'textarea' },
        ],
      },
    ],
    edgeTemplates: [
      {
        variant: 'identifying',
        label: '識別 (||--||)',
        defaultMetadata: { strokeColor: '#16A34A' },
        fields: [{ key: 'label', label: '説明', type: 'text' }],
      },
      {
        variant: 'nonIdentifying',
        label: '非識別 (||--o{)',
        defaultMetadata: { strokeColor: '#0EA5E9' },
        fields: [{ key: 'label', label: '説明', type: 'text' }],
      },
      {
        variant: 'oneToMany',
        label: '1対多 (||--|{)',
        defaultMetadata: { strokeColor: '#F59E0B' },
        fields: [{ key: 'label', label: '説明', type: 'text' }],
      },
      {
        variant: 'manyToMany',
        label: '多対多 ({--})',
        defaultMetadata: { strokeColor: '#DC2626' },
        fields: [{ key: 'label', label: '説明', type: 'text' }],
      },
    ],
    defaultConfig: { type: 'er' },
    defaultTemplate: `erDiagram
  CUSTOMER ||--o{ ORDER : places
  ORDER ||--|{ LINE-ITEM : contains
  CUSTOMER {
    string name
    string address
  }`,
    supportsEdges: true,
    createNodeId: () => `entity_${createId()}`,
  },
  gantt: {
    type: 'gantt',
    label: 'ガントチャート',
    description: 'スケジュール管理用ガントチャート',
    nodeTemplates: [
      {
        variant: 'task',
        label: 'タスク',
        defaultLabel: 'Task',
        defaultMetadata: {
          status: 'active',
          section: 'General',
          fillColor: '#DBEAFE',
          strokeColor: '#1D4ED8',
          textColor: '#1E3A8A',
        },
        fields: [
          { key: 'section', label: 'セクション', type: 'text', placeholder: 'カテゴリ名' },
          { key: 'taskId', label: 'タスクID', type: 'text', placeholder: 'task_1' },
          { key: 'start', label: '開始日', type: 'date' },
          { key: 'end', label: '終了日', type: 'date' },
          { key: 'duration', label: '期間 (例: 5d)', type: 'text' },
          { key: 'dependsOn', label: '依存タスクID', type: 'text', placeholder: 'task_2' },
          {
            key: 'status',
            label: '状態',
            type: 'select',
            options: [
              { value: 'active', label: '進行中' },
              { value: 'done', label: '完了' },
              { value: 'crit', label: '重要' },
              { value: 'milestone', label: 'マイルストーン' },
            ],
          },
        ],
      },
      {
        variant: 'milestone',
        label: 'マイルストーン',
        defaultLabel: 'Milestone',
        defaultMetadata: {
          status: 'milestone',
          section: 'General',
          fillColor: '#FDE68A',
          strokeColor: '#D97706',
          textColor: '#92400E',
        },
        fields: [
          { key: 'section', label: 'セクション', type: 'text' },
          { key: 'taskId', label: 'タスクID', type: 'text' },
          { key: 'start', label: '日付', type: 'date' },
          { key: 'dependsOn', label: '依存タスクID', type: 'text' },
        ],
      },
    ],
    edgeTemplates: [
      {
        variant: 'gitCommit',
        label: 'コミット線',
        description: '同一ブランチ内のコミットをつなぐ標準的な線',
        defaultLabel: '',
      },
      {
        variant: 'gitCheckout',
        label: 'チェックアウト',
        description: '別ブランチへチェックアウトする遷移を表現',
        defaultLabel: '',
        defaultMetadata: { branchId: '' },
      },
    ],
    defaultConfig: { type: 'gantt', dateFormat: 'YYYY-MM-DD', axisFormat: '%m/%d', title: 'Timeline' },
    defaultTemplate: `gantt
  title Timeline
  dateFormat YYYY-MM-DD
  section General
    Task :a1, 2024-01-01, 3d`,
    configFields: [
      { key: 'title', label: 'タイトル', type: 'text' },
      { key: 'dateFormat', label: '日付フォーマット', type: 'select', options: GANTT_DATE_FORMAT_OPTIONS },
      { key: 'axisFormat', label: '軸フォーマット', type: 'select', options: GANTT_AXIS_FORMAT_OPTIONS },
    ],
    supportsEdges: false,
    createNodeId: () => `task_${createId()}`,
  },
  gitGraph: {
    type: 'gitGraph',
    label: 'Gitグラフ',
    description: 'ブランチとコミットの履歴を表現するGitグラフ',
    nodeTemplates: [
      {
        variant: 'commit',
        label: 'コミット',
        description: '現在のブランチにコミットを追加',
        defaultLabel: 'Commit',
        defaultMetadata: {
          type: 'NORMAL',
          branchId: 'main',
          fillColor: '#DBEAFE',
          strokeColor: '#2563eb',
          textColor: '#1d4ed8',
        },
        fields: [
          { key: 'id', label: 'コミットID', type: 'text', placeholder: '例: A1' },
          { key: 'tag', label: 'タグ', type: 'text', placeholder: '例: v1.0.0' },
          {
            key: 'type',
            label: 'コミットタイプ',
            type: 'select',
            options: [
              { value: 'NORMAL', label: '通常 (NORMAL)' },
              { value: 'HIGHLIGHT', label: 'ハイライト (HIGHLIGHT)' },
              { value: 'REVERSE', label: 'リバース (REVERSE)' },
            ],
          },
        ],
      },
      {
        variant: 'branch',
        label: 'ブランチ作成',
        description: '新しいブランチを作成して現在のブランチにする',
        defaultLabel: 'develop',
        defaultMetadata: {
          fillColor: '#F3E8FF',
          strokeColor: '#8B5CF6',
          textColor: '#5B21B6',
        },
        fields: [
          { key: 'order', label: '表示順序 (order)', type: 'number', placeholder: '例: 1' },
        ],
      },
      {
        variant: 'checkout',
        label: 'チェックアウト',
        description: '既存のブランチへ切り替え',
        defaultLabel: 'main',
        defaultMetadata: {
          fillColor: '#FEF3C7',
          strokeColor: '#D97706',
          textColor: '#92400E',
        },
      },
      {
        variant: 'merge',
        label: 'マージ',
        description: '指定ブランチを現在のブランチへマージ',
        defaultLabel: 'develop',
        defaultMetadata: {
          type: 'NORMAL',
          branchId: 'main',
          fillColor: '#DCFCE7',
          strokeColor: '#16A34A',
          textColor: '#166534',
        },
        fields: [
          { key: 'id', label: 'マージコミットID', type: 'text' },
          { key: 'tag', label: 'タグ', type: 'text' },
          {
            key: 'type',
            label: 'コミットタイプ',
            type: 'select',
            options: [
              { value: 'NORMAL', label: '通常 (NORMAL)' },
              { value: 'HIGHLIGHT', label: 'ハイライト (HIGHLIGHT)' },
              { value: 'REVERSE', label: 'リバース (REVERSE)' },
            ],
          },
        ],
      },
      {
        variant: 'cherryPick',
        label: 'チェリーピック',
        description: '別ブランチのコミットを現在のブランチへ取り込む',
        defaultLabel: 'commitId',
        defaultMetadata: {
          fillColor: '#FEE2E2',
          strokeColor: '#DC2626',
          textColor: '#7F1D1D',
        },
        fields: [
          { key: 'id', label: '対象コミットID', type: 'text', placeholder: '必須: MERGE など' },
          { key: 'parent', label: '親コミットID', type: 'text', placeholder: 'マージコミットの場合のみ' },
        ],
      },
    ],
    edgeTemplates: [
      {
        variant: 'gitCommit',
        label: 'コミット線',
        description: '同一ブランチ内のコミットをつなぐ標準的な線',
        defaultLabel: '',
<<<<<<< HEAD
        defaultMetadata: {
          strokeColor: '#2563eb',
          textColor: '#1d4ed8',
          fillColor: '#DBEAFE',
        },
      },
      {
        variant: 'gitBranchCreate',
        label: 'ブランチ作成',
        description: 'コミットから新しいブランチ作成ノードへ向かう遷移',
        defaultLabel: '',
        defaultMetadata: {
          strokeColor: '#8B5CF6',
          textColor: '#5B21B6',
          fillColor: '#F3E8FF',
        },
=======
>>>>>>> c4cce68b
      },
      {
        variant: 'gitCheckout',
        label: 'チェックアウト',
        description: '別ブランチへチェックアウトする遷移を表現',
        defaultLabel: '',
<<<<<<< HEAD
        defaultMetadata: {
          branchId: '',
          strokeColor: '#D97706',
          textColor: '#92400E',
          fillColor: '#FEF3C7',
        },
      },
      {
        variant: 'gitMerge',
        label: 'マージ遷移',
        description: 'マージノードへ向かう遷移を表現',
        defaultLabel: '',
        defaultMetadata: {
          strokeColor: '#16A34A',
          textColor: '#166534',
          fillColor: '#DCFCE7',
        },
=======
        defaultMetadata: { branchId: '' },
>>>>>>> c4cce68b
      },
    ],
    defaultConfig: { type: 'gitGraph', orientation: 'LR' },
    defaultTemplate: `gitGraph LR:
  commit id: "A"
  commit id: "B"
  branch feature
  checkout feature
  commit
  checkout main
  merge feature`,
    configFields: [
      {
        key: 'orientation',
        label: 'レイアウト方向',
        type: 'select',
        options: [
          { value: 'LR', label: '左 → 右 (LR)' },
          { value: 'TB', label: '上 → 下 (TB)' },
          { value: 'BT', label: '下 → 上 (BT)' },
        ],
      },
    ],
    supportsEdges: true,
    createNodeId: () => `git_${createId()}`,
  },
  pie: {
    type: 'pie',
    label: '円グラフ',
    description: 'カテゴリ別の割合を表現する円グラフ',
    nodeTemplates: [
      {
        variant: 'slice',
        label: 'スライス',
        defaultLabel: 'カテゴリ',
        defaultMetadata: { value: '10' },
        fields: [
          { key: 'value', label: '値', type: 'number', placeholder: '例: 25.5' },
        ],
      },
    ],
    edgeTemplates: [],
    defaultConfig: { type: 'pie', title: 'サンプル', showData: false },
    defaultTemplate: `pie title サンプル
  "項目A" : 40
  "項目B" : 60`,
    configFields: [
      { key: 'title', label: 'タイトル', type: 'text', placeholder: '図のタイトル' },
      { key: 'showData', label: '値を表示', type: 'boolean', placeholder: 'スライスの値を表示' },
    ],
    supportsEdges: false,
    createNodeId: () => `slice_${createId()}`,
  },
};

export const diagramList: { type: MermaidDiagramType; label: string }[] = Object.values(diagramDefinitions).map(
  ({ type, label }) => ({ type, label })
);

export const getMermaidTemplate = (type: MermaidDiagramType): string => diagramDefinitions[type].defaultTemplate;<|MERGE_RESOLUTION|>--- conflicted
+++ resolved
@@ -675,7 +675,6 @@
         label: 'コミット線',
         description: '同一ブランチ内のコミットをつなぐ標準的な線',
         defaultLabel: '',
-<<<<<<< HEAD
         defaultMetadata: {
           strokeColor: '#2563eb',
           textColor: '#1d4ed8',
@@ -692,15 +691,12 @@
           textColor: '#5B21B6',
           fillColor: '#F3E8FF',
         },
-=======
->>>>>>> c4cce68b
       },
       {
         variant: 'gitCheckout',
         label: 'チェックアウト',
         description: '別ブランチへチェックアウトする遷移を表現',
         defaultLabel: '',
-<<<<<<< HEAD
         defaultMetadata: {
           branchId: '',
           strokeColor: '#D97706',
@@ -718,9 +714,6 @@
           textColor: '#166534',
           fillColor: '#DCFCE7',
         },
-=======
-        defaultMetadata: { branchId: '' },
->>>>>>> c4cce68b
       },
     ],
     defaultConfig: { type: 'gitGraph', orientation: 'LR' },
