import Papa from 'papaparse';
import YAML from 'js-yaml';
import { tableFromArrays, Table } from 'apache-arrow';
import * as XLSX from 'xlsx';
<<<<<<< HEAD
=======
import type { Feature, FeatureCollection, Geometry } from 'geojson';
import { feature as topojsonFeature } from 'topojson-client';

type WellknownModule = typeof import('wellknown');

const normalizeWktEntry = (value: string): string => value.replace(/^SRID=\d+;/i, '').trim();

const toFeaturesFromParsedWkt = (parsed: unknown): Feature[] => {
  if (!parsed || typeof parsed !== 'object') {
    return [];
  }

  if ((parsed as FeatureCollection).type === 'FeatureCollection' && Array.isArray((parsed as FeatureCollection).features)) {
    return (parsed as FeatureCollection).features as Feature[];
  }

  if ((parsed as Feature).type === 'Feature' && (parsed as Feature).geometry) {
    return [parsed as Feature];
  }

  const maybeGeometryCollection = parsed as { type?: string; geometries?: Geometry[] };
  if (maybeGeometryCollection.type === 'GeometryCollection' && Array.isArray(maybeGeometryCollection.geometries)) {
    return maybeGeometryCollection.geometries
      .filter((geometry): geometry is Geometry => Boolean(geometry && typeof geometry === 'object' && 'type' in geometry))
      .map((geometry) => ({
        type: 'Feature',
        geometry,
        properties: {},
      }));
  }

  const maybeGeometry = parsed as Geometry;
  if (maybeGeometry && typeof maybeGeometry.type === 'string' && 'coordinates' in maybeGeometry) {
    return [{
      type: 'Feature',
      geometry: maybeGeometry,
      properties: {},
    }];
  }

  return [];
};

>>>>>>> 6227b512
/**
 * CSVデータをパースする
 * @param content CSVの文字列データ
 * @param delimiter 区切り文字（デフォルトはカンマ）
 */
export const parseCSV = (content: string, delimiter: string = ',') => {
  try {
    // デバッグ情報を追加（最初の数行のみ）
    const sampleLines = content.split('\n').slice(0, 5).join('\n');
    
    // CSVヘッダー行を取得して列名を確認
    const headerLine = content.split('\n')[0];
    
    const result = Papa.parse(content, {
      header: true,
      skipEmptyLines: true,
      delimiter,
      dynamicTyping: true, // 自動的に数値や真偽値に変換
      // 空の値は undefined として扱い、0 に変換しないようにする
      transformHeader: (header) => header.trim(),
      transform: (value, field) => {
        // デバッグ用に変換前の値を記録
        if (field === 'sepal_length' || field === 'sepal_width' || field === 'petal_length' || field === 'petal_width') {
        }
        
        if (value === '') return null; // 空文字列は null に変換
        
        // 数値らしき文字列は明示的に数値に変換（PapaParseのdynamicTypingを補完）
        if (typeof value === 'string' && /^-?\d*\.?\d+$/.test(value.trim())) {
          const numValue = parseFloat(value);
          if (!isNaN(numValue)) {
            return numValue;
          }
        }
        
        return value; // その他の値はそのまま
      }
    });
    
    // 解析結果のサンプルをログに出力
    if (result.data && result.data.length > 0) {
      const firstRow = result.data[0] as Record<string, unknown>;
      console.log('CSV解析デバッグ - 解析結果サンプル:', {
        最初の行: firstRow,
        カラム: result.meta.fields,
        データの型: Object.entries(firstRow).map(([key, value]) => ({
          列名: key,
          値: value,
          型: typeof value
        }))
      });
    }
    
    return {
      columns: result.meta.fields || [],
      data: result.data,
      error: null
    };
  } catch (error) {
    console.error('Error parsing CSV:', error);
    return {
      columns: [],
      data: [],
      error: error instanceof Error ? error.message : 'CSV解析エラー'
    };
  }
};

/**
 * JSONデータをパースする
 * @param content JSONの文字列データ
 */
export const parseJSON = (content: string) => {
  try {
    const data = JSON.parse(content);
    return { data, error: null };
  } catch (error) {
    console.error('Error parsing JSON:', error);
    return { 
      data: null, 
      error: error instanceof Error ? error.message : 'JSON解析エラー'
    };
  }
};

/**
 * ネストされたオブジェクトをフラット化する
 * @param data オブジェクトまたは配列
 * @param parentKey 親キー（階層表現用）
 * @returns フラット化されたオブジェクト配列
 */
export const flattenNestedObjects = (data: any, parentPrefix: string = ''): any[] => {
  // デバッグ: 入力データの型と内容

  if (!Array.isArray(data) && data !== null && typeof data === 'object') {
    const arrayKeys = Object.keys(data).filter(key => Array.isArray(data[key]));
    if (arrayKeys.length > 0) {
      const firstArrayKey = arrayKeys[0];
      const arrayData = data[firstArrayKey];
      if (Array.isArray(arrayData) && arrayData.length > 0) {
        return flattenNestedObjects(arrayData, firstArrayKey);
      }
    }
  }

  if (!Array.isArray(data) || data.length === 0) {
    return Array.isArray(data) ? data : [];
  }

  const allObjects = data.every(item => item !== null && typeof item === 'object' && !Array.isArray(item));
  if (!allObjects) {
    return data;
  }

  const nestedProperties = new Map<string, boolean>();
  data.forEach(item => {
    if (item !== null && typeof item === 'object') {
      Object.entries(item).forEach(([key, value]) => {
        if (value !== null && typeof value === 'object') {
          nestedProperties.set(key, true);
        }
      });
    }
  });

  const flattened = data.map(item => {
    const flatItem: Record<string, any> = {};
    Object.entries(item).forEach(([key, value]) => {
      if (value !== null && typeof value === 'object') {
        // 親キー自体もセット（address, certifications など）
        flatItem[key] = value;
        if (Array.isArray(value)) {
          const prefix = parentPrefix ? `${parentPrefix}.${key}` : key;
          if (value.length === 0) {
            flatItem[prefix] = [];
          } else if (typeof value[0] === 'object' && !Array.isArray(value[0])) {
            // 各要素ごとに全てのキーを展開
            value.forEach((nestedItem, index) => {
              if (nestedItem && typeof nestedItem === 'object') {
                // certifications[0] などのキーでオブジェクト自体もセット
                flatItem[`${prefix}[${index}]`] = nestedItem;
                Object.entries(nestedItem).forEach(([nestedKey, nestedValue]) => {
                  flatItem[`${prefix}[${index}].${nestedKey}`] = nestedValue;
                });
              } else {
                // プリミティブ値の場合
                flatItem[`${prefix}[${index}]`] = nestedItem;
              }
            });
          } else {
            value.forEach((val, index) => {
              flatItem[`${prefix}[${index}]`] = val;
            });
          }
        } else if (typeof value === 'object') {
          const prefix = parentPrefix ? `${parentPrefix}.${key}` : key;
          if (Object.keys(value).length === 0) {
            flatItem[prefix] = {};
          } else {
            Object.entries(value).forEach(([nestedKey, nestedValue]) => {
              flatItem[`${prefix}.${nestedKey}`] = nestedValue;
            });
          }
        }
      } else if (value === null) {
        flatItem[key] = '';
      } else {
        flatItem[key] = value;
      }
    });
    return flatItem;
  });

  return flattened;
};

<<<<<<< HEAD
=======
const toFeatureCollection = (value: any): FeatureCollection | null => {
  if (!value) {
    return null;
  }

  if (value.type === 'FeatureCollection' && Array.isArray(value.features)) {
    return value as FeatureCollection;
  }

  if (value.type === 'Feature' && value.geometry) {
    return {
      type: 'FeatureCollection',
      features: [value as Feature],
    };
  }

  if (value.type && value.coordinates) {
    return {
      type: 'FeatureCollection',
      features: [
        {
          type: 'Feature',
          geometry: value as Geometry,
          properties: {},
        },
      ],
    };
  }

  if (Array.isArray(value)) {
    const features: Feature[] = [];
    value.forEach((item) => {
      const collection = toFeatureCollection(item);
      if (collection) {
        features.push(...collection.features);
      } else if (item && typeof item === 'object' && 'type' in item && 'coordinates' in item) {
        features.push({
          type: 'Feature',
          geometry: item as Geometry,
          properties: {},
        });
      }
    });
    if (features.length > 0) {
      return {
        type: 'FeatureCollection',
        features,
      };
    }
  }

  return null;
};

export const flattenGeoJsonFeatures = (featureCollection: FeatureCollection | null) => {
  if (!featureCollection || !Array.isArray(featureCollection.features) || featureCollection.features.length === 0) {
    return {
      rows: [] as any[],
      columns: [] as string[],
    };
  }

  const propertyRecords = featureCollection.features.map((feature) => (
    feature && feature.properties && typeof feature.properties === 'object'
      ? (feature.properties as Record<string, any>)
      : {}
  ));

  const flattenedProperties = propertyRecords.length > 0
    ? flattenNestedObjects(propertyRecords)
    : propertyRecords;

  const rows = featureCollection.features.map((feature, index) => {
    const flattened = flattenedProperties[index] ?? {};
    const row: Record<string, any> = { ...flattened };

    if (feature.id !== undefined && feature.id !== null) {
      row.featureId = feature.id;
    }

    row.geometry = feature.geometry ?? null;

    return row;
  });

  const columnSet = new Set<string>();
  rows.forEach((row) => {
    Object.keys(row).forEach((key) => columnSet.add(key));
  });

  const columns = Array.from(columnSet);
  if (!columns.includes('geometry')) {
    columns.push('geometry');
  }

  return {
    rows,
    columns,
  };
};

type ParseGeospatialFormat = 'geojson' | 'topojson' | 'wkt';

interface ParseGeospatialOptions {
  fileName?: string;
  formatHint?: ParseGeospatialFormat;
}

interface ParseGeospatialResult {
  columns: string[];
  data: any[];
  geoJson: FeatureCollection | null;
  error: string | null;
}

const textFromInput = async (input: string | ArrayBuffer | Blob): Promise<string> => {
  if (typeof input === 'string') {
    return input;
  }
  if (input instanceof Blob) {
    return await input.text();
  }
  return new TextDecoder().decode(input);
};

const detectGeospatialFormat = async (
  input: string | ArrayBuffer | Blob,
  options: ParseGeospatialOptions = {},
): Promise<ParseGeospatialFormat> => {
  if (options.formatHint) {
    return options.formatHint;
  }

  const fileName = options.fileName?.toLowerCase();
  if (fileName) {
    if (fileName.endsWith('.topojson')) {
      return 'topojson';
    }
    if (fileName.endsWith('.wkt')) {
      return 'wkt';
    }
    if (fileName.endsWith('.geojson')) {
      return 'geojson';
    }
  }

  const text = typeof input === 'string' ? input : await textFromInput(input);
  const trimmed = text.trim();
  if (!trimmed) {
    return 'geojson';
  }

  if (trimmed.startsWith('{') || trimmed.startsWith('[')) {
    try {
      const parsed = JSON.parse(trimmed);
      if (parsed && typeof parsed === 'object') {
        if ((parsed as any).type === 'Topology' || (parsed as any).objects) {
          return 'topojson';
        }
        const asCollection = toFeatureCollection(parsed);
        if (asCollection) {
          return 'geojson';
        }
      }
    } catch {
      // JSONとして解析できない場合は後続で判定
    }
  }

  if (/^(?:SRID=\d+;)?\s*(POINT|LINESTRING|POLYGON|MULTI|GEOMETRYCOLLECTION)/i.test(trimmed)) {
    return 'wkt';
  }

  return 'geojson';
};

export const parseGeospatialData = async (
  input: string | ArrayBuffer | Blob,
  options: ParseGeospatialOptions = {},
): Promise<ParseGeospatialResult> => {
  try {
    const isBinaryInput =
      input instanceof ArrayBuffer ||
      (input instanceof Blob &&
        input.type !== '' &&
        !/^text\//.test(input.type) &&
        !/json$/i.test(input.type));

    if (isBinaryInput) {
      return {
        columns: [],
        data: [],
        geoJson: null,
        error: 'バイナリ形式の地理空間データは現在サポートしていません。',
      };
    }

    const format = await detectGeospatialFormat(input, options);
    let featureCollection: FeatureCollection | null = null;

    switch (format) {
      case 'topojson': {
        const dataInput = typeof input === 'string' ? input : await textFromInput(input);
        let topoSource: any = null;
        try {
          topoSource = JSON.parse(dataInput);
        } catch (parseError) {
          throw new Error('TopoJSONの解析に失敗しました');
        }

        const objectEntries = topoSource && typeof topoSource === 'object' && (topoSource as any).objects
          ? Object.entries((topoSource as any).objects as Record<string, any>)
          : [];

        const features: Feature[] = [];
        if (objectEntries.length > 0) {
          for (const [key, topoObject] of objectEntries) {
            try {
              const result = topojsonFeature(topoSource, topoObject as any);
              if (!result) {
                continue;
              }
              if (result.type === 'FeatureCollection' && Array.isArray(result.features)) {
                features.push(...result.features);
              } else if (result.type === 'Feature') {
                features.push(result as Feature);
              }
            } catch (conversionError) {
              console.warn(`TopoJSONオブジェクト ${key} の変換に失敗しました`, conversionError);
            }
          }
        }

        if (features.length > 0) {
          featureCollection = {
            type: 'FeatureCollection',
            features,
          };
        } else {
          featureCollection = toFeatureCollection(topoSource);
        }
        break;
      }
      case 'wkt': {
        const text = typeof input === 'string' ? input : await textFromInput(input);
        const entries = text
          .split(/\r?\n+/)
          .map((line) => normalizeWktEntry(line))
          .filter((line) => line.length > 0);

        let wellknownModule: WellknownModule | null = null;
        const parseWithWellknown = async (value: string) => {
          if (!wellknownModule) {
            wellknownModule = await import('wellknown');
          }
          return wellknownModule.parse(value);
        };

        const features: Feature[] = [];
        const targets = entries.length > 0 ? entries : [normalizeWktEntry(text)];

        for (const entry of targets) {
          if (!entry) {
            continue;
          }

          try {
            const parsed = await parseWithWellknown(entry);
            const entryFeatures = toFeaturesFromParsedWkt(parsed);
            if (entryFeatures.length > 0) {
              features.push(...entryFeatures);
            }
          } catch (error) {
            console.warn('WKTの解析に失敗しました:', error);
          }
        }

        if (features.length > 0) {
          featureCollection = {
            type: 'FeatureCollection',
            features,
          };
        }
        break;
      }
      case 'geojson':
      default: {
        const text = typeof input === 'string' ? input : await textFromInput(input);
        try {
          const parsed = JSON.parse(text);
          featureCollection = toFeatureCollection(parsed);
        } catch {
          featureCollection = null;
        }
        break;
      }
    }

    if (!featureCollection) {
      return {
        columns: [],
        data: [],
        geoJson: null,
        error: 'GeoJSONフィーチャの解析に失敗しました',
      };
    }

    const flattened = flattenGeoJsonFeatures(featureCollection);
    return {
      columns: flattened.columns,
      data: flattened.rows,
      geoJson: featureCollection,
      error: null,
    };
  } catch (error) {
    console.error('Error parsing geospatial data:', error);
    return {
      columns: [],
      data: [],
      geoJson: null,
      error: error instanceof Error ? error.message : '地理空間データの解析に失敗しました',
    };
  }
};

>>>>>>> 6227b512
/**
 * YAMLデータをパースする
 * @param content YAMLの文字列データ
 */
export const parseYAML = (content: string) => {
  try {
    const data = YAML.load(content);
    return { data, error: null };
  } catch (error) {
    console.error('Error parsing YAML:', error);
    return { 
      data: null, 
      error: error instanceof Error ? error.message : 'YAML解析エラー'
    };
  }
};

/**
 * Parquetデータをパースする
 * @param content Parquetの文字列データ（実際はバイナリデータ）
 */
export const parseParquet = async (content: string): Promise<{
  table: Table | null;
  headers: string[];
  rows: any[][];
  error: string | null;
}> => {
  try {
    // バイナリデータかテキストデータかを判定
    const isBinary = content.includes('\0') || content.includes('PAR1');
    
    if (isBinary) {
      // 実際のParquetバイナリファイルの場合
      try {
        // バイナリデータをUint8Arrayに変換
        const encoder = new TextEncoder();
        const uint8Array = encoder.encode(content);
        
        // Apache Arrowでの解析を試行
        // 注: 完全なParquet対応にはparquetjs等の専用ライブラリが必要
        // 現時点では基本的なサポートのみ
        
        return {
          table: null,
          headers: [],
          rows: [],
          error: 'バイナリParquetファイルの完全サポートには専用ライブラリが必要です。CSVまたはJSONでエクスポートしてください。'
        };
      } catch (binaryError) {
        console.error('Binary Parquet parsing error:', binaryError);
        return {
          table: null,
          headers: [],
          rows: [],
          error: 'バイナリParquetファイルの解析に失敗しました'
        };
      }
    } else {
      // テキストベースのParquet風データ（CSV形式など）の場合
      const lines = content.split('\n').filter(line => line.trim().length > 0);
      
      if (lines.length === 0) {
        return {
          table: null,
          headers: [],
          rows: [],
          error: 'データが空です'
        };
      }
      
      // 1行目をヘッダーとして扱う
      const headers = lines[0].split(/[,\t]/).map(h => h.trim());
      
      // 2行目以降をデータとして扱う
      const rows = lines.slice(1).map(line => {
        const values = line.split(/[,\t]/);
        // ヘッダー数に合わせて配列の長さを調整
        while (values.length < headers.length) {
          values.push('');
        }
        return values.slice(0, headers.length).map(val => {
          // 数値変換を試行
          const trimmed = val.trim();
          if (/^-?\d*\.?\d+$/.test(trimmed)) {
            const num = parseFloat(trimmed);
            if (!isNaN(num)) return num;
          }
          return trimmed;
        });
      });
      
      // Apache Arrowのテーブルに変換
      try {
        const table = tableFromArrays({
          columns: headers.map((h, i) => {
            const columnData = rows.map(r => r[i] || '');
            return { name: h, data: columnData };
          })
        });
        
        return {
          table,
          headers,
          rows,
          error: null
        };
      } catch (arrowError) {
        console.error('Arrow table creation error:', arrowError);
        // テーブル作成に失敗してもヘッダーとデータは返す
        return {
          table: null,
          headers,
          rows,
          error: null
        };
      }
    }
  } catch (error) {
    console.error('Error parsing Parquet:', error);
    return { 
      table: null,
      headers: [],
      rows: [],
      error: error instanceof Error ? error.message : 'Parquetファイル解析エラー'
    };
  }
};

/**
 * CSVデータをパースする
 * @param content CSVの文字列データ
 * @param delimiter 区切り文字（デフォルトはカンマ）
 */
export const convertDataToCSV = (data: any[]) => {
  if (!data || data.length === 0) return '';

  // ヘッダー行の作成
  const headers = Object.keys(data[0]);
  const headerRow = headers.join(',');

  // データ行の作成
  const rows = data.map(row => {
    return headers.map(header => {
      const value = row[header];
      // 文字列の場合はダブルクォートでエスケープ
      if (typeof value === 'string') {
        // カンマやダブルクォートを含む場合は、ダブルクォートでエスケープ
        return `"${value.replace(/"/g, '""')}"`;
      }
      // null や undefined は空文字に
      if (value === null || value === undefined) {
        return '';
      }
      return String(value);
    }).join(',');
  });

  // ヘッダーとデータ行を結合
  return [headerRow, ...rows].join('\n');
};

/**
 * データをTSV形式に変換する
 * @param data データオブジェクトの配列
 * @returns TSV形式の文字列
 */
export const convertDataToTSV = (data: any[]) => {
  if (!data || data.length === 0) return '';

  // ヘッダー行の作成
  const headers = Object.keys(data[0]);
  const headerRow = headers.join('\t');

  // データ行の作成
  const rows = data.map(row => {
    return headers.map(header => {
      const value = row[header];
      // 文字列の場合は必要に応じてエスケープ
      if (typeof value === 'string') {
        // タブを含む場合は、ダブルクォートでエスケープ
        if (value.includes('\t')) {
          return `"${value.replace(/"/g, '""')}"`;
        }
        return value;
      }
      // null や undefined は空文字に
      if (value === null || value === undefined) {
        return '';
      }
      return String(value);
    }).join('\t');
  });

  // ヘッダーとデータ行を結合
  return [headerRow, ...rows].join('\n');
};

/**
 * データをJSON形式に変換する
 * @param data データオブジェクトの配列
 * @returns JSON形式の文字列
 */
export const convertDataToJSON = (data: any[]) => {
  if (!data || data.length === 0) return '[]';
  return JSON.stringify(data, null, 2);
};

/**
 * データをYAML形式に変換する
 * @param data データオブジェクトの配列
 * @returns YAML形式の文字列
 */
export const convertDataToYAML = (data: any[]) => {
  if (!data || data.length === 0) return '';
  // データを変換してYAML形式で出力
  return `# データエクスポート\n${YAML.dump(data)}`;
};

/**
 * データをParquet形式に変換する
 * @param data データオブジェクトの配列
 * @returns Parquet形式の文字列（仮実装）
 */
export const convertDataToParquet = (data: any[]) => {
  // ブラウザでParquetを直接生成するのは複雑なため、この関数は簡易的な実装
  // 実際の実装では、Apache Arrowなどのライブラリを使用することが推奨される
  return convertDataToCSV(data); // 現状はCSVとして出力
};

/**
 * データを指定された形式に変換する
 * @param data データオブジェクトの配列
 * @param format 出力形式 ('csv'|'tsv'|'json'|'yaml'|'parquet')
 * @returns 変換された文字列
 */
export const convertDataToFormat = (data: any[], format: 'csv'|'tsv'|'json'|'yaml'|'parquet') => {
  if (!data || data.length === 0) return '';

  switch (format) {
    case 'csv':
      return convertDataToCSV(data);
    case 'tsv':
      return convertDataToTSV(data);
    case 'json':
      return convertDataToJSON(data);
    case 'yaml':
      return convertDataToYAML(data);
    case 'parquet':
      return convertDataToParquet(data);
    default:
      return convertDataToCSV(data);
  }
};

/**
 * データをダウンロードする
 * @param data ダウンロードするデータ
 * @param filename ファイル名
 * @param format ファイル形式
 */
export const downloadData = (data: any[], filename: string, format: 'csv'|'tsv'|'json'|'yaml'|'parquet') => {
  // データが空の場合は何もしない
  if (!data || data.length === 0) return;

  // データを指定された形式に変換
  const content = convertDataToFormat(data, format);
  
  // MIMEタイプを決定
  let mimeType = 'text/plain';
  switch (format) {
    case 'csv':
      mimeType = 'text/csv';
      break;
    case 'tsv':
      mimeType = 'text/tab-separated-values';
      break;
    case 'json':
      mimeType = 'application/json';
      break;
    case 'yaml':
      mimeType = 'application/x-yaml';
      break;
    case 'parquet':
      mimeType = 'application/octet-stream';
      break;
  }

  // ファイル名に拡張子を追加
  const extension = format === 'yaml' ? 'yml' : format;
  const fullFilename = filename.endsWith(`.${extension}`) ? filename : `${filename}.${extension}`;

  // ダウンロードリンクを作成
  const blob = new Blob([content], { type: mimeType });
  const url = URL.createObjectURL(blob);
  const link = document.createElement('a');
  link.href = url;
  link.download = fullFilename;
  
  // リンクをクリックしてダウンロード開始
  document.body.appendChild(link);
  link.click();
  
  // クリーンアップ
  document.body.removeChild(link);
  setTimeout(() => {
    URL.revokeObjectURL(url);
  }, 100);
};

/**
 * Mermaid図式をパースする
 * @param content Mermaidの文字列データ
 */
export const parseMermaid = (content: string) => {
  try {
    // Mermaidはテキスト形式なので、基本的なバリデーションのみ行う
    const trimmed = content.trim();

    if (!trimmed) {
      return {
        data: {
          diagram: content,
          type: 'flowchart',
          metadata: {
            lines: 0,
            type: 'flowchart',
            preview: '',
          },
          valid: true,
        },
        error: null,
        valid: true,
      };
    }

    const lines = trimmed.split('\n');

    // 一般的なMermaid図式タイプを検出
    const firstLine = lines[0].trim().toLowerCase();
    let diagramType = 'unknown';

    if (firstLine.startsWith('graph ') || firstLine.startsWith('flowchart ')) {
      diagramType = 'flowchart';
    } else if (firstLine.startsWith('sequencediagram')) {
      diagramType = 'sequence';
    } else if (firstLine.startsWith('classdiagram')) {
      diagramType = 'class';
    } else if (firstLine.startsWith('statediagram')) {
      diagramType = 'state';
    } else if (firstLine.startsWith('erdiagram')) {
      diagramType = 'er';
    } else if (firstLine.startsWith('gantt')) {
      diagramType = 'gantt';
    } else if (firstLine.startsWith('pie')) {
      diagramType = 'pie';
    }

    // メタデータを収集
    const metadata = {
      lines: lines.length,
      type: diagramType,
      preview: lines.slice(0, Math.min(5, lines.length)).join('\n') + (lines.length > 5 ? '...' : '')
    };

    return { 
      data: { 
        diagram: content, 
        type: diagramType,
        metadata,
        valid: true 
      }, 
      error: null,
      valid: true
    };
  } catch (error) {
    console.error('Error parsing Mermaid file:', error);
    return { 
      data: { diagram: content, type: 'unknown', valid: false },
      error: error instanceof Error ? error.message : 'Mermaid図式の解析に失敗しました',
      valid: false 
    };
  }
};

/**
 * ファイルの拡張子からファイルタイプを判定する
 * @param fileName ファイル名
 */
export const getFileType = (fileName: string): 'text' | 'markdown' | 'html' | 'json' | 'yaml' | 'sql' | 'csv' | 'tsv' | 'parquet' | 'mermaid' => {
  const extension = fileName.split('.').pop()?.toLowerCase() || '';
  
  switch (extension) {
    case 'md':
      return 'markdown';
    case 'html':
    case 'htm':
      return 'html';
    case 'json':
      return 'json';
    case 'yml':
    case 'yaml':
      return 'yaml';
    case 'sql':
      return 'sql';
    case 'csv':
      return 'csv';
    case 'tsv':
      return 'tsv';
    case 'parquet':
      return 'parquet';
    case 'mmd':
      return 'mermaid';
    case 'xlsx':
    case 'xls':
      return 'excel';
    default:
      return 'text';
  }
};

// Excel関連のインターフェース
export interface ExcelSheetInfo {
  name: string;
  range: string;
  rowCount: number;
  colCount: number;
}

export interface ExcelParseOptions {
  sheetName?: string;
  startRow?: number;
  startCol?: number;
  endRow?: number;
  endCol?: number;
  hasHeader?: boolean;
}

/**
 * Excelファイルからシート情報を取得する
 * @param buffer ファイルのArrayBuffer
 */
export const getExcelSheets = (buffer: ArrayBuffer): ExcelSheetInfo[] => {
  try {
    const workbook = XLSX.read(buffer, { type: 'array' });
    
    return workbook.SheetNames.map(name => {
      const worksheet = workbook.Sheets[name];
      const range = XLSX.utils.decode_range(worksheet['!ref'] || 'A1:A1');
      
      return {
        name,
        range: worksheet['!ref'] || 'A1:A1',
        rowCount: range.e.r - range.s.r + 1,
        colCount: range.e.c - range.s.c + 1
      };
    });
  } catch (error) {
    console.error('Excel sheet information extraction failed:', error);
    return [];
  }
};

/**
 * Excelファイルのシートからデータを読み取る
 * @param buffer ファイルのArrayBuffer
 * @param options パース設定
 */
export const parseExcel = (buffer: ArrayBuffer, options: ExcelParseOptions = {}) => {
  try {
    const workbook = XLSX.read(buffer, { type: 'array' });
    
    // シート選択（デフォルトは最初のシート）
    const sheetName = options.sheetName || workbook.SheetNames[0];
    const worksheet = workbook.Sheets[sheetName];
    
    if (!worksheet) {
      throw new Error(`シート '${sheetName}' が見つかりません`);
    }
    
    // 範囲の調整
    let range = XLSX.utils.decode_range(worksheet['!ref'] || 'A1:A1');
    
    if (options.startRow !== undefined) {
      range.s.r = Math.max(0, options.startRow - 1); // 1-based to 0-based
    }
    if (options.startCol !== undefined) {
      range.s.c = Math.max(0, options.startCol - 1); // 1-based to 0-based
    }
    if (options.endRow !== undefined) {
      range.e.r = Math.min(range.e.r, options.endRow - 1); // 1-based to 0-based
    }
    if (options.endCol !== undefined) {
      range.e.c = Math.min(range.e.c, options.endCol - 1); // 1-based to 0-based
    }
    
    // 調整した範囲でデータを取得
    const adjustedRef = XLSX.utils.encode_range(range);
    
    // ヘッダー設定に応じてデータを取得
    let data;
    if (options.hasHeader !== false) {
      // ヘッダーありの場合：最初の行をヘッダーとして使用
      data = XLSX.utils.sheet_to_json(worksheet, {
        range: adjustedRef,
        defval: null // 空のセルはnullに
      });
    } else {
      // ヘッダーなしの場合：数値インデックスを使用
      data = XLSX.utils.sheet_to_json(worksheet, {
        range: adjustedRef,
        header: 1,
        defval: null // 空のセルはnullに
      });
    }
    
    console.log('Excel解析完了:', {
      シート名: sheetName,
      データ範囲: adjustedRef,
      行数: data.length,
      ヘッダー有無: options.hasHeader !== false,
      サンプルデータ: data.slice(0, 2)
    });
    
    return data;
  } catch (error) {
    console.error('Excel parsing failed:', error);
    throw error;
  }
};

/**
 * Excelファイルのプレビュー用データを取得する（最初のシートの最初の100行）
 * @param buffer ファイルのArrayBuffer
 */
export const previewExcel = (buffer: ArrayBuffer) => {
  try {
    const sheets = getExcelSheets(buffer);
    if (sheets.length === 0) {
      throw new Error('有効なシートが見つかりません');
    }
    
    // 最初のシートから最大100行のデータを取得
    const previewData = parseExcel(buffer, {
      sheetName: sheets[0].name,
      endRow: Math.min(100, sheets[0].rowCount)
    });
    
    return {
      sheets,
      previewData,
      currentSheet: sheets[0].name
    };
  } catch (error) {
    console.error('Excel preview failed:', error);
    throw error;
  }
};<|MERGE_RESOLUTION|>--- conflicted
+++ resolved
@@ -2,52 +2,7 @@
 import YAML from 'js-yaml';
 import { tableFromArrays, Table } from 'apache-arrow';
 import * as XLSX from 'xlsx';
-<<<<<<< HEAD
-=======
-import type { Feature, FeatureCollection, Geometry } from 'geojson';
-import { feature as topojsonFeature } from 'topojson-client';
-
-type WellknownModule = typeof import('wellknown');
-
-const normalizeWktEntry = (value: string): string => value.replace(/^SRID=\d+;/i, '').trim();
-
-const toFeaturesFromParsedWkt = (parsed: unknown): Feature[] => {
-  if (!parsed || typeof parsed !== 'object') {
-    return [];
-  }
-
-  if ((parsed as FeatureCollection).type === 'FeatureCollection' && Array.isArray((parsed as FeatureCollection).features)) {
-    return (parsed as FeatureCollection).features as Feature[];
-  }
-
-  if ((parsed as Feature).type === 'Feature' && (parsed as Feature).geometry) {
-    return [parsed as Feature];
-  }
-
-  const maybeGeometryCollection = parsed as { type?: string; geometries?: Geometry[] };
-  if (maybeGeometryCollection.type === 'GeometryCollection' && Array.isArray(maybeGeometryCollection.geometries)) {
-    return maybeGeometryCollection.geometries
-      .filter((geometry): geometry is Geometry => Boolean(geometry && typeof geometry === 'object' && 'type' in geometry))
-      .map((geometry) => ({
-        type: 'Feature',
-        geometry,
-        properties: {},
-      }));
-  }
-
-  const maybeGeometry = parsed as Geometry;
-  if (maybeGeometry && typeof maybeGeometry.type === 'string' && 'coordinates' in maybeGeometry) {
-    return [{
-      type: 'Feature',
-      geometry: maybeGeometry,
-      properties: {},
-    }];
-  }
-
-  return [];
-};
-
->>>>>>> 6227b512
+
 /**
  * CSVデータをパースする
  * @param content CSVの文字列データ
@@ -224,334 +179,6 @@
   return flattened;
 };
 
-<<<<<<< HEAD
-=======
-const toFeatureCollection = (value: any): FeatureCollection | null => {
-  if (!value) {
-    return null;
-  }
-
-  if (value.type === 'FeatureCollection' && Array.isArray(value.features)) {
-    return value as FeatureCollection;
-  }
-
-  if (value.type === 'Feature' && value.geometry) {
-    return {
-      type: 'FeatureCollection',
-      features: [value as Feature],
-    };
-  }
-
-  if (value.type && value.coordinates) {
-    return {
-      type: 'FeatureCollection',
-      features: [
-        {
-          type: 'Feature',
-          geometry: value as Geometry,
-          properties: {},
-        },
-      ],
-    };
-  }
-
-  if (Array.isArray(value)) {
-    const features: Feature[] = [];
-    value.forEach((item) => {
-      const collection = toFeatureCollection(item);
-      if (collection) {
-        features.push(...collection.features);
-      } else if (item && typeof item === 'object' && 'type' in item && 'coordinates' in item) {
-        features.push({
-          type: 'Feature',
-          geometry: item as Geometry,
-          properties: {},
-        });
-      }
-    });
-    if (features.length > 0) {
-      return {
-        type: 'FeatureCollection',
-        features,
-      };
-    }
-  }
-
-  return null;
-};
-
-export const flattenGeoJsonFeatures = (featureCollection: FeatureCollection | null) => {
-  if (!featureCollection || !Array.isArray(featureCollection.features) || featureCollection.features.length === 0) {
-    return {
-      rows: [] as any[],
-      columns: [] as string[],
-    };
-  }
-
-  const propertyRecords = featureCollection.features.map((feature) => (
-    feature && feature.properties && typeof feature.properties === 'object'
-      ? (feature.properties as Record<string, any>)
-      : {}
-  ));
-
-  const flattenedProperties = propertyRecords.length > 0
-    ? flattenNestedObjects(propertyRecords)
-    : propertyRecords;
-
-  const rows = featureCollection.features.map((feature, index) => {
-    const flattened = flattenedProperties[index] ?? {};
-    const row: Record<string, any> = { ...flattened };
-
-    if (feature.id !== undefined && feature.id !== null) {
-      row.featureId = feature.id;
-    }
-
-    row.geometry = feature.geometry ?? null;
-
-    return row;
-  });
-
-  const columnSet = new Set<string>();
-  rows.forEach((row) => {
-    Object.keys(row).forEach((key) => columnSet.add(key));
-  });
-
-  const columns = Array.from(columnSet);
-  if (!columns.includes('geometry')) {
-    columns.push('geometry');
-  }
-
-  return {
-    rows,
-    columns,
-  };
-};
-
-type ParseGeospatialFormat = 'geojson' | 'topojson' | 'wkt';
-
-interface ParseGeospatialOptions {
-  fileName?: string;
-  formatHint?: ParseGeospatialFormat;
-}
-
-interface ParseGeospatialResult {
-  columns: string[];
-  data: any[];
-  geoJson: FeatureCollection | null;
-  error: string | null;
-}
-
-const textFromInput = async (input: string | ArrayBuffer | Blob): Promise<string> => {
-  if (typeof input === 'string') {
-    return input;
-  }
-  if (input instanceof Blob) {
-    return await input.text();
-  }
-  return new TextDecoder().decode(input);
-};
-
-const detectGeospatialFormat = async (
-  input: string | ArrayBuffer | Blob,
-  options: ParseGeospatialOptions = {},
-): Promise<ParseGeospatialFormat> => {
-  if (options.formatHint) {
-    return options.formatHint;
-  }
-
-  const fileName = options.fileName?.toLowerCase();
-  if (fileName) {
-    if (fileName.endsWith('.topojson')) {
-      return 'topojson';
-    }
-    if (fileName.endsWith('.wkt')) {
-      return 'wkt';
-    }
-    if (fileName.endsWith('.geojson')) {
-      return 'geojson';
-    }
-  }
-
-  const text = typeof input === 'string' ? input : await textFromInput(input);
-  const trimmed = text.trim();
-  if (!trimmed) {
-    return 'geojson';
-  }
-
-  if (trimmed.startsWith('{') || trimmed.startsWith('[')) {
-    try {
-      const parsed = JSON.parse(trimmed);
-      if (parsed && typeof parsed === 'object') {
-        if ((parsed as any).type === 'Topology' || (parsed as any).objects) {
-          return 'topojson';
-        }
-        const asCollection = toFeatureCollection(parsed);
-        if (asCollection) {
-          return 'geojson';
-        }
-      }
-    } catch {
-      // JSONとして解析できない場合は後続で判定
-    }
-  }
-
-  if (/^(?:SRID=\d+;)?\s*(POINT|LINESTRING|POLYGON|MULTI|GEOMETRYCOLLECTION)/i.test(trimmed)) {
-    return 'wkt';
-  }
-
-  return 'geojson';
-};
-
-export const parseGeospatialData = async (
-  input: string | ArrayBuffer | Blob,
-  options: ParseGeospatialOptions = {},
-): Promise<ParseGeospatialResult> => {
-  try {
-    const isBinaryInput =
-      input instanceof ArrayBuffer ||
-      (input instanceof Blob &&
-        input.type !== '' &&
-        !/^text\//.test(input.type) &&
-        !/json$/i.test(input.type));
-
-    if (isBinaryInput) {
-      return {
-        columns: [],
-        data: [],
-        geoJson: null,
-        error: 'バイナリ形式の地理空間データは現在サポートしていません。',
-      };
-    }
-
-    const format = await detectGeospatialFormat(input, options);
-    let featureCollection: FeatureCollection | null = null;
-
-    switch (format) {
-      case 'topojson': {
-        const dataInput = typeof input === 'string' ? input : await textFromInput(input);
-        let topoSource: any = null;
-        try {
-          topoSource = JSON.parse(dataInput);
-        } catch (parseError) {
-          throw new Error('TopoJSONの解析に失敗しました');
-        }
-
-        const objectEntries = topoSource && typeof topoSource === 'object' && (topoSource as any).objects
-          ? Object.entries((topoSource as any).objects as Record<string, any>)
-          : [];
-
-        const features: Feature[] = [];
-        if (objectEntries.length > 0) {
-          for (const [key, topoObject] of objectEntries) {
-            try {
-              const result = topojsonFeature(topoSource, topoObject as any);
-              if (!result) {
-                continue;
-              }
-              if (result.type === 'FeatureCollection' && Array.isArray(result.features)) {
-                features.push(...result.features);
-              } else if (result.type === 'Feature') {
-                features.push(result as Feature);
-              }
-            } catch (conversionError) {
-              console.warn(`TopoJSONオブジェクト ${key} の変換に失敗しました`, conversionError);
-            }
-          }
-        }
-
-        if (features.length > 0) {
-          featureCollection = {
-            type: 'FeatureCollection',
-            features,
-          };
-        } else {
-          featureCollection = toFeatureCollection(topoSource);
-        }
-        break;
-      }
-      case 'wkt': {
-        const text = typeof input === 'string' ? input : await textFromInput(input);
-        const entries = text
-          .split(/\r?\n+/)
-          .map((line) => normalizeWktEntry(line))
-          .filter((line) => line.length > 0);
-
-        let wellknownModule: WellknownModule | null = null;
-        const parseWithWellknown = async (value: string) => {
-          if (!wellknownModule) {
-            wellknownModule = await import('wellknown');
-          }
-          return wellknownModule.parse(value);
-        };
-
-        const features: Feature[] = [];
-        const targets = entries.length > 0 ? entries : [normalizeWktEntry(text)];
-
-        for (const entry of targets) {
-          if (!entry) {
-            continue;
-          }
-
-          try {
-            const parsed = await parseWithWellknown(entry);
-            const entryFeatures = toFeaturesFromParsedWkt(parsed);
-            if (entryFeatures.length > 0) {
-              features.push(...entryFeatures);
-            }
-          } catch (error) {
-            console.warn('WKTの解析に失敗しました:', error);
-          }
-        }
-
-        if (features.length > 0) {
-          featureCollection = {
-            type: 'FeatureCollection',
-            features,
-          };
-        }
-        break;
-      }
-      case 'geojson':
-      default: {
-        const text = typeof input === 'string' ? input : await textFromInput(input);
-        try {
-          const parsed = JSON.parse(text);
-          featureCollection = toFeatureCollection(parsed);
-        } catch {
-          featureCollection = null;
-        }
-        break;
-      }
-    }
-
-    if (!featureCollection) {
-      return {
-        columns: [],
-        data: [],
-        geoJson: null,
-        error: 'GeoJSONフィーチャの解析に失敗しました',
-      };
-    }
-
-    const flattened = flattenGeoJsonFeatures(featureCollection);
-    return {
-      columns: flattened.columns,
-      data: flattened.rows,
-      geoJson: featureCollection,
-      error: null,
-    };
-  } catch (error) {
-    console.error('Error parsing geospatial data:', error);
-    return {
-      columns: [],
-      data: [],
-      geoJson: null,
-      error: error instanceof Error ? error.message : '地理空間データの解析に失敗しました',
-    };
-  }
-};
-
->>>>>>> 6227b512
 /**
  * YAMLデータをパースする
  * @param content YAMLの文字列データ
