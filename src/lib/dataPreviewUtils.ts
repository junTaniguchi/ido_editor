--- conflicted
+++ resolved
@@ -8,7 +8,6 @@
 import { feature as topojsonFeature } from 'topojson-client';
 import type { Feature, FeatureCollection, Geometry } from 'geojson';
 
-<<<<<<< HEAD
 const SHAPEFILE_EXTENSION_PATTERN = /\.(?:shp|shpz|shz|dbf)$/;
 
 const isLikelyShapefile = (fileName?: string): boolean => {
@@ -23,45 +22,6 @@
 
   return SHAPEFILE_EXTENSION_PATTERN.test(normalized);
 };
-=======
-const getShapefileLoader = (() => {
-  let cachedPromise: Promise<LoaderWithParser | null> | null = null;
-
-  return async (): Promise<LoaderWithParser | null> => {
-    if (!cachedPromise) {
-      cachedPromise = (async () => {
-        const moduleIdParts = ['@loaders.gl', 'shapefile'];
-        const moduleId = moduleIdParts.join('/');
-        try {
-          console.debug('[debug] Attempting to dynamically import shapefile loader', {
-            moduleId,
-          });
-          const module = await import(moduleId);
-          const availableKeys = module ? Object.keys(module) : [];
-          const loader = module?.ShapefileLoader as LoaderWithParser | undefined;
-          if (!loader) {
-            console.warn('[debug] ShapefileLoader export is unavailable.', {
-              moduleId,
-              availableKeys,
-            });
-          } else {
-            console.debug('[debug] ShapefileLoader export resolved successfully.');
-          }
-          return loader ?? null;
-        } catch (error) {
-          console.warn(
-            'Shapefile support is unavailable. Install @loaders.gl/shapefile to enable shapefile previews.'
-          );
-          console.error(error);
-          return null;
-        }
-      })();
-    }
-
-    return cachedPromise;
-  };
-})();
->>>>>>> 1f9fa123
 
 /**
  * CSVデータをパースする
@@ -532,35 +492,6 @@
         }
         break;
       }
-<<<<<<< HEAD
-=======
-      case 'shapefile': {
-        const buffer = await arrayBufferFromInput(input);
-        if (!buffer) {
-          throw new Error('Shapefileのバイナリデータを読み込めませんでした');
-        }
-
-        const shapefileLoader = await getShapefileLoader();
-        if (!shapefileLoader) {
-          throw new Error('Shapefileサポートが有効になっていません。@loaders.gl/shapefile をインストールしてください。');
-        }
-
-        let loaded: any = null;
-        try {
-          loaded = await load(buffer, shapefileLoader);
-        } catch (shapeError) {
-          console.error('ShapefileLoaderの解析に失敗しました:', shapeError);
-          throw new Error('Shapefileの解析に失敗しました');
-        }
-
-        const collection = toFeatureCollection(loaded);
-        if (!collection) {
-          throw new Error('ShapefileからGeoJSONを生成できませんでした');
-        }
-        featureCollection = collection;
-        break;
-      }
->>>>>>> 1f9fa123
       case 'geojson':
       default: {
         const text = typeof input === 'string' ? input : await textFromInput(input);
