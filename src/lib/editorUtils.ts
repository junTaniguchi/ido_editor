--- conflicted
+++ resolved
@@ -140,11 +140,7 @@
  */
 export const getFileType = (
   fileName: string,
-<<<<<<< HEAD
 ): 'text' | 'markdown' | 'html' | 'json' | 'yaml' | 'sql' | 'csv' | 'tsv' | 'parquet' | 'mermaid' | 'excel' | 'ipynb' | 'pdf' | 'geojson' | 'topojson' | 'wkt' => {
-=======
-): 'text' | 'markdown' | 'html' | 'json' | 'yaml' | 'sql' | 'csv' | 'tsv' | 'parquet' | 'mermaid' | 'excel' | 'ipynb' | 'pdf' | 'geojson' | 'topojson' | 'wkt' | 'shapefile' => {
->>>>>>> 6ab4bfd6
   const lowerFileName = fileName.toLowerCase();
 
   if (lowerFileName.endsWith('.md') || lowerFileName.endsWith('.markdown')) {
