--- conflicted
+++ resolved
@@ -140,22 +140,15 @@
  */
 export const getFileType = (
   fileName: string,
-<<<<<<< HEAD
 ): 'text' | 'markdown' | 'html' | 'json' | 'yaml' | 'sql' | 'csv' | 'tsv' | 'parquet' | 'mermaid' | 'excel' | 'ipynb' | 'pdf' | 'geojson' | 'topojson' | 'wkt' | 'shapefile' => {
-=======
-): 'text' | 'markdown' | 'html' | 'json' | 'yaml' | 'sql' | 'csv' | 'tsv' | 'parquet' | 'mermaid' | 'excel' | 'ipynb' | 'pdf' | 'geojson' | 'topojson' | 'wkt' => {
->>>>>>> 5757fdc0
   const lowerFileName = fileName.toLowerCase();
 
   if (lowerFileName.endsWith('.md') || lowerFileName.endsWith('.markdown')) {
     return 'markdown';
   } else if (lowerFileName.endsWith('.html') || lowerFileName.endsWith('.htm')) {
     return 'html';
-<<<<<<< HEAD
   } else if (lowerFileName.endsWith('.shp') || lowerFileName.endsWith('.shpz') || lowerFileName.endsWith('.shz') || (lowerFileName.endsWith('.zip') && lowerFileName.includes('.shp'))) {
     return 'shapefile';
-=======
->>>>>>> 5757fdc0
   } else if (lowerFileName.endsWith('.geojson')) {
     return 'geojson';
   } else if (lowerFileName.endsWith('.topojson')) {
