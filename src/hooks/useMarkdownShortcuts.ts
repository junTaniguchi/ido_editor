'use client';

import { useCallback, useEffect, RefObject } from 'react';
import type { EditorView } from '@codemirror/view';
import { useEditorStore } from '@/store/editorStore';
import type { EditorRefValue } from '@/types/editor';

<<<<<<< HEAD
const useMarkdownShortcuts = (editorRef: RefObject<EditorView | null>, tabId: string) => {
=======
const useMarkdownShortcuts = (editorRef: RefObject<EditorRefValue | null>, tabId: string) => {
>>>>>>> 0d1b49e5
  const { tabs, updateTab } = useEditorStore();
  
  const insertMarkdown = useCallback((prefix: string, suffix: string, placeholder: string) => {
    const editor = editorRef.current;
    if (!editor) return;
    
    const selection = editor.state.sliceDoc(
      editor.state.selection.main.from,
      editor.state.selection.main.to
    );
    
    const text = selection || placeholder;
    const from = editor.state.selection.main.from;
    const to = editor.state.selection.main.to;
    
    editor.dispatch({
      changes: { from, to, insert: prefix + text + suffix }
    });
    
    // カーソル位置を調整（選択がなかった場合）
    if (!selection) {
      const newPos = from + prefix.length + placeholder.length;
      editor.dispatch({
        selection: { anchor: newPos }
      });
    }
    
    editor.focus();
    
    // タブの内容を更新
    const currentTab = tabs.get(tabId);
    if (currentTab) {
      const newContent = editor.state.doc.toString();
      updateTab(tabId, { content: newContent });
    }
  }, [editorRef, tabId, tabs, updateTab]);
  
  // 選択範囲の各行に対する一括処理
  const processSelectedLines = useCallback((
    processFunc: (line: string, lineIndex: number) => string,
    defaultText: string = ''
  ) => {
    const editor = editorRef.current;
    if (!editor) return;
    
    const { from, to } = editor.state.selection.main;
    const doc = editor.state.doc;
    
    // 選択範囲のテキストを取得
    const selection = editor.state.sliceDoc(from, to);
    
    if (selection) {
      // 選択範囲がある場合、各行に処理を適用
      const lines = selection.split('\n');
      const processedLines = lines.map((line: string, index: number) => processFunc(line, index));
      
      // 処理結果をエディタに反映
      editor.dispatch({
        changes: { from, to, insert: processedLines.join('\n') }
      });
    } else {
      // 選択範囲がない場合、現在行にデフォルトテキストを挿入
      const line = doc.lineAt(from);
      editor.dispatch({
        changes: { from: line.from, to: line.from, insert: defaultText }
      });
    }
    
    editor.focus();
    
    // タブの内容を更新
    const currentTab = tabs.get(tabId);
    if (currentTab) {
      const newContent = editor.state.doc.toString();
      updateTab(tabId, { content: newContent });
    }
  }, [editorRef, tabId, tabs, updateTab]);
  
  // 選択範囲の各行に箇条書きを適用
  const bulkUnorderedList = useCallback(() => {
    processSelectedLines(line => {
      // すでに箇条書きになっている場合は変換しない
      if (line.trim().match(/^[-*+]\s/)) return line;
      // 番号付きリストになっている場合は箇条書きに変換
      if (line.trim().match(/^\d+\.\s/)) return line.replace(/^\d+\.\s/, '- ');
      // 空行は無視
      if (!line.trim()) return line;
      // それ以外は箇条書きに変換
      return `- ${line}`;
    });
  }, [processSelectedLines]);
  
  // 選択範囲の各行に番号付きリストを適用
  const bulkOrderedList = useCallback(() => {
    processSelectedLines((line, index) => {
      // すでに番号付きリストになっている場合は変換しない（ただし番号は連番に修正）
      if (line.trim().match(/^\d+\.\s/)) return line.replace(/^\d+\./, `${index + 1}.`);
      // 箇条書きになっている場合は番号付きリストに変換
      if (line.trim().match(/^[-*+]\s/)) return line.replace(/^[-*+]\s/, `${index + 1}. `);
      // 空行は無視
      if (!line.trim()) return line;
      // それ以外は番号付きリストに変換
      return `${index + 1}. ${line}`;
    });
  }, [processSelectedLines]);
  
  // 選択範囲の各行にタスクリストを適用
  const bulkTaskList = useCallback((checked: boolean = false) => {
    processSelectedLines(line => {
      // すでにタスクリストになっている場合はチェック状態を変更
      if (line.trim().match(/^[-*+]\s\[[ x]\]\s/)) {
        return line.replace(/^([-*+]\s\[)[ x](\]\s)/, `$1${checked ? 'x' : ' '}$2`);
      }
      // 箇条書きやリストになっている場合はタスクリストに変換
      if (line.trim().match(/^[-*+]\s/)) {
        return line.replace(/^([-*+]\s)/, `$1[${checked ? 'x' : ' '}] `);
      }
      if (line.trim().match(/^\d+\.\s/)) {
        return line.replace(/^\d+\.\s/, `- [${checked ? 'x' : ' '}] `);
      }
      // 空行は無視
      if (!line.trim()) return line;
      // それ以外はタスクリストに変換
      return `- [${checked ? 'x' : ' '}] ${line}`;
    });
  }, [processSelectedLines]);
  
  // 選択範囲の各行に引用を適用
  const bulkBlockquote = useCallback(() => {
    processSelectedLines(line => {
      // すでに引用になっている場合はそのまま
      if (line.trim().startsWith('>')) return line;
      // 空行でも > を付ける（引用ブロックの連続性のため）
      return `> ${line}`;
    });
  }, [processSelectedLines]);
  
  // 選択範囲の各行をコメントアウト/コメント解除
  const toggleComment = useCallback(() => {
    const editor = editorRef.current;
    if (!editor) return;
    
    const { from, to } = editor.state.selection.main;
    const selection = editor.state.sliceDoc(from, to);
    
    if (!selection) return;
    
    // 選択されたすべての行がコメントアウトされているかチェック
    const lines = selection.split('\n');
    const allCommented = lines.every(line => line.trim().startsWith('<!--') && line.trim().endsWith('-->'));
    
    // コメントの追加または削除
    if (allCommented) {
      // コメント解除
      const uncommentedLines = lines.map(line => 
        line.replace(/^\s*<!--\s*(.*?)\s*-->\s*$/, '$1')
      );
      editor.dispatch({
        changes: { from, to, insert: uncommentedLines.join('\n') }
      });
    } else {
      // コメント追加
      const commentedLines = lines.map(line => 
        line.trim() ? `<!-- ${line} -->` : line
      );
      editor.dispatch({
        changes: { from, to, insert: commentedLines.join('\n') }
      });
    }
    
    editor.focus();
    
    // タブの内容を更新
    const currentTab = tabs.get(tabId);
    if (currentTab) {
      const newContent = editor.state.doc.toString();
      updateTab(tabId, { content: newContent });
    }
  }, [editorRef, tabId, tabs, updateTab]);
  
  // 選択範囲をインデント
  const indentSelection = useCallback(() => {
    processSelectedLines(line => {
      return `  ${line}`;
    });
  }, [processSelectedLines]);
  
  // 選択範囲のインデント解除
  const outdentSelection = useCallback(() => {
    processSelectedLines(line => {
      return line.replace(/^(\s{1,2})/, '');
    });
  }, [processSelectedLines]);
  
  // 見出しの挿入
  const insertHeading = useCallback((level: number) => {
    const editor = editorRef.current;
    if (!editor) return;
    
    const { from, to } = editor.state.selection.main;
    const lineFrom = editor.state.doc.lineAt(from);
    
    // 行頭の#を削除
    const lineText = editor.state.sliceDoc(lineFrom.from, lineFrom.to);
    const cleanLine = lineText.replace(/^#+\s*/, '');
    
    // 新しい見出しレベルのプレフィックスを作成
    const prefix = '#'.repeat(level) + ' ';
    
    // 行を置換
    editor.dispatch({
      changes: { from: lineFrom.from, to: lineFrom.to, insert: prefix + cleanLine }
    });
    
    editor.focus();
    
    // タブの内容を更新
    const currentTab = tabs.get(tabId);
    if (currentTab) {
      const newContent = editor.state.doc.toString();
      updateTab(tabId, { content: newContent });
    }
  }, [editorRef, tabId, tabs, updateTab]);
  
  // 太字の挿入
  const insertBold = useCallback(() => {
    insertMarkdown('**', '**', '太字');
  }, [insertMarkdown]);
  
  // 斜体の挿入
  const insertItalic = useCallback(() => {
    insertMarkdown('*', '*', '斜体');
  }, [insertMarkdown]);
  
  // リンクの挿入
  const insertLink = useCallback(() => {
    insertMarkdown('[', '](URL)', 'リンクテキスト');
  }, [insertMarkdown]);
  
  // 引用の挿入
  const insertBlockquote = useCallback(() => {
    const editor = editorRef.current;
    if (!editor) return;
    
    const { from, to } = editor.state.selection.main;
    const selection = editor.state.sliceDoc(from, to);
    
    if (selection) {
      // 選択範囲がある場合は、各行の先頭に > を追加
      const lines = selection.split('\n');
      const quotedLines = lines.map(line => `> ${line}`);
      editor.dispatch({
        changes: { from, to, insert: quotedLines.join('\n') }
      });
    } else {
      // 選択範囲がない場合は、現在行の先頭に > を追加
      insertMarkdown('> ', '', '引用テキスト');
    }
    
    // タブの内容を更新
    const currentTab = tabs.get(tabId);
    if (currentTab && editor) {
      const newContent = editor.state.doc.toString();
      updateTab(tabId, { content: newContent });
    }
  }, [editorRef, insertMarkdown, tabId, tabs, updateTab]);
  
  // 箇条書きの挿入
  const insertUnorderedList = useCallback(() => {
    insertMarkdown('- ', '', 'リスト項目');
  }, [insertMarkdown]);
  
  // 番号付きリストの挿入
  const insertOrderedList = useCallback(() => {
    insertMarkdown('1. ', '', 'リスト項目');
  }, [insertMarkdown]);
  
  // コードブロックの挿入
  const insertCodeBlock = useCallback(() => {
    insertMarkdown('```\n', '\n```', 'コードをここに記述');
  }, [insertMarkdown]);
  
  // テーブルの挿入
  const insertTable = useCallback((rows: number, cols: number, alignments: string[]) => {
    const editor = editorRef.current;
    if (!editor) return;
    
    // ヘッダー行を作成
    const headerRow = '| ' + Array(cols).fill('ヘッダー').join(' | ') + ' |';
    
    // 区切り行を作成（列の配置を反映）
    const separatorRow = '| ' + alignments.map(align => {
      switch(align) {
        case 'left': return ':---';
        case 'center': return ':---:';
        case 'right': return '---:';
        default: return '---';
      }
    }).join(' | ') + ' |';
    
    // データ行を作成
    const dataRows = Array(rows - 1).fill(0).map(() => 
      '| ' + Array(cols).fill('データ').join(' | ') + ' |'
    );
    
    // 全てを結合
    const tableContent = [
      headerRow,
      separatorRow,
      ...dataRows
    ].join('\n');
    
    // カーソル位置に挿入
    const { from, to } = editor.state.selection.main;
    editor.dispatch({
      changes: { from, to, insert: tableContent }
    });
    
    editor.focus();
    
    // タブの内容を更新
    const currentTab = tabs.get(tabId);
    if (currentTab) {
      const newContent = editor.state.doc.toString();
      updateTab(tabId, { content: newContent });
    }
  }, [editorRef, tabId, tabs, updateTab]);
  
  // テーブルの整形
  const formatTable = useCallback(() => {
    const editor = editorRef.current;
    if (!editor) return;
    
    const { from, to } = editor.state.selection.main;
    const doc = editor.state.doc;
    
    // 選択範囲内のテキストを取得
    let selectedText = editor.state.sliceDoc(from, to);
    
    // 選択範囲がない場合、カーソル位置のテーブルを見つける
    if (!selectedText.trim()) {
      // カーソル位置の行番号
      const cursorLine = doc.lineAt(from).number;
      
      // テーブルの開始行と終了行を見つける
      let startLine = cursorLine;
      let endLine = cursorLine;
      
      // テーブルの開始行を見つける
      while (startLine > 1) {
        const lineText = doc.line(startLine - 1).text;
        if (!lineText.trim().startsWith('|')) break;
        startLine--;
      }
      
      // テーブルの終了行を見つける
      while (endLine < doc.lines) {
        const lineText = doc.line(endLine + 1).text;
        if (!lineText.trim().startsWith('|')) break;
        endLine++;
      }
      
      // テーブル範囲のテキストを取得
      const startPos = doc.line(startLine).from;
      const endPos = doc.line(endLine).to;
      selectedText = editor.state.sliceDoc(startPos, endPos);
      
      // 選択範囲を更新
      const tableFrom = startPos;
      const tableTo = endPos;
      
      // テーブルが見つからなかった場合は終了
      if (!selectedText.includes('|')) return;
      
      // テーブルを整形
      const formattedTable = formatMarkdownTable(selectedText);
      
      // 整形したテーブルを挿入
      editor.dispatch({
        changes: { from: tableFrom, to: tableTo, insert: formattedTable }
      });
      
      // タブの内容を更新
      const currentTab = tabs.get(tabId);
      if (currentTab) {
        const newContent = editor.state.doc.toString();
        updateTab(tabId, { content: newContent });
      }
    } else {
      // 選択範囲がある場合、その範囲のテキストを整形
      if (selectedText.includes('|')) {
        const formattedTable = formatMarkdownTable(selectedText);
        
        editor.dispatch({
          changes: { from, to, insert: formattedTable }
        });
        
        // タブの内容を更新
        const currentTab = tabs.get(tabId);
        if (currentTab) {
          const newContent = editor.state.doc.toString();
          updateTab(tabId, { content: newContent });
        }
      }
    }
  }, [editorRef, tabId, tabs, updateTab]);
  
  // マークダウンテーブルを整形する関数
  const formatMarkdownTable = (tableText: string) => {
    // テーブルの行を分割
    const lines = tableText.split('\n').filter(line => line.trim().startsWith('|'));
    if (lines.length < 2) return tableText; // ヘッダーと区切り線がない場合は整形しない
    
    // 各セルの内容を取得
    const rows = lines.map(line => {
      // 先頭と末尾の | を削除し、| で分割
      return line.trim()
        .replace(/^\||\|$/g, '')
        .split('|')
        .map(cell => cell.trim());
    });
    
    // 各列の最大幅を計算
    const colWidths = Array(rows[0].length).fill(0);
    rows.forEach(row => {
      row.forEach((cell, i) => {
        if (i < colWidths.length) {
          colWidths[i] = Math.max(colWidths[i], cell.length);
        }
      });
    });
    
    // 整形された行を作成
    const formattedRows = rows.map((row, rowIndex) => {
      // 区切り行（2行目）の場合
      if (rowIndex === 1) {
        return '| ' + row.map((cell, i) => {
          // 左揃え、中央揃え、右揃えを判定
          const isLeft = cell.startsWith(':');
          const isRight = cell.endsWith(':');
          
          if (isLeft && isRight) {
            // 中央揃え
            return ':' + '-'.repeat(Math.max(colWidths[i] - 2, 1)) + ':';
          } else if (isLeft) {
            // 左揃え
            return ':' + '-'.repeat(Math.max(colWidths[i] - 1, 1));
          } else if (isRight) {
            // 右揃え
            return '-'.repeat(Math.max(colWidths[i] - 1, 1)) + ':';
          } else {
            // デフォルト（左揃え）
            return '-'.repeat(Math.max(colWidths[i], 3));
          }
        }).join(' | ') + ' |';
      }
      
      // 通常の行
      return '| ' + row.map((cell, i) => {
        return cell + ' '.repeat(Math.max(0, colWidths[i] - cell.length));
      }).join(' | ') + ' |';
    });
    
    return formattedRows.join('\n');
  };
  
  // キーボードショートカットの処理
  const handleKeyDown = useCallback((e: KeyboardEvent) => {
    // エディタがアクティブでない場合は処理しない
    if (!document.activeElement || !editorRef.current) return;
    
    // Cmd/Ctrl + B: 太字
    if ((e.metaKey || e.ctrlKey) && e.key === 'b') {
      e.preventDefault();
      insertBold();
    }
    
    // Cmd/Ctrl + I: 斜体
    if ((e.metaKey || e.ctrlKey) && e.key === 'i') {
      e.preventDefault();
      insertItalic();
    }
    
    // Cmd/Ctrl + K: リンク
    if ((e.metaKey || e.ctrlKey) && e.key === 'k') {
      e.preventDefault();
      insertLink();
    }
    
    // Cmd/Ctrl + 1-3: 見出し
    if ((e.metaKey || e.ctrlKey) && !e.shiftKey && ['1', '2', '3'].includes(e.key)) {
      e.preventDefault();
      const level = parseInt(e.key);
      insertHeading(level);
    }
    
    // Cmd/Ctrl + Q: 引用
    if ((e.metaKey || e.ctrlKey) && e.key === 'q') {
      e.preventDefault();
      insertBlockquote();
    }
    
    // Cmd/Ctrl + U: 箇条書き
    if ((e.metaKey || e.ctrlKey) && e.key === 'u') {
      e.preventDefault();
      insertUnorderedList();
    }
    
    // Cmd/Ctrl + O: 番号付きリスト
    if ((e.metaKey || e.ctrlKey) && e.key === 'o') {
      e.preventDefault();
      insertOrderedList();
    }
    
    // Cmd/Ctrl + Shift + C: コードブロック
    if ((e.metaKey || e.ctrlKey) && e.shiftKey && e.key === 'c') {
      e.preventDefault();
      insertCodeBlock();
    }
    
    // Alt + T: テーブル整形
    if (e.altKey && e.key === 't') {
      e.preventDefault();
      formatTable();
    }
    
    // Cmd/Ctrl + Shift + U: 一括箇条書き
    if ((e.metaKey || e.ctrlKey) && e.shiftKey && e.key === 'u') {
      e.preventDefault();
      bulkUnorderedList();
    }
    
    // Cmd/Ctrl + Shift + O: 一括番号付きリスト
    if ((e.metaKey || e.ctrlKey) && e.shiftKey && e.key === 'o') {
      e.preventDefault();
      bulkOrderedList();
    }
    
    // Cmd/Ctrl + Shift + T: タスクリスト
    if ((e.metaKey || e.ctrlKey) && e.shiftKey && e.key === 't') {
      e.preventDefault();
      bulkTaskList(false);
    }
    
    // Cmd/Ctrl + Shift + X: 完了タスクリスト
    if ((e.metaKey || e.ctrlKey) && e.shiftKey && e.key === 'x') {
      e.preventDefault();
      bulkTaskList(true);
    }
    
    // Cmd/Ctrl + Shift + Q: 一括引用
    if ((e.metaKey || e.ctrlKey) && e.shiftKey && e.key === 'q') {
      e.preventDefault();
      bulkBlockquote();
    }
    
    // Cmd/Ctrl + /: コメントトグル
    if ((e.metaKey || e.ctrlKey) && e.key === '/') {
      e.preventDefault();
      toggleComment();
    }
    
    // Tab: インデント（選択範囲がある場合）
    if (e.key === 'Tab' && !e.shiftKey) {
      const editor = editorRef.current;
      if (editor && editor.state.selection.main.from !== editor.state.selection.main.to) {
        e.preventDefault();
        indentSelection();
      }
    }
    
    // Shift + Tab: アウトデント（選択範囲がある場合）
    if (e.key === 'Tab' && e.shiftKey) {
      const editor = editorRef.current;
      if (editor && editor.state.selection.main.from !== editor.state.selection.main.to) {
        e.preventDefault();
        outdentSelection();
      }
    }
  }, [
    editorRef, 
    insertBold, 
    insertItalic, 
    insertLink, 
    insertHeading, 
    insertBlockquote, 
    insertUnorderedList, 
    insertOrderedList, 
    insertCodeBlock,
    formatTable,
    bulkUnorderedList,
    bulkOrderedList,
    bulkTaskList,
    bulkBlockquote,
    toggleComment,
    indentSelection,
    outdentSelection
  ]);

  useEffect(() => {
    // グローバルなキーイベントリスナーを設定
    document.addEventListener('keydown', handleKeyDown);
    
    return () => {
      document.removeEventListener('keydown', handleKeyDown);
    };
  }, [handleKeyDown]);

  return { 
    insertMarkdown,
    insertHeading,
    insertBold,
    insertItalic,
    insertLink,
    insertBlockquote,
    insertUnorderedList,
    insertOrderedList,
    insertCodeBlock,
    insertTable,
    formatTable,
    // 選択範囲の一括処理
    bulkUnorderedList,
    bulkOrderedList,
    bulkTaskList,
    bulkBlockquote,
    toggleComment,
    indentSelection,
    outdentSelection
  };
};

export default useMarkdownShortcuts;<|MERGE_RESOLUTION|>--- conflicted
+++ resolved
@@ -5,11 +5,7 @@
 import { useEditorStore } from '@/store/editorStore';
 import type { EditorRefValue } from '@/types/editor';
 
-<<<<<<< HEAD
 const useMarkdownShortcuts = (editorRef: RefObject<EditorView | null>, tabId: string) => {
-=======
-const useMarkdownShortcuts = (editorRef: RefObject<EditorRefValue | null>, tabId: string) => {
->>>>>>> 0d1b49e5
   const { tabs, updateTab } = useEditorStore();
   
   const insertMarkdown = useCallback((prefix: string, suffix: string, placeholder: string) => {
