--- conflicted
+++ resolved
@@ -193,101 +193,10 @@
 
     if (queryRowsForMap.length > 0) {
       sources.push({ id: 'queryResult', label: 'クエリ結果', rows: queryRowsForMap, columns: queryColumns });
-<<<<<<< HEAD
     }
 
     return sources;
   }, [combinedData, fileDataMap, queryColumns, queryRowsForMap]);
-=======
-    }
-
-    return sources;
-  }, [combinedData, fileDataMap, queryColumns, queryRowsForMap]);
-
-  const hasActiveGeoSources = useMemo(() => {
-    const activeIds = mapSettings.activeDataSourceIds ?? [];
-    return activeIds.some((sourceId) => {
-      const source = mapDataSources.find((item) => item.id === sourceId);
-      return Boolean(source && source.rows.length > 0);
-    });
-  }, [mapDataSources, mapSettings.activeDataSourceIds]);
-
-  const canExportCombinedGeoJson = useMemo(() => Boolean(combinedData && combinedData.length), [combinedData]);
-
-  const createGeoOptions = useCallback((sourceId: string, columns: string[]) => {
-    const settings = mapSettings.layerSettings?.[sourceId] ?? {};
-    const ensureColumn = (explicit: string | undefined, fallback: string) => (
-      explicit ?? (columns.includes(fallback) ? fallback : undefined)
-    );
-
-    return {
-      latitudeColumn: settings.latitudeColumn,
-      longitudeColumn: settings.longitudeColumn,
-      geoJsonColumn: ensureColumn(settings.geoJsonColumn, 'geometry'),
-      wktColumn: ensureColumn(settings.wktColumn, 'wkt'),
-      pathColumn: ensureColumn(settings.pathColumn, 'path'),
-      polygonColumn: ensureColumn(settings.polygonColumn, 'polygon'),
-      categoryColumn: settings.categoryColumn,
-      colorColumn: settings.colorColumn,
-      heightColumn: settings.heightColumn,
-      aggregation: mapSettings.aggregation,
-    };
-  }, [mapSettings.aggregation, mapSettings.layerSettings]);
-
-  const handleExportActiveGeoJson = useCallback(() => {
-    const activeIds = mapSettings.activeDataSourceIds ?? [];
-    const features: Array<{ type: 'Feature'; geometry: any; properties: Record<string, any> }> = [];
-
-    activeIds.forEach((sourceId) => {
-      const source = mapDataSources.find((item) => item.id === sourceId);
-      if (!source) {
-        return;
-      }
-      const options = createGeoOptions(sourceId, source.columns);
-      const geo = buildGeoJsonFromRows(source.rows, options);
-      if (geo.geoJsonFeatures.length) {
-        features.push(...geo.geoJsonFeatures);
-      }
-    });
-
-    if (!features.length) {
-      setError('GeoJSONに変換できる地理データが選択されていません。');
-      return;
-    }
-
-    setError(null);
-    const timestamp = new Date().toISOString().replace(/[:.]/g, '-');
-    downloadData(
-      JSON.stringify({ type: 'FeatureCollection', features }, null, 2),
-      `map-selection-${timestamp}.geojson`,
-      'application/geo+json',
-    );
-  }, [createGeoOptions, downloadData, mapDataSources, mapSettings.activeDataSourceIds, setError]);
-
-  const handleExportCombinedGeoJson = useCallback(() => {
-    if (!combinedData || combinedData.length === 0) {
-      setError('統合データが存在しません。');
-      return;
-    }
-
-    const columns = Object.keys(combinedData[0] ?? {});
-    const options = createGeoOptions('combinedData', columns);
-    const geo = buildGeoJsonFromRows(combinedData, options);
-
-    if (!geo.geoJsonFeatures.length) {
-      setError('統合データからGeoJSONを生成できませんでした。');
-      return;
-    }
-
-    setError(null);
-    const timestamp = new Date().toISOString().replace(/[:.]/g, '-');
-    downloadData(
-      JSON.stringify({ type: 'FeatureCollection', features: geo.geoJsonFeatures }, null, 2),
-      `combined-data-${timestamp}.geojson`,
-      'application/geo+json',
-    );
-  }, [combinedData, createGeoOptions, downloadData, setError]);
->>>>>>> 99a6c061
 
   // テーマ関連
   const [currentTheme, setCurrentTheme] = useState<string>('light');
