'use client';

import React, { useEffect, useMemo, useRef, useState } from 'react';
import dynamic from 'next/dynamic';
import type { Config as PlotlyConfig, Data as PlotlyData, Layout as PlotlyLayout } from 'plotly.js';
import {
  aggregateData,
  flattenObjectsWithDotNotation,
  calculateRegressionLine,
  getRegressionTypeLabel,
  prepareChartData,
} from '@/lib/dataAnalysisUtils';
import { IoChevronDownOutline, IoChevronForwardOutline } from 'react-icons/io5';
import type { ChartDesignerSettings, ResultAggregation, ResultChartType } from '@/types';

const Plot = dynamic(() => import('react-plotly.js'), { ssr: false });

const parseDateValue = (value: any): Date | null => {
  if (value === null || value === undefined) return null;
  if (value instanceof Date && !Number.isNaN(value.getTime())) {
    return value;
  }

  if (typeof value === 'number') {
    const fromNumber = new Date(value);
    if (!Number.isNaN(fromNumber.getTime())) {
      return fromNumber;
    }
  }

  if (typeof value === 'string' && value.trim() === '') return null;

  const date = new Date(value);
  return Number.isNaN(date.getTime()) ? null : date;
};

const isParsableDateValue = (value: any): boolean => parseDateValue(value) !== null;

const clampHoleValue = (value: number | null | undefined): number => {
  if (typeof value !== 'number' || Number.isNaN(value)) {
    return 0;
  }
  return Math.min(Math.max(value, 0), 0.75);
};

interface ResultChartBuilderProps {
  rows: any[];
  title?: string;
  collapsedByDefault?: boolean;
  className?: string;
  initialSettings?: Partial<ChartDesignerSettings>;
  onSettingsChange?: (settings: ChartDesignerSettings) => void;
}

interface PlotState {
  data: PlotlyData[];
  layout: Partial<PlotlyLayout>;
  config?: Partial<PlotlyConfig>;
}

const aggregationOptions: { value: ResultAggregation; label: string }[] = [
  { value: 'sum', label: '合計' },
  { value: 'avg', label: '平均' },
  { value: 'count', label: '件数' },
  { value: 'min', label: '最小' },
  { value: 'max', label: '最大' },
];

const defaultPlotlyConfig: Partial<PlotlyConfig> = {
  responsive: true,
  displayModeBar: true,
  displaylogo: false,
  modeBarButtonsToRemove: ['lasso2d', 'select2d'],
  doubleClickDelay: 1000,
};

const chartTypeLabels: Record<ResultChartType, string> = {
  bar: '棒グラフ',
  line: '折れ線グラフ',
  scatter: '散布図',
  pie: '円グラフ',
  histogram: 'ヒストグラム',
  'stacked-bar': '積み上げ棒グラフ',
  regression: '線形回帰',
  bubble: 'バブルチャート',
  sunburst: 'サンバーストチャート',
  gantt: 'ガントチャート',
  treemap: 'ツリーマップ',
  streamgraph: 'ストリームグラフ',
  venn: 'ベン図',
  kde: 'カーネル密度推定',
  heatmap: 'ヒートマップ',
  sankey: 'サンキー図',
  'word-cloud': 'ワードクラウド',
  'radial-bar': '放射状棒グラフ',
<<<<<<< HEAD
  'radial-stacked-bar': '放射状積上棒グラフ',
=======
>>>>>>> 6fb43db5
  waterfall: 'ウォーターフォールチャート',
};

const buildPlotConfig = (
  rows: any[],
  flattened: any[],
  chartType: ResultChartType,
  xField: string,
  yField: string,
  aggregation: ResultAggregation,
  bins: number,
  categoryField?: string,
  options?: {
    title?: string;
    bubbleSizeField?: string;
    ganttTaskField?: string;
    ganttStartField?: string;
    ganttEndField?: string;
    sunburstLevels?: string[];
    pieHole?: number;
    sunburstHole?: number;
  }
): { plot?: PlotState; error?: string } => {
  if (!rows || rows.length === 0) {
    return { error: 'チャートを作成するデータがありません' };
  }

  if (chartType !== 'gantt' && !xField) {
    return { error: '表示に使用する列を選択してください' };
  }

  const colorPalette = [
    '#2563eb',
    '#ef4444',
    '#10b981',
    '#f59e0b',
    '#8b5cf6',
    '#ec4899',
    '#14b8a6',
    '#f97316',
    '#6366f1',
  ];

  const layoutTitle = options?.title && options.title.trim() !== '' ? options.title.trim() : undefined;

  const aggregateNumericValues = (values: number[], aggregationMethod: ResultAggregation): number => {
    if (values.length === 0) {
      return 0;
    }

    switch (aggregationMethod) {
      case 'sum':
        return values.reduce((sum, value) => sum + value, 0);
      case 'avg':
        return values.reduce((sum, value) => sum + value, 0) / values.length;
      case 'min':
        return Math.min(...values);
      case 'max':
        return Math.max(...values);
      case 'count':
      default:
        return values.length;
    }
  };

  const getSeriesFromAggregation = (sourceData: any[] = flattened) => {
    if (!yField && aggregation !== 'count') {
      return { error: '値に使用する列が未選択の場合は集計方法に「件数」を指定してください' };
    }

    const result = aggregateData(sourceData, xField, yField || '', aggregation, false);
    if (result.error || !result.data) {
      return { error: result.error || '集計に失敗しました' };
    }

    if (yField) {
      const hasNumeric = sourceData.some(row => typeof row[yField] === 'number' && !Number.isNaN(row[yField]));
      if (!hasNumeric) {
        return { error: '選択したY軸の列には数値データが必要です' };
      }
    }

    const labels = result.data.map((row: any) => row[xField]);
    const values = result.data.map((row: any) => {
      if (yField && Object.prototype.hasOwnProperty.call(row, yField)) {
        return row[yField];
      }
      return row.value;
    });

    return { labels, values };
  };

  try {
    if (chartType === 'kde') {
<<<<<<< HEAD
      const baseValues = flattened
        .map(row => row[xField])
        .filter((value): value is number => typeof value === 'number' && !Number.isNaN(value));

      if (baseValues.length < 2) {
        return { error: 'カーネル密度推定には2つ以上の数値データが必要です' };
      }

      if (yField && yField.trim() !== '') {
        const pairedValues = flattened
          .map(row => ({
            x: row[xField],
            y: row[yField],
          }))
          .filter((pair): pair is { x: number; y: number } =>
            typeof pair.x === 'number' &&
            !Number.isNaN(pair.x) &&
            typeof pair.y === 'number' &&
            !Number.isNaN(pair.y)
          );

        if (pairedValues.length < 2) {
          return { error: '2変量のカーネル密度推定には2つ以上の数値ペアが必要です' };
        }

        const xValues = pairedValues.map(pair => pair.x);
        const yValues = pairedValues.map(pair => pair.y);

        const xMin = Math.min(...xValues);
        const xMax = Math.max(...xValues);
        const yMin = Math.min(...yValues);
        const yMax = Math.max(...yValues);
        const xRange = xMax - xMin || 1;
        const yRange = yMax - yMin || 1;
        const xPadding = xRange * 0.1;
        const yPadding = yRange * 0.1;

        const gridSize = Math.min(80, Math.max(35, Math.round(Math.sqrt(pairedValues.length) * 6)));
        const xStart = xMin - xPadding;
        const xEnd = xMax + xPadding;
        const yStart = yMin - yPadding;
        const yEnd = yMax + yPadding;
        const xStep = (xEnd - xStart) / (gridSize - 1 || 1);
        const yStep = (yEnd - yStart) / (gridSize - 1 || 1);

        const meanX = xValues.reduce((sum, value) => sum + value, 0) / xValues.length;
        const meanY = yValues.reduce((sum, value) => sum + value, 0) / yValues.length;
        const varianceX = xValues.reduce((sum, value) => sum + (value - meanX) ** 2, 0) / xValues.length;
        const varianceY = yValues.reduce((sum, value) => sum + (value - meanY) ** 2, 0) / yValues.length;
        const stdX = Math.sqrt(varianceX) || xRange / 6;
        const stdY = Math.sqrt(varianceY) || yRange / 6;
        const bandwidthFactor = Math.pow(pairedValues.length, -1 / 6);
        const bandwidthX = Math.max(stdX * bandwidthFactor, xRange / 200);
        const bandwidthY = Math.max(stdY * bandwidthFactor, yRange / 200);

        const gaussianConstant =
          1 / (2 * Math.PI * bandwidthX * bandwidthY * (pairedValues.length || 1));

        const xGrid: number[] = [];
        const yGrid: number[] = [];
        for (let i = 0; i < gridSize; i += 1) {
          xGrid.push(xStart + i * xStep);
          yGrid.push(yStart + i * yStep);
        }

        const density: number[][] = Array.from({ length: gridSize }, () => Array(gridSize).fill(0));

        for (let yi = 0; yi < gridSize; yi += 1) {
          const y = yStart + yi * yStep;
          for (let xi = 0; xi < gridSize; xi += 1) {
            const x = xStart + xi * xStep;
            let sum = 0;
            for (const pair of pairedValues) {
              const dx = (x - pair.x) / bandwidthX;
              const dy = (y - pair.y) / bandwidthY;
              sum += Math.exp(-0.5 * (dx * dx + dy * dy));
            }
            density[yi][xi] = gaussianConstant * sum;
          }
        }

        const heatmapTrace: PlotlyData = {
          type: 'heatmap',
          x: xGrid,
          y: yGrid,
          z: density,
          colorscale: 'YlOrRd',
          hovertemplate: `${xField}: %{x}<br>${yField}: %{y}<br>密度: %{z:.4f}<extra></extra>`,
          showscale: true,
          name: '密度',
        } as PlotlyData;

        const contourTrace: PlotlyData = {
          type: 'contour',
          x: xGrid,
          y: yGrid,
          z: density,
          contours: {
            coloring: 'lines',
            showlabels: false,
          },
          line: { color: 'rgba(55, 65, 81, 0.7)' },
          showscale: false,
          hoverinfo: 'skip',
          name: '等高線',
        } as PlotlyData;

        const scatterTrace: PlotlyData = {
          type: 'scatter',
          mode: 'markers',
          x: xValues,
          y: yValues,
          marker: {
            size: 5,
            color: 'rgba(30, 64, 175, 0.65)',
            line: { color: '#1e40af', width: 1 },
          },
          name: 'データ',
          hovertemplate: `${xField}: %{x}<br>${yField}: %{y}<extra></extra>`,
        } as PlotlyData;

        return {
          plot: {
            data: [heatmapTrace, contourTrace, scatterTrace],
            layout: {
              autosize: true,
              height: 360,
              margin: { t: 40, r: 40, b: 60, l: 60 },
              xaxis: { title: xField },
              yaxis: { title: yField },
              title: layoutTitle,
              showlegend: true,
              legend: { orientation: 'h', x: 0, y: 1.05 },
            },
          },
        };
      }

      const minValue = Math.min(...baseValues);
      const maxValue = Math.max(...baseValues);
      const range = maxValue - minValue || 1;
      const mean = baseValues.reduce((sum, value) => sum + value, 0) / baseValues.length;
      const variance = baseValues.reduce((sum, value) => sum + (value - mean) ** 2, 0) / baseValues.length;
      const stdDev = Math.sqrt(variance);
      const bandwidth = stdDev > 0 ? 1.06 * stdDev * Math.pow(baseValues.length, -1 / 5) : range / 10;
      const points = Math.min(200, Math.max(50, baseValues.length * 5));
=======
      const values = flattened
        .map(row => row[xField])
        .filter((value): value is number => typeof value === 'number' && !Number.isNaN(value));

      if (values.length < 2) {
        return { error: 'カーネル密度推定には2つ以上の数値データが必要です' };
      }

      const minValue = Math.min(...values);
      const maxValue = Math.max(...values);
      const range = maxValue - minValue || 1;
      const mean = values.reduce((sum, value) => sum + value, 0) / values.length;
      const variance = values.reduce((sum, value) => sum + (value - mean) ** 2, 0) / values.length;
      const stdDev = Math.sqrt(variance);
      const bandwidth = stdDev > 0 ? 1.06 * stdDev * Math.pow(values.length, -1 / 5) : range / 10;
      const points = Math.min(200, Math.max(50, values.length * 5));
>>>>>>> 6fb43db5
      const step = range / (points - 1 || 1);

      const kernel = (u: number) => Math.exp(-0.5 * u * u);
      const density: number[] = [];
      const xCoordinates: number[] = [];

      for (let i = 0; i < points; i += 1) {
        const x = minValue - range * 0.1 + i * step;
        const value =
<<<<<<< HEAD
          baseValues.reduce((sum, xi) => sum + kernel((x - xi) / bandwidth), 0) /
          (baseValues.length * bandwidth * Math.sqrt(2 * Math.PI));
=======
          values.reduce((sum, xi) => sum + kernel((x - xi) / bandwidth), 0) /
          (values.length * bandwidth * Math.sqrt(2 * Math.PI));
>>>>>>> 6fb43db5
        xCoordinates.push(x);
        density.push(value);
      }

      return {
        plot: {
          data: [
            {
              type: 'scatter',
              mode: 'lines',
              x: xCoordinates,
              y: density,
              line: { color: colorPalette[0], width: 2 },
              hovertemplate: `${xField}: %{x}<br>密度: %{y:.4f}<extra></extra>`,
<<<<<<< HEAD
              name: '密度',
=======
>>>>>>> 6fb43db5
            } as PlotlyData,
          ],
          layout: {
            autosize: true,
            height: 320,
            margin: { t: 40, r: 20, b: 60, l: 60 },
            xaxis: { title: xField },
            yaxis: { title: '密度' },
            title: layoutTitle,
            showlegend: false,
          },
        },
      };
    }

    if (chartType === 'scatter') {
      if (!yField) {
        return { error: '散布図にはY軸に使用する数値列が必要です' };
      }

      const categoriesRaw = categoryField
        ? [...new Set(
            flattened
              .map(row => row[categoryField])
              .filter(value => value !== undefined && value !== null)
              .map(value => String(value))
          )]
        : [];
      const categories = categoryField ? (categoriesRaw.length > 0 ? categoriesRaw : [undefined]) : [undefined];

      const traces: PlotlyData[] = [];

      categories.forEach((category, index) => {
        const filtered = category
          ? flattened.filter(row => String(row[categoryField!]) === category)
          : flattened;

        const xValues = filtered.map(row => row[xField]).filter(value => value !== undefined && value !== null);
        const yValues = filtered
          .map(row => row[yField])
          .filter(value => typeof value === 'number' && !Number.isNaN(value));

        if (xValues.length > 0 && yValues.length > 0) {
          const displayName =
            category || (categoryField ? '未分類' : (yField || (aggregation === 'count' ? 'count' : 'value')));
          traces.push({
            type: 'scatter',
            mode: 'markers',
            x: xValues,
            y: yValues,
            name: displayName,
            marker: {
              color: colorPalette[index % colorPalette.length],
              size: 8,
              opacity: 0.8,
            },
          } as PlotlyData);
        }
      });

      if (traces.length === 0) {
        return { error: '散布図を作成できるデータがありません' };
      }

      return {
        plot: {
          data: traces,
          layout: {
            autosize: true,
            height: 320,
            margin: { t: 40, r: 20, b: 60, l: 60 },
            xaxis: { title: xField },
            yaxis: { title: yField },
            showlegend: traces.length > 1,
            title: layoutTitle,
          },
        },
      };
    }

    if (chartType === 'histogram') {
      const categoriesRaw = categoryField
        ? [...new Set(
            flattened
              .map(row => row[categoryField])
              .filter(value => value !== undefined && value !== null && !(typeof value === 'string' && value.trim() === ''))
              .map(value => String(value))
          )]
        : [];

      let categories: string[];
      if (categoryField) {
        const categorySet = new Set<string>(categoriesRaw);
        const hasUnassigned = flattened.some(row => {
          const rawCategory = row[categoryField];
          return rawCategory === undefined || rawCategory === null || (typeof rawCategory === 'string' && rawCategory.trim() === '');
        });
        if (hasUnassigned || categorySet.size === 0) {
          categorySet.add('未分類');
        }
        categories = Array.from(categorySet);
      } else {
        categories = ['データ'];
      }

      const traces: PlotlyData[] = [];

      categories.forEach((category, index) => {
        const filtered = categoryField
          ? flattened.filter(row => {
              const rawCategory = row[categoryField!];
              if (
                rawCategory === undefined ||
                rawCategory === null ||
                (typeof rawCategory === 'string' && rawCategory.trim() === '')
              ) {
                return category === '未分類';
              }
              return String(rawCategory) === category;
            })
          : flattened;

        const values = filtered
          .map(row => row[xField])
          .filter(value => typeof value === 'number' && !Number.isNaN(value));

        if (values.length === 0) {
          return;
        }

        traces.push({
          type: 'histogram',
          x: values,
          nbinsx: bins,
          name: category,
          marker: { color: colorPalette[index % colorPalette.length] },
          opacity: categoryField ? 0.6 : 0.8,
        } as PlotlyData);
      });

      if (traces.length === 0) {
        return { error: 'ヒストグラムには数値列が必要です' };
      }

      return {
        plot: {
          data: traces,
          layout: {
            autosize: true,
            height: 320,
            margin: { t: 40, r: 20, b: 60, l: 60 },
            xaxis: { title: xField },
            yaxis: { title: '度数' },
            barmode: categoryField ? 'overlay' : undefined,
            showlegend: categoryField ? traces.length > 1 : false,
            title: layoutTitle,
          },
        },
      };
    }

    if (chartType === 'heatmap') {
      if (!categoryField) {
        return { error: 'ヒートマップにはカテゴリ列（Y軸）を指定してください' };
      }

      if (aggregation !== 'count' && !yField) {
        return { error: 'ヒートマップには値に使用する数値列を指定してください' };
      }

      const xCategories = Array.from(
        new Set(
          flattened
            .map(row => row[xField])
            .filter(value => value !== undefined && value !== null)
            .map(value => String(value))
        )
      );
      const yCategories = Array.from(
        new Set(
          flattened
            .map(row => row[categoryField])
            .filter(value => value !== undefined && value !== null)
            .map(value => String(value))
        )
      );

      if (xCategories.length === 0 || yCategories.length === 0) {
        return { error: 'ヒートマップを作成するためのカテゴリが不足しています' };
      }

      const matrix = yCategories.map(rowCategory =>
        xCategories.map(columnCategory => {
          const matchedRows = flattened.filter(row => {
            const source = row[xField];
            const target = row[categoryField];
            return (
              source !== undefined &&
              source !== null &&
              target !== undefined &&
              target !== null &&
              String(source) === columnCategory &&
              String(target) === rowCategory
            );
          });

          if (matchedRows.length === 0) {
            return 0;
          }

          if (aggregation === 'count' || !yField) {
            return matchedRows.length;
          }

          const numericValues = matchedRows
            .map(row => row[yField])
            .filter((value): value is number => typeof value === 'number' && !Number.isNaN(value));

          return aggregateNumericValues(numericValues, aggregation);
        })
      );

      const trace: PlotlyData = {
        type: 'heatmap',
        x: xCategories,
        y: yCategories,
        z: matrix,
        colorscale: 'YlOrRd',
        hoverongaps: false,
        colorbar: {
          title:
            aggregation === 'count' || !yField
              ? '件数'
              : `${yField}${aggregation !== 'sum' ? ` (${aggregation})` : ''}`,
        },
      };

      return {
        plot: {
          data: [trace],
          layout: {
            autosize: true,
            height: 360,
            margin: { t: 40, r: 20, b: 60, l: 80 },
            xaxis: { title: xField },
            yaxis: { title: categoryField },
            title: layoutTitle,
          },
        },
      };
    }

    if (chartType === 'sankey') {
      if (!categoryField) {
        return { error: 'サンキー図にはカテゴリ列（遷移先）を指定してください' };
      }

      const pairs = new Map<string, number[]>();
      const counts = new Map<string, number>();

      flattened.forEach(row => {
        const sourceRaw = row[xField];
        const targetRaw = row[categoryField];

        if (sourceRaw === undefined || sourceRaw === null || targetRaw === undefined || targetRaw === null) {
          return;
        }

        const key = `${String(sourceRaw)}|||${String(targetRaw)}`;
        if (aggregation === 'count' || !yField) {
          counts.set(key, (counts.get(key) ?? 0) + 1);
          return;
        }

        const value = row[yField];
        if (typeof value === 'number' && !Number.isNaN(value)) {
          if (!pairs.has(key)) {
            pairs.set(key, []);
          }
          pairs.get(key)!.push(value);
        }
      });

      const uniqueNodes = new Map<string, number>();
      const labels: string[] = [];
      const ensureNode = (label: string) => {
        if (!uniqueNodes.has(label)) {
          uniqueNodes.set(label, labels.length);
          labels.push(label);
        }
        return uniqueNodes.get(label)!;
      };

      const sources: number[] = [];
      const targets: number[] = [];
      const values: number[] = [];

      const processEntry = (key: string, aggregatedValue: number) => {
        if (aggregatedValue <= 0) {
          return;
        }
        const [sourceLabel, targetLabel] = key.split('|||');
        sources.push(ensureNode(sourceLabel));
        targets.push(ensureNode(targetLabel));
        values.push(aggregatedValue);
      };

      pairs.forEach((valueList, key) => {
        const aggregated = aggregateNumericValues(valueList, aggregation);
        processEntry(key, aggregated);
      });

      counts.forEach((countValue, key) => {
        processEntry(key, countValue);
      });

      if (sources.length === 0 || targets.length === 0 || values.length === 0) {
        return { error: 'サンキー図を作成するデータが不足しています' };
      }

      const trace: PlotlyData = {
        type: 'sankey',
        orientation: 'h',
        node: {
          label: labels,
          pad: 15,
          thickness: 20,
          line: {
            color: '#888',
            width: 0.5,
          },
        },
        link: {
          source: sources,
          target: targets,
          value: values,
          hovertemplate: '%{source.label} → %{target.label}<br>値: %{value}<extra></extra>',
        },
      } as PlotlyData;

      return {
        plot: {
          data: [trace],
          layout: {
            height: 420,
            margin: { t: 40, r: 20, b: 20, l: 20 },
            title: layoutTitle,
          },
        },
      };
    }

    if (chartType === 'word-cloud') {
      const texts = flattened
        .map(row => row[xField])
        .filter((value): value is string => typeof value === 'string' && value.trim() !== '');

      if (texts.length === 0) {
        return { error: 'ワードクラウドを作成するテキストデータがありません' };
      }

      const wordMap = new Map<string, number[]>();
      const countMap = new Map<string, number>();

      flattened.forEach(row => {
        const wordRaw = row[xField];
        if (typeof wordRaw !== 'string' || wordRaw.trim() === '') {
          return;
        }
        const normalizedWord = wordRaw.trim();

        if (aggregation === 'count' || !yField) {
          countMap.set(normalizedWord, (countMap.get(normalizedWord) ?? 0) + 1);
          return;
        }

        const value = row[yField];
        if (typeof value === 'number' && !Number.isNaN(value)) {
          if (!wordMap.has(normalizedWord)) {
            wordMap.set(normalizedWord, []);
          }
          wordMap.get(normalizedWord)!.push(value);
        }
      });

      const words: string[] = [];
      const weights: number[] = [];

      const appendWord = (word: string, weight: number) => {
        if (weight <= 0) {
          return;
        }
        words.push(word);
        weights.push(weight);
      };

      wordMap.forEach((valueList, word) => {
        appendWord(word, aggregateNumericValues(valueList, aggregation));
      });
      countMap.forEach((countValue, word) => {
        appendWord(word, countValue);
      });

      if (words.length === 0) {
        return { error: 'ワードクラウドを作成する数値データが不足しています' };
      }

      const minWeight = Math.min(...weights);
      const maxWeight = Math.max(...weights);
      const normalize = (weight: number) => {
        if (maxWeight === minWeight) {
          return 30;
        }
        return 16 + ((weight - minWeight) / (maxWeight - minWeight)) * 40;
      };

      const pseudoRandom = (seed: number) => {
        const x = Math.sin(seed) * 10000;
        return x - Math.floor(x);
      };

      const xPositions: number[] = [];
      const yPositions: number[] = [];
      const textSizes: number[] = [];
      const textColors: string[] = [];

      words.forEach((_, index) => {
        xPositions.push(pseudoRandom(index + 1) * 2 - 1);
        yPositions.push(pseudoRandom(index + 100) * 2 - 1);
        textSizes.push(normalize(weights[index]));
        textColors.push(colorPalette[index % colorPalette.length]);
      });

      const trace: PlotlyData = {
        type: 'scatter',
        mode: 'text',
        x: xPositions,
        y: yPositions,
        text: words,
        textfont: {
          size: textSizes,
          color: textColors,
        },
        hovertemplate: '%{text}<br>値: %{customdata}<extra></extra>',
        customdata: weights,
      } as PlotlyData;

      return {
        plot: {
          data: [trace],
          layout: {
            autosize: true,
            height: 360,
            margin: { t: 40, r: 20, b: 20, l: 20 },
            xaxis: { showgrid: false, showticklabels: false, zeroline: false },
            yaxis: { showgrid: false, showticklabels: false, zeroline: false },
            title: layoutTitle,
          },
        },
      };
    }

    if (chartType === 'radial-bar') {
      const series = getSeriesFromAggregation();
      if ('error' in series) {
        return { error: series.error };
      }

      const { labels, values } = series;
      if (!labels || !values || labels.length === 0) {
        return { error: '放射状棒グラフを作成するデータがありません' };
      }

<<<<<<< HEAD
      const combined = labels.map((label, index) => {
        const numericValue = values[index];
        const safeValue = typeof numericValue === 'number' && !Number.isNaN(numericValue) ? numericValue : 0;
        const displayLabel =
          label === undefined || label === null || (typeof label === 'string' && label.trim() === '')
            ? `カテゴリ${index + 1}`
            : String(label);
        return {
          key: `${index}::${displayLabel}`,
          label: displayLabel,
          value: safeValue,
        };
      });

      if (combined.every(item => item.value === 0)) {
        return { error: '全ての値が0のため放射状棒グラフを描画できません' };
      }

      const sortedSeries = [...combined].sort((a, b) => b.value - a.value);
      const maxValue = Math.max(...sortedSeries.map(item => item.value), 1);
      const innerOffset = maxValue * 0.2;
      const ringGap = Math.max(maxValue * 0.1, maxValue === 0 ? 1 : maxValue * 0.1);
      const thetaCenter = 90;
      const barWidth = Math.max(160, Math.min(320, 300 - (sortedSeries.length - 1) * 12));

      const baseByKey = new Map<string, number>();
      let currentBase = innerOffset;
      sortedSeries.forEach(item => {
        baseByKey.set(item.key, currentBase);
        currentBase += item.value + ringGap;
      });

      const baseArray = sortedSeries.map(item => baseByKey.get(item.key) ?? innerOffset);
      const radialArray = sortedSeries.map((item, index) => (baseArray[index] ?? innerOffset) + item.value);
      const thetaArray = sortedSeries.map(() => thetaCenter);
      const widthArray = sortedSeries.map(() => barWidth);
      const colors = sortedSeries.map((_, index) => colorPalette[index % colorPalette.length]);
      const hoverLabel = yField || (aggregation === 'count' ? '件数' : '値');

      const trace: PlotlyData = {
        type: 'barpolar',
        theta: thetaArray,
        r: radialArray,
        base: baseArray,
        width: widthArray,
        marker: {
          color: colors,
          line: { color: '#ffffff', width: 1.5 },
        },
        text: sortedSeries.map(item => item.label),
        hovertemplate: `%{text}<br>${hoverLabel}: %{customdata}<extra></extra>`,
        customdata: sortedSeries.map(item => item.value),
        cliponaxis: false,
        name: hoverLabel,
      } as PlotlyData;

      const radialMax = Math.max(...radialArray, innerOffset + maxValue) + ringGap * 1.2;

=======
      const angles = labels.map((_, index) => (index / labels.length) * 360);

      const trace: PlotlyData = {
        type: 'barpolar',
        r: values,
        theta: angles,
        text: labels,
        marker: {
          color: labels.map((_, index) => colorPalette[index % colorPalette.length]),
          line: { color: '#ffffff', width: 1 },
        },
        hovertemplate: '%{text}<br>値: %{r}<extra></extra>',
      } as PlotlyData;

>>>>>>> 6fb43db5
      return {
        plot: {
          data: [trace],
          layout: {
            autosize: true,
<<<<<<< HEAD
            height: 380,
            margin: { t: 40, r: 40, b: 30, l: 40 },
            title: layoutTitle,
            polar: {
              radialaxis: {
                visible: false,
                range: [0, radialMax],
              },
              angularaxis: {
                showgrid: false,
                showticklabels: false,
                ticks: '',
                rotation: 90,
                direction: 'counterclockwise',
              },
              sector: [-130, 130],
            },
            showlegend: false,
          },
        },
      };
    }

    if (chartType === 'radial-stacked-bar') {
      if (!categoryField) {
        return { error: '放射状積上棒グラフにはカテゴリ列を指定してください' };
      }

      const series = getSeriesFromAggregation();
      if ('error' in series) {
        return { error: series.error };
      }

      const { labels, values } = series;
      if (!labels || !values || labels.length === 0) {
        return { error: '放射状積上棒グラフを作成するデータがありません' };
      }

      const combined = labels.map((label, index) => {
        const numericValue = values[index];
        const safeValue = typeof numericValue === 'number' && !Number.isNaN(numericValue) ? numericValue : 0;
        const displayLabel =
          label === undefined || label === null || (typeof label === 'string' && label.trim() === '')
            ? `カテゴリ${index + 1}`
            : String(label);
        return {
          key: `${index}::${displayLabel}`,
          label: displayLabel,
          value: safeValue,
        };
      });

      if (combined.every(item => item.value === 0)) {
        return { error: '全ての値が0のため放射状積上棒グラフを描画できません' };
      }

      const sortedSeries = [...combined].sort((a, b) => b.value - a.value);

      const categoriesRaw = flattened.map(row => row[categoryField]).filter(value => value !== undefined && value !== null);
      const categorySet = new Set<string>();
      categoriesRaw.forEach(value => {
        const labelString = String(value);
        categorySet.add(labelString);
      });

      const hasUnassigned = flattened.some(row => {
        const raw = row[categoryField];
        return (
          raw === undefined ||
          raw === null ||
          (typeof raw === 'string' && raw.trim() === '')
        );
      });

      const categoryInfos = Array.from(categorySet)
        .sort((a, b) => a.localeCompare(b))
        .map(label => ({
          key: label,
          label,
          predicate: (row: any) => {
            const raw = row[categoryField];
            return raw !== undefined && raw !== null && String(raw) === label;
          },
        }));

      if (hasUnassigned) {
        categoryInfos.push({
          key: '__UNASSIGNED__',
          label: '未分類',
          predicate: (row: any) => {
            const raw = row[categoryField];
            return (
              raw === undefined ||
              raw === null ||
              (typeof raw === 'string' && raw.trim() === '')
            );
          },
        });
      }

      if (categoryInfos.length === 0) {
        return { error: '放射状積上棒グラフを描画するためのカテゴリが見つかりません' };
      }

      const maxValue = Math.max(...sortedSeries.map(item => item.value), 1);
      const innerOffset = maxValue * 0.2;
      const ringGap = Math.max(maxValue * 0.08, maxValue === 0 ? 1 : maxValue * 0.08);
      const thetaCenter = 90;
      const barWidth = Math.max(150, Math.min(320, 300 - (sortedSeries.length - 1) * 10));

      const baseByKey = new Map<string, number>();
      let currentBase = innerOffset;
      sortedSeries.forEach(item => {
        baseByKey.set(item.key, currentBase);
        currentBase += item.value + ringGap;
      });

      const cumulativeByKey = new Map<string, number>();
      sortedSeries.forEach(item => {
        cumulativeByKey.set(item.key, 0);
      });

      const traces: PlotlyData[] = [];

      for (let categoryIndex = 0; categoryIndex < categoryInfos.length; categoryIndex += 1) {
        const category = categoryInfos[categoryIndex];
        const filtered = flattened.filter(row => category.predicate(row));
        if (filtered.length === 0) {
          // 未分類カテゴリなどでデータが存在しない場合はスキップ
          continue;
        }

        const aggregated = aggregateData(filtered, xField, yField || '', aggregation, false);
        if (aggregated.error || !aggregated.data) {
          return { error: aggregated.error || '集計に失敗しました' };
        }

        const valuesByLabel = sortedSeries.map(item => {
          const target = aggregated.data!.find((row: any) => String(row[xField]) === item.label);
          if (!target) {
            return 0;
          }
          const rawValue = yField ? target[yField] : target.value;
          return typeof rawValue === 'number' && !Number.isNaN(rawValue) ? rawValue : 0;
        });

        const baseArray = sortedSeries.map(item => (baseByKey.get(item.key) ?? innerOffset) + (cumulativeByKey.get(item.key) ?? 0));
        const valueArray = valuesByLabel.map(value => (typeof value === 'number' && !Number.isNaN(value) ? value : 0));
        if (valueArray.every(value => value === 0)) {
          continue;
        }
        const radialArray = baseArray.map((baseValue, index) => baseValue + valueArray[index]);

        sortedSeries.forEach((item, index) => {
          cumulativeByKey.set(item.key, (cumulativeByKey.get(item.key) ?? 0) + valueArray[index]);
        });

        traces.push({
          type: 'barpolar',
          theta: sortedSeries.map(() => thetaCenter),
          r: radialArray,
          base: baseArray,
          width: sortedSeries.map(() => barWidth),
          marker: {
            color: colorPalette[categoryIndex % colorPalette.length],
            line: { color: '#ffffff', width: 1 },
          },
          text: sortedSeries.map(item => item.label),
          hovertemplate: `%{text}<br>${category.label}: %{customdata}<extra></extra>`,
          customdata: valueArray,
          cliponaxis: false,
          name: category.label,
          textposition: categoryIndex === categoryInfos.length - 1 ? 'outside' : 'none',
        } as PlotlyData);
      }

      if (traces.length === 0) {
        return { error: '選択したカテゴリに一致するデータがありません' };
      }

      const radialMax = Math.max(
        ...sortedSeries.map(item => (baseByKey.get(item.key) ?? innerOffset) + (cumulativeByKey.get(item.key) ?? 0)),
        innerOffset + maxValue,
      ) + ringGap * 1.2;

      return {
        plot: {
          data: traces,
          layout: {
            autosize: true,
            height: 400,
            margin: { t: 40, r: 50, b: 30, l: 50 },
            title: layoutTitle,
            polar: {
              radialaxis: {
                visible: false,
                range: [0, radialMax],
              },
              angularaxis: {
                showgrid: false,
                showticklabels: false,
                ticks: '',
                rotation: 90,
                direction: 'counterclockwise',
              },
              sector: [-130, 130],
            },
            showlegend: true,
            legend: { orientation: 'h', x: 0, y: 1.05 },
=======
            height: 360,
            margin: { t: 40, r: 40, b: 40, l: 40 },
            title: layoutTitle,
            polar: {
              angularaxis: {
                tickmode: 'array',
                tickvals: angles,
                ticktext: labels,
              },
              radialaxis: {
                title: yField || '値',
              },
            },
            showlegend: false,
>>>>>>> 6fb43db5
          },
        },
      };
    }

    if (chartType === 'waterfall') {
      const series = getSeriesFromAggregation();
      if ('error' in series) {
        return { error: series.error };
      }

      const { labels, values } = series;
      if (!labels || !values || labels.length === 0) {
        return { error: 'ウォーターフォールチャートを作成するデータがありません' };
      }

      const measure = values.map(() => 'relative');

      const trace: PlotlyData = {
        type: 'waterfall',
        x: labels,
        y: values,
        measure,
        connector: {
          line: { color: 'rgba(99, 102, 241, 0.4)', width: 1 },
        },
        increasing: { marker: { color: '#22c55e' } },
        decreasing: { marker: { color: '#ef4444' } },
        totals: { marker: { color: '#3b82f6' } },
        hovertemplate: '%{x}<br>値: %{y}<extra></extra>',
      } as PlotlyData;

      return {
        plot: {
          data: [trace],
          layout: {
            autosize: true,
            height: 360,
            margin: { t: 40, r: 20, b: 60, l: 80 },
            title: layoutTitle,
            xaxis: { title: xField },
            yaxis: { title: yField || '値' },
          },
        },
      };
    }

    if (chartType === 'pie') {
      if (categoryField) {
        return { error: '円グラフではグループ分けを利用できません' };
      }
      const { labels, values, error } = getSeriesFromAggregation();
      if (error) return { error };
      if (!labels || !values || values.every(v => v === undefined || v === null)) {
        return { error: '円グラフを作成できるデータがありません' };
      }

      const hole = clampHoleValue(options?.pieHole);

      const trace: Partial<PlotlyData> = {
        type: 'pie',
        labels,
        values,
        hole,
      };

      return {
        plot: {
          data: [trace as PlotlyData],
          layout: {
            autosize: true,
            height: 320,
            margin: { t: 40, r: 20, b: 40, l: 20 },
            legend: { orientation: 'h' },
            title: layoutTitle,
          },
        },
      };
    }

    if (chartType === 'bar' || chartType === 'line' || chartType === 'stacked-bar') {
      const categoriesRaw = categoryField
        ? [...new Set(
            flattened
              .map(row => row[categoryField])
              .filter(value => value !== undefined && value !== null)
              .map(value => String(value))
          )]
        : [];
      const categories = categoryField ? (categoriesRaw.length > 0 ? categoriesRaw : [undefined]) : [undefined];

      const allLabelsSet = new Set<string | number>();
      const seriesMaps: { category: string; values: Map<string | number, number> }[] = [];

      categories.forEach(category => {
        const filtered = category
          ? flattened.filter(row => String(row[categoryField!]) === category)
          : flattened;

        const { labels, values, error } = getSeriesFromAggregation(filtered);
        if (error || !labels || !values) {
          return;
        }

        const valueMap = new Map<string | number, number>();
        labels.forEach((label, index) => {
          const value = values[index];
          if (value !== undefined && value !== null) {
            valueMap.set(label, value);
          }
          allLabelsSet.add(label);
        });

        const displayName =
          category || (categoryField ? '未分類' : (yField || (aggregation === 'count' ? 'count' : 'value')));
        seriesMaps.push({ category: displayName, values: valueMap });
      });

      const labels = Array.from(allLabelsSet);
      if (labels.length === 0 || seriesMaps.length === 0) {
        return { error: 'チャートを作成できるデータがありません' };
      }

      const traces: PlotlyData[] = seriesMaps.map((series, index) => {
        const data = labels.map(label => series.values.get(label) ?? 0);

        return {
          type: chartType === 'line' ? 'scatter' : 'bar',
          mode: chartType === 'line' ? 'lines+markers' : undefined,
          x: labels,
          y: data,
          name: series.category,
          marker: { color: colorPalette[index % colorPalette.length] },
          line: chartType === 'line' ? { color: colorPalette[index % colorPalette.length], width: 2 } : undefined,
        } as PlotlyData;
      });

      return {
        plot: {
          data: traces,
          layout: {
            autosize: true,
            height: 320,
            margin: { t: 40, r: 20, b: 60, l: 60 },
            xaxis: { title: xField },
            yaxis: { title: yField || '値' },
            barmode:
              chartType === 'bar' && categories.length > 1
                ? 'group'
                : chartType === 'stacked-bar'
                  ? 'stack'
                  : undefined,
            showlegend: categories.length > 1,
            title: layoutTitle,
          },
        },
      };
    }

    if (chartType === 'bubble') {
      if (!yField) {
        return { error: 'バブルチャートにはY軸に使用する数値列が必要です' };
      }

      const sizeField = options?.bubbleSizeField;
      if (!sizeField) {
        return { error: 'バブルのサイズに使用する列を選択してください' };
      }

      const dataPoints = flattened
        .map(row => {
          const rawX = row[xField];
          const rawY = row[yField];
          const rawSize = row[sizeField];
          const category = categoryField ? row[categoryField] : undefined;

          if (
            rawX === null || rawX === undefined ||
            rawY === null || rawY === undefined ||
            rawSize === null || rawSize === undefined ||
            (typeof rawX === 'string' && rawX.trim() === '') ||
            (typeof rawY === 'string' && rawY.trim() === '') ||
            (typeof rawSize === 'string' && rawSize.trim() === '')
          ) {
            return null;
          }

          const x = typeof rawX === 'number' ? rawX : Number(rawX);
          const y = typeof rawY === 'number' ? rawY : Number(rawY);
          const size = typeof rawSize === 'number' ? rawSize : Number(rawSize);

          if (!Number.isFinite(x) || !Number.isFinite(y) || !Number.isFinite(size)) {
            return null;
          }

          return {
            x,
            y,
            size: Math.abs(size),
            category: category !== undefined && category !== null ? String(category) : undefined,
          };
        })
        .filter((point): point is { x: number; y: number; size: number; category?: string } => point !== null);

      if (dataPoints.length === 0) {
        return { error: 'バブルチャートを作成できる数値データがありません' };
      }

      const grouped = new Map<string, { x: number; y: number; size: number }[]>();
      dataPoints.forEach(point => {
        const key = categoryField ? (point.category ?? '未分類') : 'データ';
        if (!grouped.has(key)) {
          grouped.set(key, []);
        }
        grouped.get(key)!.push(point);
      });

      const sizes = dataPoints.map(point => point.size);
      const minSize = Math.min(...sizes);
      const maxSize = Math.max(...sizes);

      const scaleSize = (value: number) => {
        if (!Number.isFinite(value)) return 8;
        if (maxSize === minSize) {
          return 22;
        }
        const normalized = (value - minSize) / (maxSize - minSize);
        return 10 + normalized * 30;
      };

      const traces: PlotlyData[] = Array.from(grouped.entries()).map(([category, points], index) => ({
        type: 'scatter',
        mode: 'markers',
        x: points.map(point => point.x),
        y: points.map(point => point.y),
        name: category,
        marker: {
          size: points.map(point => scaleSize(point.size)),
          color: colorPalette[index % colorPalette.length],
          sizemode: 'diameter',
          sizemin: 6,
          opacity: 0.75,
          line: { width: 1, color: 'rgba(17, 24, 39, 0.4)' },
        },
        customdata: points.map(point => point.size),
        hovertemplate: 'X: %{x}<br>Y: %{y}<br>サイズ: %{customdata}<extra></extra>',
      } as PlotlyData));

      return {
        plot: {
          data: traces,
          layout: {
            autosize: true,
            height: 320,
            margin: { t: 40, r: 20, b: 60, l: 60 },
            xaxis: { title: xField },
            yaxis: { title: yField },
            showlegend: traces.length > 1,
            title: layoutTitle,
          },
        },
      };
    }

    if (chartType === 'regression') {
      if (!yField) {
        return { error: '回帰分析にはY軸に使用する数値列が必要です' };
      }

      const dataPoints = flattened
        .map(row => {
          const rawX = row[xField];
          const rawY = row[yField];
          const category = categoryField ? row[categoryField] : undefined;

          if (
            rawX === null || rawX === undefined ||
            rawY === null || rawY === undefined ||
            (typeof rawX === 'string' && rawX.trim() === '') ||
            (typeof rawY === 'string' && rawY.trim() === '')
          ) {
            return null;
          }

          const x = typeof rawX === 'number' ? rawX : Number(rawX);
          const y = typeof rawY === 'number' ? rawY : Number(rawY);

          if (!Number.isFinite(x) || !Number.isFinite(y)) {
            return null;
          }

          return {
            x,
            y,
            category: category !== undefined && category !== null ? String(category) : undefined,
          };
        })
        .filter((point): point is { x: number; y: number; category?: string } => point !== null);

      if (dataPoints.length < 2) {
        return { error: '回帰分析を行うには十分な数値データが必要です' };
      }

      const grouped = new Map<string, { x: number; y: number }[]>();
      dataPoints.forEach(point => {
        const key = categoryField ? (point.category ?? '未分類') : 'データ';
        if (!grouped.has(key)) {
          grouped.set(key, []);
        }
        grouped.get(key)!.push(point);
      });

      const groupedEntries = Array.from(grouped.entries());
      const traces: PlotlyData[] = [];
      let hasRegressionLine = false;

      groupedEntries.forEach(([groupName, points], index) => {
        const color = colorPalette[index % colorPalette.length];
        const displayName = groupName;

        traces.push({
          type: 'scatter',
          mode: 'markers',
          x: points.map(point => point.x),
          y: points.map(point => point.y),
          name: displayName,
          legendgroup: displayName,
          marker: {
            color,
            size: 8,
            opacity: 0.85,
          },
        } as PlotlyData);

        if (points.length >= 2) {
          const regressionPoints = calculateRegressionLine(points, 'linear');
          if (regressionPoints.length > 0) {
            hasRegressionLine = true;
            traces.push({
              type: 'scatter',
              mode: 'lines',
              x: regressionPoints.map(point => point.x),
              y: regressionPoints.map(point => point.y),
              name: `${displayName} 回帰線`,
              legendgroup: displayName,
              showlegend: false,
              line: { color, width: 2 },
              hoverinfo: 'skip',
            } as PlotlyData);
          }
        }
      });

      if (!hasRegressionLine) {
        return { error: '各グループで回帰線を描画するには2件以上のデータが必要です' };
      }

      return {
        plot: {
          data: traces,
          layout: {
            autosize: true,
            height: 320,
            margin: { t: 40, r: 20, b: 60, l: 60 },
            xaxis: { title: xField },
            yaxis: { title: yField },
            showlegend: true,
            title: layoutTitle,
          },
        },
      };
    }

    if (chartType === 'sunburst') {
      const configuredHierarchy = (
        options?.sunburstLevels && options.sunburstLevels.length > 0
          ? options.sunburstLevels
          : [
              ...(categoryField ? [categoryField] : []),
              ...(xField ? [xField] : []),
            ]
      )
        .filter(field => field && field.trim() !== '')
        .slice(0, 3);

      if (configuredHierarchy.length === 0) {
        return { error: 'サンバーストチャートの階層に使用する列を選択してください' };
      }

      const rootLabel = '全体';
      const useCount = aggregation === 'count' || !yField;

      const resolveLabel = (raw: any) => {
        if (raw === undefined || raw === null) {
          return '未分類';
        }
        const value = String(raw).trim();
        return value === '' ? '未分類' : value;
      };

      const nodeStats = new Map<
        string,
        { label: string; parentKey: string; parentLabel: string; values: number[]; count: number }
      >();
      const rootValues: number[] = [];
      let rootCount = 0;

      flattened.forEach(row => {
        const path = configuredHierarchy.map(field => resolveLabel(row[field]));
        if (path.length === 0) {
          return;
        }

        const rawValue = yField ? row[yField] : undefined;
        const numericValue = typeof rawValue === 'number' && !Number.isNaN(rawValue) ? rawValue : null;

        if (!useCount && numericValue === null) {
          return;
        }

        rootCount += 1;
        if (!useCount && numericValue !== null) {
          rootValues.push(numericValue);
        }

        path.forEach((label, depth) => {
          const keyPath = path.slice(0, depth + 1);
          const nodeKey = `${depth}:${keyPath.join('||')}`;
          const parentKey = depth === 0 ? 'root' : `${depth - 1}:${keyPath.slice(0, -1).join('||')}`;
          const parentLabel = depth === 0 ? rootLabel : keyPath[depth - 1];

          if (!nodeStats.has(nodeKey)) {
            nodeStats.set(nodeKey, {
              label,
              parentKey,
              parentLabel,
              values: [],
              count: 0,
            });
          }

          const node = nodeStats.get(nodeKey)!;
          node.count += 1;
          if (!useCount && numericValue !== null) {
            node.values.push(numericValue);
          }
        });
      });

      if (nodeStats.size === 0) {
        return { error: 'サンバーストチャートを作成できるデータがありません' };
      }

      const computeAggregatedValue = (values: number[], count: number): number | null => {
        if (useCount) {
          return count;
        }
        if (values.length === 0) {
          return null;
        }
        switch (aggregation) {
          case 'sum':
            return values.reduce((sum, value) => sum + value, 0);
          case 'avg':
            return values.reduce((sum, value) => sum + value, 0) / values.length;
          case 'min':
            return Math.min(...values);
          case 'max':
            return Math.max(...values);
          default:
            return null;
        }
      };

      const rootValue = computeAggregatedValue(rootValues, rootCount);
      if (rootValue === null) {
        return { error: 'サンバーストチャートを作成できるデータがありません' };
      }

      const labels: string[] = [rootLabel];
      const parents: string[] = [''];
      const values: number[] = [rootValue];
      const ids: string[] = ['root'];

      const sortedNodes = Array.from(nodeStats.entries()).sort((a, b) => {
        const depthA = Number.parseInt(a[0].split(':')[0], 10);
        const depthB = Number.parseInt(b[0].split(':')[0], 10);
        if (depthA === depthB) {
          return a[0].localeCompare(b[0]);
        }
        return depthA - depthB;
      });

      sortedNodes.forEach(([key, entry]) => {
        const value = computeAggregatedValue(entry.values, entry.count);
        if (value === null) {
          return;
        }
        labels.push(entry.label);
        parents.push(entry.parentKey);
        values.push(value);
        ids.push(key);
      });

      const branchValuesMode: 'total' | 'remainder' = useCount || aggregation === 'sum' ? 'total' : 'remainder';

      const hole = clampHoleValue(options?.sunburstHole);

      return {
        plot: {
          data: [
            {
              type: 'sunburst',
              labels,
              parents,
              values,
              ids,
              branchvalues: branchValuesMode,
              hole,
              hovertemplate: '%{label}<br>値: %{value}<extra></extra>',
            } as PlotlyData,
          ],
          layout: {
            autosize: true,
            height: 360,
            margin: { t: 40, r: 20, b: 20, l: 20 },
            title: layoutTitle,
          },
        },
      };
    }

    if (chartType === 'gantt') {
      const taskField = options?.ganttTaskField;
      const startField = options?.ganttStartField;
      const endField = options?.ganttEndField;

      if (!taskField || !startField || !endField) {
        return { error: 'ガントチャートにはタスク名、開始日、終了日の列を選択してください' };
      }

      const taskData = flattened
        .map(row => {
          const taskName = row[taskField];
          const startDate = parseDateValue(row[startField]);
          const endDate = parseDateValue(row[endField]);

          if (!taskName || !startDate || !endDate) {
            return null;
          }

          if (endDate.getTime() < startDate.getTime()) {
            return null;
          }

          return {
            task: String(taskName),
            start: startDate,
            end: endDate,
          };
        })
        .filter((item): item is { task: string; start: Date; end: Date } => item !== null);

      if (taskData.length === 0) {
        return { error: 'ガントチャートを作成できるデータが見つかりませんでした' };
      }

      taskData.sort((a, b) => a.start.getTime() - b.start.getTime());

      const formatDate = (date: Date) => {
        const iso = date.toISOString();
        return iso.replace('T', ' ').slice(0, 16);
      };

      const traces: PlotlyData[] = taskData.map((task, index) => ({
        type: 'scatter',
        mode: 'lines',
        x: [task.start.toISOString(), task.end.toISOString()],
        y: [task.task, task.task],
        line: {
          width: 14,
          color: colorPalette[index % colorPalette.length],
          shape: 'hv',
        },
        showlegend: false,
        hoverinfo: 'text',
        text: [
          `${task.task}<br>開始: ${formatDate(task.start)}<br>終了: ${formatDate(task.end)}`,
          `${task.task}<br>開始: ${formatDate(task.start)}<br>終了: ${formatDate(task.end)}`,
        ],
      }));

      const height = Math.max(320, taskData.length * 30 + 120);

      return {
        plot: {
          data: traces,
          layout: {
            autosize: true,
            height,
            margin: { t: 40, r: 20, b: 60, l: 140 },
            xaxis: { title: '日付', type: 'date' },
            yaxis: { title: 'タスク', autorange: 'reversed' },
            showlegend: false,
            title: layoutTitle,
          },
        },
      };
    }

    return { error: '未対応のチャートタイプです' };
  } catch (err) {
    console.error('Inline chart error:', err);
    return { error: err instanceof Error ? err.message : 'チャート生成中にエラーが発生しました' };
  }
};

const ResultChartBuilder: React.FC<ResultChartBuilderProps> = ({
  rows,
  title = 'チャート',
  collapsedByDefault = false,
  className,
  initialSettings,
  onSettingsChange,
}) => {
  const flattened = useMemo(() => flattenObjectsWithDotNotation(rows || []), [rows]);
  const availableColumns = useMemo(() => {
    if (!flattened || flattened.length === 0) return [];
    return Object.keys(flattened[0]);
  }, [flattened]);

  const numericColumns = useMemo(() => {
    return availableColumns.filter(col =>
      flattened.some(row => typeof row[col] === 'number' && !Number.isNaN(row[col]))
    );
  }, [availableColumns, flattened]);

  const dateColumns = useMemo(() => {
    return availableColumns.filter(col =>
      flattened.some(row => isParsableDateValue(row[col]))
    );
  }, [availableColumns, flattened]);

  const resolvedInitial = initialSettings ?? {};

  const [categoryField, setCategoryField] = useState<string>(() => resolvedInitial.categoryField ?? '');
  const [sunburstLevel1Field, setSunburstLevel1Field] = useState<string>(() => {
    if (resolvedInitial.sunburstLevel1Field !== undefined) {
      return resolvedInitial.sunburstLevel1Field ?? '';
    }
    if (resolvedInitial.categoryField) {
      return resolvedInitial.categoryField;
    }
    if (resolvedInitial.xField) {
      return resolvedInitial.xField;
    }
    return '';
  });
  const [sunburstLevel2Field, setSunburstLevel2Field] = useState<string>(() => {
    if (resolvedInitial.sunburstLevel2Field !== undefined) {
      return resolvedInitial.sunburstLevel2Field ?? '';
    }
    if (resolvedInitial.categoryField && resolvedInitial.xField) {
      return resolvedInitial.xField;
    }
    return '';
  });
  const [sunburstLevel3Field, setSunburstLevel3Field] = useState<string>(() => resolvedInitial.sunburstLevel3Field ?? '');
  const [pieHole, setPieHole] = useState<number>(() => clampHoleValue(resolvedInitial.pieHole));
  const [sunburstHole, setSunburstHole] = useState<number>(() => clampHoleValue(resolvedInitial.sunburstHole));
  const [vennFields, setVennFields] = useState<string[]>(() => resolvedInitial.vennFields ?? []);
  const [bubbleSizeField, setBubbleSizeField] = useState<string>(() => resolvedInitial.bubbleSizeField ?? '');
  const [ganttTaskField, setGanttTaskField] = useState<string>(() => resolvedInitial.ganttTaskField ?? '');
  const [ganttStartField, setGanttStartField] = useState<string>(() => resolvedInitial.ganttStartField ?? '');
  const [ganttEndField, setGanttEndField] = useState<string>(() => resolvedInitial.ganttEndField ?? '');

  const [expanded, setExpanded] = useState(() => !(resolvedInitial.collapsed ?? collapsedByDefault));
  const [chartType, setChartType] = useState<ResultChartType>(() => resolvedInitial.chartType ?? 'bar');
  const [chartTitle, setChartTitle] = useState<string>(() => resolvedInitial.title ?? '');
  const [xField, setXField] = useState<string>(() => resolvedInitial.xField ?? '');
  const [yField, setYField] = useState<string>(() => resolvedInitial.yField ?? '');
  const [aggregation, setAggregation] = useState<ResultAggregation>(() => resolvedInitial.aggregation ?? 'sum');
  const [bins, setBins] = useState<number>(() => resolvedInitial.bins ?? 20);
  const [error, setError] = useState<string | null>(null);
  const [isDarkMode, setIsDarkMode] = useState<boolean>(false);

  const lastInitialSettingsRef = useRef<Partial<ChartDesignerSettings> | undefined>(undefined);

  useEffect(() => {
    if (!initialSettings) {
      lastInitialSettingsRef.current = undefined;
      return;
    }

    const previous = lastInitialSettingsRef.current ?? {};

    if (
      initialSettings.chartType !== undefined &&
      previous.chartType !== initialSettings.chartType
    ) {
      setChartType(initialSettings.chartType);
    }

    if (initialSettings.title !== undefined && previous.title !== initialSettings.title) {
      setChartTitle(initialSettings.title ?? '');
    }

    if (initialSettings.xField !== undefined && previous.xField !== initialSettings.xField) {
      setXField(initialSettings.xField ?? '');
    }

    if (initialSettings.yField !== undefined && previous.yField !== initialSettings.yField) {
      setYField(initialSettings.yField ?? '');
    }

    if (
      initialSettings.aggregation !== undefined &&
      previous.aggregation !== initialSettings.aggregation
    ) {
      setAggregation(initialSettings.aggregation);
    }

    if (initialSettings.bins !== undefined && previous.bins !== initialSettings.bins) {
      setBins(initialSettings.bins);
    }

    if (
      initialSettings.categoryField !== undefined &&
      previous.categoryField !== initialSettings.categoryField
    ) {
      setCategoryField(initialSettings.categoryField ?? '');
    }

    if (
      initialSettings.sunburstLevel1Field !== undefined &&
      previous.sunburstLevel1Field !== initialSettings.sunburstLevel1Field
    ) {
      setSunburstLevel1Field(initialSettings.sunburstLevel1Field ?? '');
    }

    if (
      initialSettings.sunburstLevel2Field !== undefined &&
      previous.sunburstLevel2Field !== initialSettings.sunburstLevel2Field
    ) {
      setSunburstLevel2Field(initialSettings.sunburstLevel2Field ?? '');
    }

    if (
      initialSettings.sunburstLevel3Field !== undefined &&
      previous.sunburstLevel3Field !== initialSettings.sunburstLevel3Field
    ) {
      setSunburstLevel3Field(initialSettings.sunburstLevel3Field ?? '');
    }

    if (initialSettings.vennFields !== undefined) {
      const nextFields = initialSettings.vennFields ?? [];
      const prevFields = previous.vennFields ?? [];
      const sameLength = prevFields.length === nextFields.length;
      const sameValues = sameLength && nextFields.every((value, index) => value === prevFields[index]);

      if (!sameValues) {
        setVennFields([...nextFields]);
      }
    }

    if (
      initialSettings.bubbleSizeField !== undefined &&
      previous.bubbleSizeField !== initialSettings.bubbleSizeField
    ) {
      setBubbleSizeField(initialSettings.bubbleSizeField ?? '');
    }

    if (
      initialSettings.ganttTaskField !== undefined &&
      previous.ganttTaskField !== initialSettings.ganttTaskField
    ) {
      setGanttTaskField(initialSettings.ganttTaskField ?? '');
    }

    if (
      initialSettings.ganttStartField !== undefined &&
      previous.ganttStartField !== initialSettings.ganttStartField
    ) {
      setGanttStartField(initialSettings.ganttStartField ?? '');
    }

    if (
      initialSettings.ganttEndField !== undefined &&
      previous.ganttEndField !== initialSettings.ganttEndField
    ) {
      setGanttEndField(initialSettings.ganttEndField ?? '');
    }

    if (initialSettings.pieHole !== undefined && previous.pieHole !== initialSettings.pieHole) {
      setPieHole(clampHoleValue(initialSettings.pieHole));
    }

    if (
      initialSettings.sunburstHole !== undefined &&
      previous.sunburstHole !== initialSettings.sunburstHole
    ) {
      setSunburstHole(clampHoleValue(initialSettings.sunburstHole));
    }

    if (
      initialSettings.collapsed !== undefined &&
      previous.collapsed !== initialSettings.collapsed
    ) {
      setExpanded(!initialSettings.collapsed);
    }

    lastInitialSettingsRef.current = {
      chartType: initialSettings.chartType,
      title: initialSettings.title,
      xField: initialSettings.xField,
      yField: initialSettings.yField,
      aggregation: initialSettings.aggregation,
      bins: initialSettings.bins,
      categoryField: initialSettings.categoryField,
      sunburstLevel1Field: initialSettings.sunburstLevel1Field,
      sunburstLevel2Field: initialSettings.sunburstLevel2Field,
      sunburstLevel3Field: initialSettings.sunburstLevel3Field,
      vennFields: initialSettings.vennFields ? [...initialSettings.vennFields] : undefined,
      bubbleSizeField: initialSettings.bubbleSizeField,
      ganttTaskField: initialSettings.ganttTaskField,
      ganttStartField: initialSettings.ganttStartField,
      ganttEndField: initialSettings.ganttEndField,
      pieHole: initialSettings.pieHole,
      sunburstHole: initialSettings.sunburstHole,
      collapsed: initialSettings.collapsed,
    };
  }, [initialSettings]);

  useEffect(() => {
    if (!onSettingsChange) {
      return;
    }

    const payload: ChartDesignerSettings = {
      chartType,
      title: chartTitle,
      xField,
      yField,
      aggregation,
      bins,
      categoryField,
      sunburstLevel1Field,
      sunburstLevel2Field,
      sunburstLevel3Field,
      vennFields,
      bubbleSizeField,
      ganttTaskField,
      ganttStartField,
      ganttEndField,
      pieHole,
      sunburstHole,
      collapsed: !expanded,
    };

    onSettingsChange(payload);
  }, [
    aggregation,
    bins,
    bubbleSizeField,
    categoryField,
    chartType,
    chartTitle,
    expanded,
    ganttEndField,
    ganttStartField,
    ganttTaskField,
    pieHole,
    sunburstHole,
    onSettingsChange,
    sunburstLevel1Field,
    sunburstLevel2Field,
    sunburstLevel3Field,
    vennFields,
    xField,
    yField,
  ]);

  const handleChartTypeChange = (newType: ResultChartType) => {
    setChartType(newType);
    setError(null);

    if (newType === 'venn') {
      setXField('');
      setYField('');
      setCategoryField('');
      if (aggregation !== 'count') {
        setAggregation('count');
      }
    } else {
      if (!xField && availableColumns.length > 0) {
        setXField(availableColumns[0]);
      }
      if (newType === 'pie') {
        setYField('');
        if (aggregation !== 'count') {
          setAggregation('count');
        }
      } else if (!yField && numericColumns.length > 0) {
        setYField(numericColumns[0]);
      }
    }

    if (newType !== 'bubble') {
      setBubbleSizeField('');
    }

    if (newType !== 'gantt') {
      setGanttTaskField('');
      setGanttStartField('');
      setGanttEndField('');
    }
  };

  useEffect(() => {
    if (availableColumns.length > 0) {
      setXField(prev => (prev && availableColumns.includes(prev) ? prev : availableColumns[0]));
    } else {
      setXField('');
    }
  }, [availableColumns]);

  useEffect(() => {
    if (chartType === 'pie' && aggregation === 'count') {
      return;
    }
    if (numericColumns.length > 0) {
      setYField(prev => (prev && numericColumns.includes(prev) ? prev : numericColumns[0]));
    } else {
      setYField('');
    }
  }, [numericColumns, chartType, aggregation]);

  useEffect(() => {
    if (categoryField && !availableColumns.includes(categoryField)) {
      setCategoryField('');
    }
  }, [availableColumns, categoryField]);

  useEffect(() => {
    if (sunburstLevel1Field && !availableColumns.includes(sunburstLevel1Field)) {
      setSunburstLevel1Field('');
    }
  }, [availableColumns, sunburstLevel1Field]);

  useEffect(() => {
    if (sunburstLevel2Field && !availableColumns.includes(sunburstLevel2Field)) {
      setSunburstLevel2Field('');
    }
  }, [availableColumns, sunburstLevel2Field]);

  useEffect(() => {
    if (sunburstLevel3Field && !availableColumns.includes(sunburstLevel3Field)) {
      setSunburstLevel3Field('');
    }
  }, [availableColumns, sunburstLevel3Field]);

  useEffect(() => {
    if (chartType === 'sunburst' && !sunburstLevel1Field && availableColumns.length > 0) {
      setSunburstLevel1Field(availableColumns[0]);
    }
  }, [chartType, sunburstLevel1Field, availableColumns]);

  useEffect(() => {
    setVennFields(prev => {
      const filtered = prev.filter(field => availableColumns.includes(field));
      const limited = filtered.slice(0, 3);
      if (limited.length === prev.length && limited.every((field, index) => field === prev[index])) {
        return prev;
      }
      return limited;
    });
  }, [availableColumns]);

  useEffect(() => {
    if (bubbleSizeField && !numericColumns.includes(bubbleSizeField)) {
      setBubbleSizeField('');
    }
  }, [bubbleSizeField, numericColumns]);

  useEffect(() => {
    if (chartType === 'bubble' && numericColumns.length > 0) {
      const defaultSizeField = numericColumns[0] ?? '';
      if (!bubbleSizeField || !numericColumns.includes(bubbleSizeField)) {
        setBubbleSizeField(defaultSizeField);
      }
    }
  }, [chartType, bubbleSizeField, numericColumns]);

  useEffect(() => {
    if (ganttTaskField && !availableColumns.includes(ganttTaskField)) {
      setGanttTaskField('');
    }
  }, [ganttTaskField, availableColumns]);

  useEffect(() => {
    if (ganttStartField && !availableColumns.includes(ganttStartField)) {
      setGanttStartField('');
    }
  }, [ganttStartField, availableColumns]);

  useEffect(() => {
    if (ganttEndField && !availableColumns.includes(ganttEndField)) {
      setGanttEndField('');
    }
  }, [ganttEndField, availableColumns]);

  useEffect(() => {
    if (typeof window === 'undefined') {
      return;
    }

    const updateDarkMode = () => {
      const prefersDark = window.matchMedia && window.matchMedia('(prefers-color-scheme: dark)').matches;
      const classDark = document.documentElement.classList.contains('dark');
      setIsDarkMode(prefersDark || classDark);
    };

    updateDarkMode();

    const mediaQuery = window.matchMedia ? window.matchMedia('(prefers-color-scheme: dark)') : null;
    if (!mediaQuery) {
      return;
    }

    const listener = (event: MediaQueryListEvent) => {
      setIsDarkMode(event.matches || document.documentElement.classList.contains('dark'));
    };

    mediaQuery.addEventListener('change', listener);
    return () => mediaQuery.removeEventListener('change', listener);
  }, []);

  useEffect(() => {
    if (chartType === 'gantt') {
      if (!ganttTaskField && availableColumns.length > 0) {
        setGanttTaskField(availableColumns[0]);
      }
      if (!ganttStartField) {
        if (dateColumns.length > 0) {
          setGanttStartField(dateColumns[0]);
        } else if (availableColumns.length > 0) {
          setGanttStartField(availableColumns[0]);
        }
      }
      if (!ganttEndField) {
        if (dateColumns.length > 1) {
          setGanttEndField(dateColumns[1]);
        } else if (dateColumns.length === 1) {
          setGanttEndField(dateColumns[0]);
        } else if (availableColumns.length > 1) {
          setGanttEndField(availableColumns[1]);
        } else if (availableColumns.length === 1) {
          setGanttEndField(availableColumns[0]);
        }
      }
    }
  }, [chartType, availableColumns, dateColumns, ganttTaskField, ganttStartField, ganttEndField]);

  const isSunburstChart = chartType === 'sunburst';
  const isTreemapChart = chartType === 'treemap';
  const isHierarchicalChart = isSunburstChart || isTreemapChart;

  const supportsCategory =
    chartType === 'bar' ||
    chartType === 'line' ||
    chartType === 'scatter' ||
    chartType === 'stacked-bar' ||
    chartType === 'regression' ||
    chartType === 'bubble' ||
    chartType === 'histogram' ||
    chartType === 'heatmap' ||
    chartType === 'sankey' ||
<<<<<<< HEAD
    chartType === 'radial-stacked-bar' ||
=======
>>>>>>> 6fb43db5
    isSunburstChart ||
    isTreemapChart ||
    chartType === 'streamgraph';

  useEffect(() => {
    if (!supportsCategory && categoryField) {
      setCategoryField('');
    }
  }, [supportsCategory, categoryField]);

  useEffect(() => {
    if (
      (chartType === 'bar' ||
        chartType === 'line' ||
        chartType === 'pie' ||
        chartType === 'stacked-bar' ||
        chartType === 'sunburst' ||
        chartType === 'treemap' ||
        chartType === 'streamgraph' ||
        chartType === 'heatmap' ||
        chartType === 'sankey' ||
        chartType === 'radial-bar' ||
<<<<<<< HEAD
        chartType === 'radial-stacked-bar' ||
=======
>>>>>>> 6fb43db5
        chartType === 'waterfall' ||
        chartType === 'word-cloud') &&
      !yField &&
      aggregation !== 'count'
    ) {
      setAggregation('count');
    }
  }, [chartType, yField, aggregation]);

  useEffect(() => {
    if (chartType === 'pie' && aggregation === 'count' && yField) {
      setYField('');
    }
  }, [chartType, aggregation, yField]);

  const allowAggregation =
    chartType === 'bar' ||
    chartType === 'line' ||
    chartType === 'pie' ||
    chartType === 'stacked-bar' ||
    isSunburstChart ||
    isTreemapChart ||
    chartType === 'streamgraph' ||
    chartType === 'heatmap' ||
    chartType === 'sankey' ||
    chartType === 'radial-bar' ||
<<<<<<< HEAD
    chartType === 'radial-stacked-bar' ||
=======
>>>>>>> 6fb43db5
    chartType === 'waterfall' ||
    chartType === 'word-cloud';
  const requiresNumericY =
    chartType === 'scatter' ||
    chartType === 'line' ||
    chartType === 'bar' ||
    chartType === 'stacked-bar' ||
    chartType === 'regression' ||
    chartType === 'bubble' ||
    chartType === 'heatmap' ||
    chartType === 'sankey' ||
    chartType === 'radial-bar' ||
<<<<<<< HEAD
    chartType === 'radial-stacked-bar' ||
=======
>>>>>>> 6fb43db5
    chartType === 'waterfall' ||
    isSunburstChart;
  const canSelectYField =
    chartType !== 'histogram' && chartType !== 'gantt' && chartType !== 'venn' && chartType !== 'kde';
  const showXField = chartType !== 'gantt' && chartType !== 'venn' && !isHierarchicalChart;

  const chartComputation = useMemo(() => {
    if (!expanded) {
      return { plot: undefined, error: null };
    }

    if (chartType === 'treemap' || chartType === 'streamgraph' || chartType === 'venn') {
      if (chartType !== 'venn' && !xField) {
        return { plot: undefined, error: 'X軸に使用する列を選択してください' };
      }

      const cleanedVennFields =
        chartType === 'venn'
          ? Array.from(
              new Set(
                vennFields
                  .filter(field => field && field.trim() !== '')
                  .filter(field => availableColumns.includes(field))
              )
            ).slice(0, 3)
          : [];

      if (chartType === 'venn' && cleanedVennFields.length < 2) {
        return { plot: undefined, error: 'ベン図を作成するには2つ以上（最大3つ）のフィールドを選択してください' };
      }

      const prepared = prepareChartData(
        flattened,
        chartType === 'venn' ? '' : xField,
        chartType === 'venn' ? '' : (canSelectYField ? yField : ''),
        chartType,
        supportsCategory && chartType !== 'venn' && categoryField ? categoryField : undefined,
        chartType === 'venn'
          ? {
              vennFields: cleanedVennFields,
            }
          : undefined
      );

      if (!prepared) {
        return { plot: undefined, error: 'チャートを作成するデータがありません' };
      }

      if (prepared.metadata?.error) {
        return { plot: undefined, error: prepared.metadata.error };
      }

      const plotlyMeta = prepared.metadata?.plotly;
      if (!plotlyMeta || !plotlyMeta.data) {
        return { plot: undefined, error: 'Plotlyデータが不足しています' };
      }

      const layout: Partial<PlotlyLayout> = { ...(plotlyMeta.layout || {}) };
      if (chartTitle && chartTitle.trim().length > 0) {
        layout.title = chartTitle.trim();
      }
      if (isDarkMode) {
        layout.paper_bgcolor = 'rgba(31, 41, 55, 0)';
        layout.plot_bgcolor = 'rgba(31, 41, 55, 0)';
        layout.font = {
          ...(layout.font || {}),
          color: '#e5e7eb',
        };

        if (layout.title) {
          layout.title = typeof layout.title === 'string'
            ? { text: layout.title, font: { color: '#e5e7eb' } }
            : {
                ...layout.title,
                font: {
                  ...(layout.title.font || {}),
                  color: '#e5e7eb',
                },
              };
        }

        if (layout.annotations) {
          const annotations = Array.isArray(layout.annotations)
            ? layout.annotations
            : [layout.annotations];
          layout.annotations = annotations.map(annotation => ({
            ...annotation,
            font: {
              ...(annotation.font || {}),
              color: '#e5e7eb',
            },
          }));
        }
      }

      const adjustedData = (plotlyMeta.data as PlotlyData[]).map(trace => {
        if (isDarkMode && chartType === 'venn' && (trace as any).textfont) {
          return {
            ...trace,
            textfont: {
              ...(trace as any).textfont,
              color: '#e5e7eb',
            },
          } as PlotlyData;
        }
        return { ...trace } as PlotlyData;
      });

      const config: Partial<PlotlyConfig> = {
        ...defaultPlotlyConfig,
        ...(plotlyMeta.config || {}),
      };

      return {
        plot: {
          data: adjustedData,
          layout,
          config,
        },
        error: null,
      };
    }

    const { plot, error: plotError } = buildPlotConfig(
      rows,
      flattened,
      chartType,
      xField,
      canSelectYField ? yField : '',
      aggregation,
      bins,
      supportsCategory && categoryField ? categoryField : undefined,
      {
        title: chartTitle,
        bubbleSizeField: chartType === 'bubble' ? bubbleSizeField || undefined : undefined,
        ganttTaskField: chartType === 'gantt' ? ganttTaskField || undefined : undefined,
        ganttStartField: chartType === 'gantt' ? ganttStartField || undefined : undefined,
        ganttEndField: chartType === 'gantt' ? ganttEndField || undefined : undefined,
        pieHole: chartType === 'pie' ? pieHole : undefined,
        sunburstLevels:
          chartType === 'sunburst'
            ? [sunburstLevel1Field, sunburstLevel2Field, sunburstLevel3Field]
                .filter(field => field && field.trim() !== '')
                .slice(0, 3)
            : undefined,
        sunburstHole: chartType === 'sunburst' ? sunburstHole : undefined,
      }
    );

    if (plot && chartTitle && chartTitle.trim()) {
      plot.layout = {
        ...(plot.layout || {}),
        title:
          typeof plot.layout?.title === 'string'
            ? plot.layout?.title
            : plot.layout?.title ?? chartTitle.trim(),
      };

      const existingTitle = plot.layout.title;
      if (typeof existingTitle === 'string') {
        plot.layout.title = existingTitle;
      } else if (existingTitle && typeof existingTitle === 'object') {
        plot.layout.title = {
          ...existingTitle,
          text: existingTitle.text ?? chartTitle.trim(),
          x: existingTitle.x ?? 0,
          xanchor: existingTitle.xanchor ?? 'left',
          font: isDarkMode
            ? { ...(existingTitle.font || {}), color: '#e5e7eb' }
            : existingTitle.font,
        };
      }

      if (typeof plot.layout.title === 'string') {
        plot.layout.title = {
          text: plot.layout.title,
          x: 0,
          xanchor: 'left',
          ...(isDarkMode ? { font: { color: '#e5e7eb' } } : {}),
        };
      } else if (plot.layout.title) {
        plot.layout.title = {
          ...plot.layout.title,
          x: plot.layout.title.x ?? 0,
          xanchor: plot.layout.title.xanchor ?? 'left',
          font: isDarkMode
            ? { ...(plot.layout.title.font || {}), color: '#e5e7eb' }
            : plot.layout.title.font,
        };
      }
    }

    return { plot, error: plotError || null };
  }, [
    expanded,
    chartType,
    xField,
    vennFields,
    availableColumns,
    flattened,
    canSelectYField,
    yField,
    supportsCategory,
    categoryField,
    pieHole,
    sunburstLevel1Field,
    sunburstLevel2Field,
    sunburstLevel3Field,
    aggregation,
    bins,
    bubbleSizeField,
    ganttTaskField,
    ganttStartField,
    ganttEndField,
    sunburstHole,
    rows,
    isDarkMode,
    chartTitle,
  ]);

  useEffect(() => {
    setError(chartComputation.error ?? null);
  }, [chartComputation]);

  const plot = chartComputation.plot;

  const requiresXFieldForAggregation = !isSunburstChart;
  const aggregationDisabled =
    !allowAggregation ||
    (requiresXFieldForAggregation && !xField) ||
    (requiresNumericY && !yField);
  const showYField =
    canSelectYField &&
    !isHierarchicalChart &&
    (chartType !== 'pie' ? true : aggregation !== 'count' && numericColumns.length > 0);

  return (
    <div className={className}>
      <button
        type="button"
        className="w-full flex items-center justify-between px-3 py-2 bg-gray-100 dark:bg-gray-800 text-left rounded"
        onClick={() => setExpanded(prev => !prev)}
      >
        <span className="font-medium text-sm text-gray-700 dark:text-gray-200">{title}</span>
        {expanded ? <IoChevronDownOutline size={16} /> : <IoChevronForwardOutline size={16} />}
      </button>

      {expanded && (
        <div className="mt-3 space-y-4">
          <div className="grid grid-cols-1 gap-3 md:grid-cols-3">
            <label className="text-xs font-medium text-gray-600 dark:text-gray-300 flex flex-col gap-1 md:col-span-3">
              チャートタイトル
              <input
                type="text"
                value={chartTitle}
                onChange={(e) => setChartTitle(e.target.value)}
                placeholder="例: 売上内訳"
                className="p-2 text-sm border border-gray-300 dark:border-gray-700 rounded bg-white dark:bg-gray-900 text-gray-900 dark:text-gray-100"
              />
              <span className="text-[11px] font-normal text-gray-500 dark:text-gray-400">
                空欄の場合はチャート上のタイトルを表示しません。
              </span>
            </label>

            <label className="text-xs font-medium text-gray-600 dark:text-gray-300 flex flex-col gap-1">
              チャートタイプ
              <select
                value={chartType}
                onChange={(e) => handleChartTypeChange(e.target.value as ResultChartType)}
                className="p-2 text-sm border border-gray-300 dark:border-gray-700 rounded bg-white dark:bg-gray-900 text-gray-900 dark:text-gray-100"
              >
                {(Object.keys(chartTypeLabels) as ResultChartType[]).map(type => (
                  <option key={type} value={type}>{chartTypeLabels[type]}</option>
                ))}
              </select>
            </label>

            {showXField && (
              <label className="text-xs font-medium text-gray-600 dark:text-gray-300 flex flex-col gap-1">
                {chartType === 'pie' ? 'カテゴリ列' : 'X軸の列'}
                <select
                  value={xField}
                  onChange={(e) => setXField(e.target.value)}
                  className="p-2 text-sm border border-gray-300 dark:border-gray-700 rounded bg-white dark:bg-gray-900 text-gray-900 dark:text-gray-100"
                >
                  <option value="">列を選択</option>
                  {availableColumns.map(column => (
                    <option key={column} value={column}>{column}</option>
                  ))}
                </select>
              </label>
            )}

            {isSunburstChart && (
              <>
                <label className="text-xs font-medium text-gray-600 dark:text-gray-300 flex flex-col gap-1">
                  中心（第1層）の列
                  <select
                    value={sunburstLevel1Field}
                    onChange={(e) => setSunburstLevel1Field(e.target.value)}
                    className="p-2 text-sm border border-gray-300 dark:border-gray-700 rounded bg-white dark:bg-gray-900 text-gray-900 dark:text-gray-100"
                  >
                    <option value="">列を選択</option>
                    {availableColumns.map(column => (
                      <option key={column} value={column}>{column}</option>
                    ))}
                  </select>
                </label>

                <label className="text-xs font-medium text-gray-600 dark:text-gray-300 flex flex-col gap-1">
                  第2層の列（任意）
                  <select
                    value={sunburstLevel2Field}
                    onChange={(e) => setSunburstLevel2Field(e.target.value)}
                    className="p-2 text-sm border border-gray-300 dark:border-gray-700 rounded bg-white dark:bg-gray-900 text-gray-900 dark:text-gray-100"
                  >
                    <option value="">列を選択</option>
                    {availableColumns.map(column => (
                      <option key={column} value={column}>{column}</option>
                    ))}
                  </select>
                </label>

                <label className="text-xs font-medium text-gray-600 dark:text-gray-300 flex flex-col gap-1">
                  第3層の列（任意）
                  <select
                    value={sunburstLevel3Field}
                    onChange={(e) => setSunburstLevel3Field(e.target.value)}
                    className="p-2 text-sm border border-gray-300 dark:border-gray-700 rounded bg-white dark:bg-gray-900 text-gray-900 dark:text-gray-100"
                  >
                    <option value="">列を選択</option>
                    {availableColumns.map(column => (
                      <option key={column} value={column}>{column}</option>
                    ))}
                  </select>
                </label>

                <label className="text-xs font-medium text-gray-600 dark:text-gray-300 flex flex-col gap-1">
                  値の列（任意）
                  <select
                    value={yField}
                    onChange={(e) => setYField(e.target.value)}
                    className="p-2 text-sm border border-gray-300 dark:border-gray-700 rounded bg-white dark:bg-gray-900 text-gray-900 dark:text-gray-100"
                  >
                    <option value="">値を集計しない（件数）</option>
                    {numericColumns.map(column => (
                      <option key={column} value={column}>{column}</option>
                    ))}
                  </select>
                </label>

                <div className="text-xs font-medium text-gray-600 dark:text-gray-300 flex flex-col gap-1">
                  内側のくり抜き率
                  <div className="flex items-center gap-2">
                    <input
                      type="range"
                      min={0}
                      max={0.75}
                      step={0.05}
                      value={sunburstHole}
                      onChange={(e) => setSunburstHole(clampHoleValue(Number.parseFloat(e.target.value)))}
                      className="flex-1"
                    />
                    <span className="w-12 text-right text-[11px] text-gray-500 dark:text-gray-400">
                      {Math.round(sunburstHole * 100)}%
                    </span>
                  </div>
                  <span className="text-[11px] font-normal text-gray-500 dark:text-gray-400">
                    0%で通常のサンバースト、数値を上げるとドーナツ状になります。
                  </span>
                </div>
              </>
            )}

            {isTreemapChart && (
              <>
                <label className="text-xs font-medium text-gray-600 dark:text-gray-300 flex flex-col gap-1">
                  ラベルの列
                  <select
                    value={xField}
                    onChange={(e) => setXField(e.target.value)}
                    className="p-2 text-sm border border-gray-300 dark:border-gray-700 rounded bg-white dark:bg-gray-900 text-gray-900 dark:text-gray-100"
                  >
                    <option value="">列を選択</option>
                    {availableColumns.map(column => (
                      <option key={column} value={column}>{column}</option>
                    ))}
                  </select>
                </label>

                <label className="text-xs font-medium text-gray-600 dark:text-gray-300 flex flex-col gap-1">
                  親カテゴリの列（任意）
                  <select
                    value={categoryField}
                    onChange={(e) => setCategoryField(e.target.value)}
                    className="p-2 text-sm border border-gray-300 dark:border-gray-700 rounded bg-white dark:bg-gray-900 text-gray-900 dark:text-gray-100"
                  >
                    <option value="">親カテゴリなし</option>
                    {availableColumns.map(column => (
                      <option key={column} value={column}>{column}</option>
                    ))}
                  </select>
                </label>

                <label className="text-xs font-medium text-gray-600 dark:text-gray-300 flex flex-col gap-1">
                  値の列（任意）
                  <select
                    value={yField}
                    onChange={(e) => setYField(e.target.value)}
                    className="p-2 text-sm border border-gray-300 dark:border-gray-700 rounded bg-white dark:bg-gray-900 text-gray-900 dark:text-gray-100"
                  >
                    <option value="">値を集計しない（件数）</option>
                    {numericColumns.map(column => (
                      <option key={column} value={column}>{column}</option>
                    ))}
                  </select>
                </label>
              </>
            )}

            {showYField && (
              <label className="text-xs font-medium text-gray-600 dark:text-gray-300 flex flex-col gap-1">
                {chartType === 'pie' ? '値の列' : 'Y軸の列'}
                <select
                  value={yField}
                  onChange={(e) => setYField(e.target.value)}
                  className="p-2 text-sm border border-gray-300 dark:border-gray-700 rounded bg-white dark:bg-gray-900 text-gray-900 dark:text-gray-100"
                >
                  <option value="">列を選択</option>
                  {numericColumns.map(column => (
                    <option key={column} value={column}>{column}</option>
                  ))}
                </select>
                {chartType === 'pie' && (
                  <span className="text-[11px] font-normal text-gray-500 dark:text-gray-400">
                    円グラフの各扇の大きさを計算するための数値列を指定します。
                  </span>
                )}
              </label>
            )}

            {allowAggregation && (
              <label className="text-xs font-medium text-gray-600 dark:text-gray-300 flex flex-col gap-1">
                集計方法
                <select
                  value={aggregation}
                  onChange={(e) => setAggregation(e.target.value as ResultAggregation)}
                  className="p-2 text-sm border border-gray-300 dark:border-gray-700 rounded bg-white dark:bg-gray-900 text-gray-900 dark:text-gray-100"
                  disabled={aggregationDisabled}
                >
                  {aggregationOptions.map(option => (
                    <option key={option.value} value={option.value}>{option.label}</option>
                  ))}
                </select>
              </label>
            )}

            {chartType === 'pie' && (
              <div className="text-xs font-medium text-gray-600 dark:text-gray-300 flex flex-col gap-1">
                内側のくり抜き率
                <div className="flex items-center gap-2">
                  <input
                    type="range"
                    min={0}
                    max={0.75}
                    step={0.05}
                    value={pieHole}
                    onChange={(e) => setPieHole(clampHoleValue(Number.parseFloat(e.target.value)))}
                    className="flex-1"
                  />
                  <span className="w-12 text-right text-[11px] text-gray-500 dark:text-gray-400">
                    {Math.round(pieHole * 100)}%
                  </span>
                </div>
                <span className="text-[11px] font-normal text-gray-500 dark:text-gray-400">
                  0%で通常の円グラフ、数値を上げるとドーナツグラフになります。
                </span>
              </div>
            )}

            {chartType === 'venn' && (
              <div className="md:col-span-3">
                <div className="mb-1 text-xs font-medium text-gray-600 dark:text-gray-300">ベン図のフィールド</div>
                <p className="text-xs text-gray-500 dark:text-gray-400 mb-2">
                  2〜3個のフィールドを選択してください（真偽値・有無を示す列が推奨です）。
                </p>
                <div className="text-xs text-gray-500 dark:text-gray-400 mb-2">最大3フィールドまで選択できます。</div>
                {availableColumns.length > 0 ? (
                  <div className="max-h-48 overflow-y-auto border border-gray-200 dark:border-gray-700 rounded p-2 space-y-2 bg-white dark:bg-gray-900">
                    {availableColumns.map(column => {
                      const isSelected = vennFields.includes(column);
                      const disableNewSelection = !isSelected && vennFields.length >= 3;
                      return (
                        <label
                          key={column}
                          className={`flex items-center gap-2 text-sm ${
                            disableNewSelection && !isSelected
                              ? 'text-gray-400 dark:text-gray-600'
                              : 'text-gray-700 dark:text-gray-200'
                          }`}
                        >
                          <input
                            type="checkbox"
                            className="rounded border-gray-300 dark:border-gray-600 text-blue-600 focus:ring-blue-500"
                            checked={isSelected}
                            disabled={disableNewSelection && !isSelected}
                            onChange={(e) => {
                              const { checked } = e.target;
                              setVennFields(prev => {
                                if (checked) {
                                  if (prev.includes(column) || prev.length >= 3) {
                                    return prev;
                                  }
                                  return [...prev, column];
                                }
                                return prev.filter(field => field !== column);
                              });
                            }}
                          />
                          <span>{column}</span>
                        </label>
                      );
                    })}
                  </div>
                ) : (
                  <div className="text-xs text-gray-500 dark:text-gray-400">選択可能な列がありません。</div>
                )}
              </div>
            )}

            {supportsCategory && !isHierarchicalChart && (
              <label className="text-xs font-medium text-gray-600 dark:text-gray-300 flex flex-col gap-1">
                グループ分け
                <select
                  value={categoryField}
                  onChange={(e) => setCategoryField(e.target.value)}
                  className="p-2 text-sm border border-gray-300 dark:border-gray-700 rounded bg-white dark:bg-gray-900 text-gray-900 dark:text-gray-100"
                >
                  <option value="">グループ分けなし</option>
                  {availableColumns.map(column => (
                    <option key={column} value={column}>{column}</option>
                  ))}
                </select>
              </label>
            )}

            {chartType === 'bubble' && (
              <label className="text-xs font-medium text-gray-600 dark:text-gray-300 flex flex-col gap-1">
                バブルサイズの列
                <select
                  value={bubbleSizeField}
                  onChange={(e) => setBubbleSizeField(e.target.value)}
                  className="p-2 text-sm border border-gray-300 dark:border-gray-700 rounded bg-white dark:bg-gray-900 text-gray-900 dark:text-gray-100"
                >
                  <option value="">列を選択</option>
                  {numericColumns.map(column => (
                    <option key={column} value={column}>{column}</option>
                  ))}
                </select>
              </label>
            )}

            {chartType === 'gantt' && (
              <>
                <label className="text-xs font-medium text-gray-600 dark:text-gray-300 flex flex-col gap-1">
                  タスク名の列
                  <select
                    value={ganttTaskField}
                    onChange={(e) => setGanttTaskField(e.target.value)}
                    className="p-2 text-sm border border-gray-300 dark:border-gray-700 rounded bg-white dark:bg-gray-900 text-gray-900 dark:text-gray-100"
                  >
                    <option value="">列を選択</option>
                    {availableColumns.map(column => (
                      <option key={column} value={column}>{column}</option>
                    ))}
                  </select>
                </label>

                <label className="text-xs font-medium text-gray-600 dark:text-gray-300 flex flex-col gap-1">
                  開始日の列
                  <select
                    value={ganttStartField}
                    onChange={(e) => setGanttStartField(e.target.value)}
                    className="p-2 text-sm border border-gray-300 dark:border-gray-700 rounded bg-white dark:bg-gray-900 text-gray-900 dark:text-gray-100"
                  >
                    <option value="">列を選択</option>
                    {availableColumns.map(column => (
                      <option key={column} value={column}>{column}</option>
                    ))}
                  </select>
                </label>

                <label className="text-xs font-medium text-gray-600 dark:text-gray-300 flex flex-col gap-1">
                  終了日の列
                  <select
                    value={ganttEndField}
                    onChange={(e) => setGanttEndField(e.target.value)}
                    className="p-2 text-sm border border-gray-300 dark:border-gray-700 rounded bg-white dark:bg-gray-900 text-gray-900 dark:text-gray-100"
                  >
                    <option value="">列を選択</option>
                    {availableColumns.map(column => (
                      <option key={column} value={column}>{column}</option>
                    ))}
                  </select>
                </label>
              </>
            )}

            {chartType === 'histogram' && (
              <label className="text-xs font-medium text-gray-600 dark:text-gray-300 flex flex-col gap-1">
                ビン数
                <input
                  type="number"
                  min={1}
                  max={200}
                  value={bins}
                  onChange={(e) => setBins(Number(e.target.value) || 10)}
                  className="p-2 text-sm border border-gray-300 dark:border-gray-700 rounded bg-white dark:bg-gray-900 text-gray-900 dark:text-gray-100"
                />
              </label>
            )}
          </div>

          {error ? (
            <div className="p-4 text-sm text-red-600 bg-red-50 border border-red-200 rounded">
              {error}
            </div>
          ) : plot ? (
            <div className="border border-gray-200 dark:border-gray-800 rounded">
              <Plot
                data={plot.data}
                layout={plot.layout}
                style={{ width: '100%', height: '100%' }}
                config={plot.config ?? { responsive: true }}
              />
            </div>
          ) : (
            <div className="p-4 text-sm text-gray-500 bg-gray-50 border border-dashed border-gray-300 rounded">
              チャートを表示するには設定を選択してください。
            </div>
          )}
        </div>
      )}
    </div>
  );
};

export default ResultChartBuilder;<|MERGE_RESOLUTION|>--- conflicted
+++ resolved
@@ -93,10 +93,7 @@
   sankey: 'サンキー図',
   'word-cloud': 'ワードクラウド',
   'radial-bar': '放射状棒グラフ',
-<<<<<<< HEAD
   'radial-stacked-bar': '放射状積上棒グラフ',
-=======
->>>>>>> 6fb43db5
   waterfall: 'ウォーターフォールチャート',
 };
 
@@ -192,7 +189,6 @@
 
   try {
     if (chartType === 'kde') {
-<<<<<<< HEAD
       const baseValues = flattened
         .map(row => row[xField])
         .filter((value): value is number => typeof value === 'number' && !Number.isNaN(value));
@@ -339,26 +335,7 @@
       const stdDev = Math.sqrt(variance);
       const bandwidth = stdDev > 0 ? 1.06 * stdDev * Math.pow(baseValues.length, -1 / 5) : range / 10;
       const points = Math.min(200, Math.max(50, baseValues.length * 5));
-=======
-      const values = flattened
-        .map(row => row[xField])
-        .filter((value): value is number => typeof value === 'number' && !Number.isNaN(value));
-
-      if (values.length < 2) {
-        return { error: 'カーネル密度推定には2つ以上の数値データが必要です' };
-      }
-
-      const minValue = Math.min(...values);
-      const maxValue = Math.max(...values);
-      const range = maxValue - minValue || 1;
-      const mean = values.reduce((sum, value) => sum + value, 0) / values.length;
-      const variance = values.reduce((sum, value) => sum + (value - mean) ** 2, 0) / values.length;
-      const stdDev = Math.sqrt(variance);
-      const bandwidth = stdDev > 0 ? 1.06 * stdDev * Math.pow(values.length, -1 / 5) : range / 10;
-      const points = Math.min(200, Math.max(50, values.length * 5));
->>>>>>> 6fb43db5
       const step = range / (points - 1 || 1);
-
       const kernel = (u: number) => Math.exp(-0.5 * u * u);
       const density: number[] = [];
       const xCoordinates: number[] = [];
@@ -366,13 +343,8 @@
       for (let i = 0; i < points; i += 1) {
         const x = minValue - range * 0.1 + i * step;
         const value =
-<<<<<<< HEAD
           baseValues.reduce((sum, xi) => sum + kernel((x - xi) / bandwidth), 0) /
           (baseValues.length * bandwidth * Math.sqrt(2 * Math.PI));
-=======
-          values.reduce((sum, xi) => sum + kernel((x - xi) / bandwidth), 0) /
-          (values.length * bandwidth * Math.sqrt(2 * Math.PI));
->>>>>>> 6fb43db5
         xCoordinates.push(x);
         density.push(value);
       }
@@ -387,10 +359,7 @@
               y: density,
               line: { color: colorPalette[0], width: 2 },
               hovertemplate: `${xField}: %{x}<br>密度: %{y:.4f}<extra></extra>`,
-<<<<<<< HEAD
               name: '密度',
-=======
->>>>>>> 6fb43db5
             } as PlotlyData,
           ],
           layout: {
@@ -864,7 +833,6 @@
         return { error: '放射状棒グラフを作成するデータがありません' };
       }
 
-<<<<<<< HEAD
       const combined = labels.map((label, index) => {
         const numericValue = values[index];
         const safeValue = typeof numericValue === 'number' && !Number.isNaN(numericValue) ? numericValue : 0;
@@ -923,28 +891,11 @@
 
       const radialMax = Math.max(...radialArray, innerOffset + maxValue) + ringGap * 1.2;
 
-=======
-      const angles = labels.map((_, index) => (index / labels.length) * 360);
-
-      const trace: PlotlyData = {
-        type: 'barpolar',
-        r: values,
-        theta: angles,
-        text: labels,
-        marker: {
-          color: labels.map((_, index) => colorPalette[index % colorPalette.length]),
-          line: { color: '#ffffff', width: 1 },
-        },
-        hovertemplate: '%{text}<br>値: %{r}<extra></extra>',
-      } as PlotlyData;
-
->>>>>>> 6fb43db5
       return {
         plot: {
           data: [trace],
           layout: {
             autosize: true,
-<<<<<<< HEAD
             height: 380,
             margin: { t: 40, r: 40, b: 30, l: 40 },
             title: layoutTitle,
@@ -1154,22 +1105,6 @@
             },
             showlegend: true,
             legend: { orientation: 'h', x: 0, y: 1.05 },
-=======
-            height: 360,
-            margin: { t: 40, r: 40, b: 40, l: 40 },
-            title: layoutTitle,
-            polar: {
-              angularaxis: {
-                tickmode: 'array',
-                tickvals: angles,
-                ticktext: labels,
-              },
-              radialaxis: {
-                title: yField || '値',
-              },
-            },
-            showlegend: false,
->>>>>>> 6fb43db5
           },
         },
       };
@@ -2247,10 +2182,7 @@
     chartType === 'histogram' ||
     chartType === 'heatmap' ||
     chartType === 'sankey' ||
-<<<<<<< HEAD
     chartType === 'radial-stacked-bar' ||
-=======
->>>>>>> 6fb43db5
     isSunburstChart ||
     isTreemapChart ||
     chartType === 'streamgraph';
@@ -2273,10 +2205,7 @@
         chartType === 'heatmap' ||
         chartType === 'sankey' ||
         chartType === 'radial-bar' ||
-<<<<<<< HEAD
         chartType === 'radial-stacked-bar' ||
-=======
->>>>>>> 6fb43db5
         chartType === 'waterfall' ||
         chartType === 'word-cloud') &&
       !yField &&
@@ -2303,10 +2232,7 @@
     chartType === 'heatmap' ||
     chartType === 'sankey' ||
     chartType === 'radial-bar' ||
-<<<<<<< HEAD
     chartType === 'radial-stacked-bar' ||
-=======
->>>>>>> 6fb43db5
     chartType === 'waterfall' ||
     chartType === 'word-cloud';
   const requiresNumericY =
@@ -2319,10 +2245,7 @@
     chartType === 'heatmap' ||
     chartType === 'sankey' ||
     chartType === 'radial-bar' ||
-<<<<<<< HEAD
     chartType === 'radial-stacked-bar' ||
-=======
->>>>>>> 6fb43db5
     chartType === 'waterfall' ||
     isSunburstChart;
   const canSelectYField =
