'use client';

import React, { useEffect, useMemo, useRef, useState } from 'react';
import dynamic from 'next/dynamic';
import type { Config as PlotlyConfig, Data as PlotlyData, Layout as PlotlyLayout } from 'plotly.js';
import {
  aggregateData,
  flattenObjectsWithDotNotation,
  calculateRegressionLine,
  getRegressionTypeLabel,
  prepareChartData,
} from '@/lib/dataAnalysisUtils';
import { IoChevronDownOutline, IoChevronForwardOutline } from 'react-icons/io5';
import type { ChartDesignerSettings, ResultAggregation, ResultChartType } from '@/types';

const Plot = dynamic(() => import('react-plotly.js'), { ssr: false });

const parseDateValue = (value: any): Date | null => {
  if (value === null || value === undefined) return null;
  if (value instanceof Date && !Number.isNaN(value.getTime())) {
    return value;
  }

  if (typeof value === 'number') {
    const fromNumber = new Date(value);
    if (!Number.isNaN(fromNumber.getTime())) {
      return fromNumber;
    }
  }

  if (typeof value === 'string' && value.trim() === '') return null;

  const date = new Date(value);
  return Number.isNaN(date.getTime()) ? null : date;
};

const isParsableDateValue = (value: any): boolean => parseDateValue(value) !== null;

const clampHoleValue = (value: number | null | undefined): number => {
  if (typeof value !== 'number' || Number.isNaN(value)) {
    return 0;
  }
  return Math.min(Math.max(value, 0), 0.75);
};

const isUnsetCategoryValue = (value: any): boolean => {
  if (value === undefined || value === null) {
    return true;
  }

  if (typeof value === 'string') {
    return value.trim() === '';
  }

  return false;
};

const hexToRgba = (hex: string, alpha: number): string => {
  let sanitized = hex.replace('#', '');

  if (sanitized.length === 3) {
    sanitized = sanitized
      .split('')
      .map(char => char.repeat(2))
      .join('');
  }

  if (sanitized.length !== 6) {
    return `rgba(37, 99, 235, ${alpha})`;
  }

  const r = Number.parseInt(sanitized.slice(0, 2), 16);
  const g = Number.parseInt(sanitized.slice(2, 4), 16);
  const b = Number.parseInt(sanitized.slice(4, 6), 16);

  return `rgba(${r}, ${g}, ${b}, ${alpha})`;
};

interface ResultChartBuilderProps {
  rows: any[];
  title?: string;
  collapsedByDefault?: boolean;
  className?: string;
  initialSettings?: Partial<ChartDesignerSettings>;
  onSettingsChange?: (settings: ChartDesignerSettings) => void;
}

interface PlotState {
  data: PlotlyData[];
  layout: Partial<PlotlyLayout>;
  config?: Partial<PlotlyConfig>;
}

const aggregationOptions: { value: ResultAggregation; label: string }[] = [
  { value: 'sum', label: '合計' },
  { value: 'avg', label: '平均' },
  { value: 'count', label: '件数' },
  { value: 'min', label: '最小' },
  { value: 'max', label: '最大' },
];

const defaultPlotlyConfig: Partial<PlotlyConfig> = {
  responsive: true,
  displayModeBar: true,
  displaylogo: false,
  modeBarButtonsToRemove: ['lasso2d', 'select2d'],
  doubleClickDelay: 1000,
};

const chartTypeLabels: Record<ResultChartType, string> = {
  bar: '棒グラフ',
  line: '折れ線グラフ',
  scatter: '散布図',
  pie: '円グラフ',
  histogram: 'ヒストグラム',
  'stacked-bar': '積み上げ棒グラフ',
  regression: '線形回帰',
  bubble: 'バブルチャート',
  sunburst: 'サンバーストチャート',
  gantt: 'ガントチャート',
  treemap: 'ツリーマップ',
  streamgraph: 'ストリームグラフ',
  venn: 'ベン図',
  kde: 'カーネル密度推定',
  heatmap: 'ヒートマップ',
  sankey: 'サンキー図',
  'word-cloud': 'ワードクラウド',
  'radial-bar': '放射状棒グラフ',
  'radial-stacked-bar': '放射状積上棒グラフ',
  waterfall: 'ウォーターフォールチャート',
};

const buildPlotConfig = (
  rows: any[],
  flattened: any[],
  chartType: ResultChartType,
  xField: string,
  yField: string,
  aggregation: ResultAggregation,
  bins: number,
  categoryField?: string,
  options?: {
    title?: string;
    bubbleSizeField?: string;
    ganttTaskField?: string;
    ganttStartField?: string;
    ganttEndField?: string;
    sunburstLevels?: string[];
    pieHole?: number;
    sunburstHole?: number;
  }
): { plot?: PlotState; error?: string } => {
  if (!rows || rows.length === 0) {
    return { error: 'チャートを作成するデータがありません' };
  }

  if (chartType !== 'gantt' && !xField) {
    return { error: '表示に使用する列を選択してください' };
  }

  const colorPalette = [
    '#2563eb',
    '#ef4444',
    '#10b981',
    '#f59e0b',
    '#8b5cf6',
    '#ec4899',
    '#14b8a6',
    '#f97316',
    '#6366f1',
  ];

  const layoutTitle = options?.title && options.title.trim() !== '' ? options.title.trim() : undefined;

  const aggregateNumericValues = (values: number[], aggregationMethod: ResultAggregation): number => {
    if (values.length === 0) {
      return 0;
    }

    switch (aggregationMethod) {
      case 'sum':
        return values.reduce((sum, value) => sum + value, 0);
      case 'avg':
        return values.reduce((sum, value) => sum + value, 0) / values.length;
      case 'min':
        return Math.min(...values);
      case 'max':
        return Math.max(...values);
      case 'count':
      default:
        return values.length;
    }
  };

  const getSeriesFromAggregation = (sourceData: any[] = flattened) => {
    if (!yField && aggregation !== 'count') {
      return { error: '値に使用する列が未選択の場合は集計方法に「件数」を指定してください' };
    }

    const result = aggregateData(sourceData, xField, yField || '', aggregation, false);
    if (result.error || !result.data) {
      return { error: result.error || '集計に失敗しました' };
    }

    if (yField) {
      const hasNumeric = sourceData.some(row => typeof row[yField] === 'number' && !Number.isNaN(row[yField]));
      if (!hasNumeric) {
        return { error: '選択したY軸の列には数値データが必要です' };
      }
    }

    const labels = result.data.map((row: any) => row[xField]);
    const values = result.data.map((row: any) => {
      if (yField && Object.prototype.hasOwnProperty.call(row, yField)) {
        return row[yField];
      }
      return row.value;
    });

    return { labels, values };
  };

  try {
    if (chartType === 'kde') {
<<<<<<< HEAD
      const hasYField = Boolean(yField && yField.trim() !== '');

      const categories = categoryField
        ? (() => {
            const set = new Map<string, string>();
            let hasUnassigned = false;

            flattened.forEach(row => {
              const raw = row[categoryField];
              if (isUnsetCategoryValue(raw)) {
                hasUnassigned = true;
                if (!set.has('__unassigned__')) {
                  set.set('__unassigned__', '未分類');
                }
              } else {
                const key = String(raw);
                if (!set.has(key)) {
                  set.set(key, key);
                }
              }
            });

            if (set.size === 0) {
              set.set('__unassigned__', '未分類');
            } else if (hasUnassigned && !set.has('__unassigned__')) {
              set.set('__unassigned__', '未分類');
            }

            return Array.from(set.entries()).map(([key, label]) => ({ key, label }));
          })()
        : [{ key: '__all__', label: 'データ' }];

      const rowsForCategory = (categoryKey: string) => {
        if (!categoryField) {
          return flattened;
        }

        return flattened.filter(row => {
          const raw = row[categoryField!];
          if (categoryKey === '__unassigned__') {
            return isUnsetCategoryValue(raw);
          }
          if (isUnsetCategoryValue(raw)) {
            return false;
          }
          return String(raw) === categoryKey;
        });
      };

=======
>>>>>>> 38a9792b
      const baseValues = flattened
        .map(row => row[xField])
        .filter((value): value is number => typeof value === 'number' && !Number.isNaN(value));

      if (baseValues.length < 2) {
        return { error: 'カーネル密度推定には2つ以上の数値データが必要です' };
      }

<<<<<<< HEAD
      if (hasYField) {
        const pairedAll = flattened
=======
      if (yField && yField.trim() !== '') {
        const pairedValues = flattened
>>>>>>> 38a9792b
          .map(row => ({
            x: row[xField],
            y: row[yField],
          }))
          .filter((pair): pair is { x: number; y: number } =>
            typeof pair.x === 'number' &&
            !Number.isNaN(pair.x) &&
            typeof pair.y === 'number' &&
            !Number.isNaN(pair.y)
          );

<<<<<<< HEAD
        if (pairedAll.length < 2) {
          return { error: '2変量のカーネル密度推定には2つ以上の数値ペアが必要です' };
        }

        const allX = pairedAll.map(pair => pair.x);
        const allY = pairedAll.map(pair => pair.y);
        const xMin = Math.min(...allX);
        const xMax = Math.max(...allX);
        const yMin = Math.min(...allY);
        const yMax = Math.max(...allY);
=======
        if (pairedValues.length < 2) {
          return { error: '2変量のカーネル密度推定には2つ以上の数値ペアが必要です' };
        }

        const xValues = pairedValues.map(pair => pair.x);
        const yValues = pairedValues.map(pair => pair.y);

        const xMin = Math.min(...xValues);
        const xMax = Math.max(...xValues);
        const yMin = Math.min(...yValues);
        const yMax = Math.max(...yValues);
>>>>>>> 38a9792b
        const xRange = xMax - xMin || 1;
        const yRange = yMax - yMin || 1;
        const xPadding = xRange * 0.1;
        const yPadding = yRange * 0.1;

<<<<<<< HEAD
        const gridSize = Math.min(80, Math.max(35, Math.round(Math.sqrt(pairedAll.length) * 6)));
=======
        const gridSize = Math.min(80, Math.max(35, Math.round(Math.sqrt(pairedValues.length) * 6)));
>>>>>>> 38a9792b
        const xStart = xMin - xPadding;
        const xEnd = xMax + xPadding;
        const yStart = yMin - yPadding;
        const yEnd = yMax + yPadding;
        const xStep = (xEnd - xStart) / (gridSize - 1 || 1);
        const yStep = (yEnd - yStart) / (gridSize - 1 || 1);

<<<<<<< HEAD
        const xGrid: number[] = Array.from({ length: gridSize }, (_, index) => xStart + index * xStep);
        const yGrid: number[] = Array.from({ length: gridSize }, (_, index) => yStart + index * yStep);

        const traces: PlotlyData[] = [];
        let hasDensity = false;

        categories.forEach(({ key, label }, index) => {
          const categoryRows = rowsForCategory(key);
          const pairs = categoryRows
            .map(row => ({
              x: row[xField],
              y: row[yField!],
            }))
            .filter((pair): pair is { x: number; y: number } =>
              typeof pair.x === 'number' &&
              !Number.isNaN(pair.x) &&
              typeof pair.y === 'number' &&
              !Number.isNaN(pair.y)
            );

          if (pairs.length === 0) {
            return;
          }

          hasDensity = true;

          const xValues = pairs.map(pair => pair.x);
          const yValues = pairs.map(pair => pair.y);

          const meanX = xValues.reduce((sum, value) => sum + value, 0) / xValues.length;
          const meanY = yValues.reduce((sum, value) => sum + value, 0) / yValues.length;
          const varianceX = xValues.reduce((sum, value) => sum + (value - meanX) ** 2, 0) / xValues.length;
          const varianceY = yValues.reduce((sum, value) => sum + (value - meanY) ** 2, 0) / yValues.length;
          const stdX = Math.sqrt(varianceX) || xRange / 6;
          const stdY = Math.sqrt(varianceY) || yRange / 6;
          const bandwidthFactor = Math.pow(pairs.length, -1 / 6);
          const bandwidthX = Math.max(stdX * bandwidthFactor, xRange / 200);
          const bandwidthY = Math.max(stdY * bandwidthFactor, yRange / 200);

          const gaussianConstant = 1 / (2 * Math.PI * bandwidthX * bandwidthY * (pairs.length || 1));

          const density: number[][] = Array.from({ length: gridSize }, () => Array(gridSize).fill(0));

          for (let yi = 0; yi < gridSize; yi += 1) {
            const y = yStart + yi * yStep;
            for (let xi = 0; xi < gridSize; xi += 1) {
              const x = xStart + xi * xStep;
              let sum = 0;
              for (const pair of pairs) {
                const dx = (x - pair.x) / bandwidthX;
                const dy = (y - pair.y) / bandwidthY;
                sum += Math.exp(-0.5 * (dx * dx + dy * dy));
              }
              density[yi][xi] = gaussianConstant * sum;
            }
          }

          const color = colorPalette[index % colorPalette.length];

          if (!categoryField) {
            traces.push({
              type: 'heatmap',
              x: xGrid,
              y: yGrid,
              z: density,
              colorscale: 'YlOrRd',
              hovertemplate: `${xField}: %{x}<br>${yField}: %{y}<br>密度: %{z:.4f}<extra></extra>`,
              showscale: true,
              name: '密度',
            } as PlotlyData);
          }

          traces.push({
            type: 'contour',
            x: xGrid,
            y: yGrid,
            z: density,
            contours: { coloring: 'fill', showlines: true },
            line: { color, width: 1.2 },
            colorscale: [
              [0, hexToRgba(color, 0)],
              [0.4, hexToRgba(color, categoryField ? 0.15 : 0.25)],
              [0.7, hexToRgba(color, categoryField ? 0.35 : 0.55)],
              [1, hexToRgba(color, categoryField ? 0.6 : 0.85)],
            ],
            showscale: false,
            hovertemplate: `${categoryField ? `${label}<br>` : ''}${xField}: %{x}<br>${yField}: %{y}<br>密度: %{z:.4f}<extra></extra>`,
            name: categoryField ? `${label} (密度)` : '等高線',
            legendgroup: label,
            showlegend: false,
            opacity: categoryField ? 0.9 : 1,
          } as PlotlyData);

          traces.push({
            type: 'scatter',
            mode: 'markers',
            x: xValues,
            y: yValues,
            marker: {
              size: 6,
              color: categoryField ? color : 'rgba(30, 64, 175, 0.65)',
              opacity: 0.75,
              line: { color: categoryField ? '#ffffff' : '#1e40af', width: 1 },
            },
            name: categoryField ? label : 'データ',
            legendgroup: label,
            hovertemplate: `${categoryField ? `${label}<br>` : ''}${xField}: %{x}<br>${yField}: %{y}<extra></extra>`,
            showlegend: Boolean(categoryField),
          } as PlotlyData);
        });

        if (!hasDensity) {
          return { error: '2変量のカーネル密度推定には2つ以上の数値ペアが必要です' };
        }

        return {
          plot: {
            data: traces,
=======
        const meanX = xValues.reduce((sum, value) => sum + value, 0) / xValues.length;
        const meanY = yValues.reduce((sum, value) => sum + value, 0) / yValues.length;
        const varianceX = xValues.reduce((sum, value) => sum + (value - meanX) ** 2, 0) / xValues.length;
        const varianceY = yValues.reduce((sum, value) => sum + (value - meanY) ** 2, 0) / yValues.length;
        const stdX = Math.sqrt(varianceX) || xRange / 6;
        const stdY = Math.sqrt(varianceY) || yRange / 6;
        const bandwidthFactor = Math.pow(pairedValues.length, -1 / 6);
        const bandwidthX = Math.max(stdX * bandwidthFactor, xRange / 200);
        const bandwidthY = Math.max(stdY * bandwidthFactor, yRange / 200);

        const gaussianConstant =
          1 / (2 * Math.PI * bandwidthX * bandwidthY * (pairedValues.length || 1));

        const xGrid: number[] = [];
        const yGrid: number[] = [];
        for (let i = 0; i < gridSize; i += 1) {
          xGrid.push(xStart + i * xStep);
          yGrid.push(yStart + i * yStep);
        }

        const density: number[][] = Array.from({ length: gridSize }, () => Array(gridSize).fill(0));

        for (let yi = 0; yi < gridSize; yi += 1) {
          const y = yStart + yi * yStep;
          for (let xi = 0; xi < gridSize; xi += 1) {
            const x = xStart + xi * xStep;
            let sum = 0;
            for (const pair of pairedValues) {
              const dx = (x - pair.x) / bandwidthX;
              const dy = (y - pair.y) / bandwidthY;
              sum += Math.exp(-0.5 * (dx * dx + dy * dy));
            }
            density[yi][xi] = gaussianConstant * sum;
          }
        }

        const heatmapTrace: PlotlyData = {
          type: 'heatmap',
          x: xGrid,
          y: yGrid,
          z: density,
          colorscale: 'YlOrRd',
          hovertemplate: `${xField}: %{x}<br>${yField}: %{y}<br>密度: %{z:.4f}<extra></extra>`,
          showscale: true,
          name: '密度',
        } as PlotlyData;

        const contourTrace: PlotlyData = {
          type: 'contour',
          x: xGrid,
          y: yGrid,
          z: density,
          contours: {
            coloring: 'lines',
            showlabels: false,
          },
          line: { color: 'rgba(55, 65, 81, 0.7)' },
          showscale: false,
          hoverinfo: 'skip',
          name: '等高線',
        } as PlotlyData;

        const scatterTrace: PlotlyData = {
          type: 'scatter',
          mode: 'markers',
          x: xValues,
          y: yValues,
          marker: {
            size: 5,
            color: 'rgba(30, 64, 175, 0.65)',
            line: { color: '#1e40af', width: 1 },
          },
          name: 'データ',
          hovertemplate: `${xField}: %{x}<br>${yField}: %{y}<extra></extra>`,
        } as PlotlyData;

        return {
          plot: {
            data: [heatmapTrace, contourTrace, scatterTrace],
>>>>>>> 38a9792b
            layout: {
              autosize: true,
              height: 360,
              margin: { t: 40, r: 40, b: 60, l: 60 },
              xaxis: { title: xField },
              yaxis: { title: yField },
              title: layoutTitle,
<<<<<<< HEAD
              showlegend: Boolean(categoryField),
=======
              showlegend: true,
>>>>>>> 38a9792b
              legend: { orientation: 'h', x: 0, y: 1.05 },
            },
          },
        };
      }

<<<<<<< HEAD
      const globalMin = Math.min(...baseValues);
      const globalMax = Math.max(...baseValues);
      const globalRange = globalMax - globalMin || 1;
      const padding = globalRange * 0.1 || 0.1;
      const xStart = globalMin - padding;
      const xEnd = globalMax + padding;
      const points = Math.min(200, Math.max(50, baseValues.length * 5));
      const step = (xEnd - xStart) / (points - 1 || 1);

      const xCoordinates: number[] = Array.from({ length: points }, (_, index) => xStart + index * step);
      const kernel = (u: number) => Math.exp(-0.5 * u * u);

      const traces: PlotlyData[] = [];

      categories.forEach(({ key, label }, index) => {
        const values = rowsForCategory(key)
          .map(row => row[xField])
          .filter((value): value is number => typeof value === 'number' && !Number.isNaN(value));

        if (values.length === 0) {
          return;
        }

        const mean = values.reduce((sum, value) => sum + value, 0) / values.length;
        const variance = values.reduce((sum, value) => sum + (value - mean) ** 2, 0) / values.length;
        const stdDev = Math.sqrt(variance);
        const fallbackRange = globalRange || Math.abs(globalMin) || 1;
        const baseBandwidth = stdDev > 0 ? 1.06 * stdDev * Math.pow(values.length, -1 / 5) : fallbackRange / 10;
        const bandwidth = baseBandwidth > 0 ? baseBandwidth : fallbackRange / 10;

        const density = xCoordinates.map(x =>
          values.reduce((sum, xi) => sum + kernel((x - xi) / bandwidth), 0) /
          (values.length * bandwidth * Math.sqrt(2 * Math.PI))
        );

        const color = colorPalette[index % colorPalette.length];

        traces.push({
          type: 'scatter',
          mode: 'lines',
          x: xCoordinates,
          y: density,
          line: { color, width: 2 },
          hovertemplate: `${categoryField ? `${label}<br>` : ''}${xField}: %{x}<br>密度: %{y:.4f}<extra></extra>`,
          name: categoryField ? label : '密度',
        } as PlotlyData);
      });

      if (traces.length === 0) {
        return { error: 'カーネル密度推定には2つ以上の数値データが必要です' };
=======
      const minValue = Math.min(...baseValues);
      const maxValue = Math.max(...baseValues);
      const range = maxValue - minValue || 1;
      const mean = baseValues.reduce((sum, value) => sum + value, 0) / baseValues.length;
      const variance = baseValues.reduce((sum, value) => sum + (value - mean) ** 2, 0) / baseValues.length;
      const stdDev = Math.sqrt(variance);
      const bandwidth = stdDev > 0 ? 1.06 * stdDev * Math.pow(baseValues.length, -1 / 5) : range / 10;
      const points = Math.min(200, Math.max(50, baseValues.length * 5));
      const step = range / (points - 1 || 1);
      const kernel = (u: number) => Math.exp(-0.5 * u * u);
      const density: number[] = [];
      const xCoordinates: number[] = [];

      for (let i = 0; i < points; i += 1) {
        const x = minValue - range * 0.1 + i * step;
        const value =
          baseValues.reduce((sum, xi) => sum + kernel((x - xi) / bandwidth), 0) /
          (baseValues.length * bandwidth * Math.sqrt(2 * Math.PI));
        xCoordinates.push(x);
        density.push(value);
>>>>>>> 38a9792b
      }

      return {
        plot: {
<<<<<<< HEAD
          data: traces,
=======
          data: [
            {
              type: 'scatter',
              mode: 'lines',
              x: xCoordinates,
              y: density,
              line: { color: colorPalette[0], width: 2 },
              hovertemplate: `${xField}: %{x}<br>密度: %{y:.4f}<extra></extra>`,
              name: '密度',
            } as PlotlyData,
          ],
>>>>>>> 38a9792b
          layout: {
            autosize: true,
            height: 320,
            margin: { t: 40, r: 20, b: 60, l: 60 },
            xaxis: { title: xField },
            yaxis: { title: '密度' },
            title: layoutTitle,
<<<<<<< HEAD
            showlegend: categoryField ? traces.length > 1 : false,
=======
            showlegend: false,
>>>>>>> 38a9792b
          },
        },
      };
    }

    if (chartType === 'scatter') {
      if (!yField) {
        return { error: '散布図にはY軸に使用する数値列が必要です' };
      }

      const categoriesRaw = categoryField
        ? [...new Set(
            flattened
              .map(row => row[categoryField])
              .filter(value => value !== undefined && value !== null)
              .map(value => String(value))
          )]
        : [];
      const categories = categoryField ? (categoriesRaw.length > 0 ? categoriesRaw : [undefined]) : [undefined];

      const traces: PlotlyData[] = [];

      categories.forEach((category, index) => {
        const filtered = category
          ? flattened.filter(row => String(row[categoryField!]) === category)
          : flattened;

        const xValues = filtered.map(row => row[xField]).filter(value => value !== undefined && value !== null);
        const yValues = filtered
          .map(row => row[yField])
          .filter(value => typeof value === 'number' && !Number.isNaN(value));

        if (xValues.length > 0 && yValues.length > 0) {
          const displayName =
            category || (categoryField ? '未分類' : (yField || (aggregation === 'count' ? 'count' : 'value')));
          traces.push({
            type: 'scatter',
            mode: 'markers',
            x: xValues,
            y: yValues,
            name: displayName,
            marker: {
              color: colorPalette[index % colorPalette.length],
              size: 8,
              opacity: 0.8,
            },
          } as PlotlyData);
        }
      });

      if (traces.length === 0) {
        return { error: '散布図を作成できるデータがありません' };
      }

      return {
        plot: {
          data: traces,
          layout: {
            autosize: true,
            height: 320,
            margin: { t: 40, r: 20, b: 60, l: 60 },
            xaxis: { title: xField },
            yaxis: { title: yField },
            showlegend: traces.length > 1,
            title: layoutTitle,
          },
        },
      };
    }

    if (chartType === 'histogram') {
      const categoriesRaw = categoryField
        ? [...new Set(
            flattened
              .map(row => row[categoryField])
              .filter(value => value !== undefined && value !== null && !(typeof value === 'string' && value.trim() === ''))
              .map(value => String(value))
          )]
        : [];

      let categories: string[];
      if (categoryField) {
        const categorySet = new Set<string>(categoriesRaw);
        const hasUnassigned = flattened.some(row => {
          const rawCategory = row[categoryField];
          return rawCategory === undefined || rawCategory === null || (typeof rawCategory === 'string' && rawCategory.trim() === '');
        });
        if (hasUnassigned || categorySet.size === 0) {
          categorySet.add('未分類');
        }
        categories = Array.from(categorySet);
      } else {
        categories = ['データ'];
      }

      const traces: PlotlyData[] = [];

      categories.forEach((category, index) => {
        const filtered = categoryField
          ? flattened.filter(row => {
              const rawCategory = row[categoryField!];
              if (
                rawCategory === undefined ||
                rawCategory === null ||
                (typeof rawCategory === 'string' && rawCategory.trim() === '')
              ) {
                return category === '未分類';
              }
              return String(rawCategory) === category;
            })
          : flattened;

        const values = filtered
          .map(row => row[xField])
          .filter(value => typeof value === 'number' && !Number.isNaN(value));

        if (values.length === 0) {
          return;
        }

        traces.push({
          type: 'histogram',
          x: values,
          nbinsx: bins,
          name: category,
          marker: { color: colorPalette[index % colorPalette.length] },
          opacity: categoryField ? 0.6 : 0.8,
        } as PlotlyData);
      });

      if (traces.length === 0) {
        return { error: 'ヒストグラムには数値列が必要です' };
      }

      return {
        plot: {
          data: traces,
          layout: {
            autosize: true,
            height: 320,
            margin: { t: 40, r: 20, b: 60, l: 60 },
            xaxis: { title: xField },
            yaxis: { title: '度数' },
            barmode: categoryField ? 'overlay' : undefined,
            showlegend: categoryField ? traces.length > 1 : false,
            title: layoutTitle,
          },
        },
      };
    }

    if (chartType === 'heatmap') {
      if (!categoryField) {
        return { error: 'ヒートマップにはカテゴリ列（Y軸）を指定してください' };
      }

      if (aggregation !== 'count' && !yField) {
        return { error: 'ヒートマップには値に使用する数値列を指定してください' };
      }

      const xCategories = Array.from(
        new Set(
          flattened
            .map(row => row[xField])
            .filter(value => value !== undefined && value !== null)
            .map(value => String(value))
        )
      );
      const yCategories = Array.from(
        new Set(
          flattened
            .map(row => row[categoryField])
            .filter(value => value !== undefined && value !== null)
            .map(value => String(value))
        )
      );

      if (xCategories.length === 0 || yCategories.length === 0) {
        return { error: 'ヒートマップを作成するためのカテゴリが不足しています' };
      }

      const matrix = yCategories.map(rowCategory =>
        xCategories.map(columnCategory => {
          const matchedRows = flattened.filter(row => {
            const source = row[xField];
            const target = row[categoryField];
            return (
              source !== undefined &&
              source !== null &&
              target !== undefined &&
              target !== null &&
              String(source) === columnCategory &&
              String(target) === rowCategory
            );
          });

          if (matchedRows.length === 0) {
            return 0;
          }

          if (aggregation === 'count' || !yField) {
            return matchedRows.length;
          }

          const numericValues = matchedRows
            .map(row => row[yField])
            .filter((value): value is number => typeof value === 'number' && !Number.isNaN(value));

          return aggregateNumericValues(numericValues, aggregation);
        })
      );

      const trace: PlotlyData = {
        type: 'heatmap',
        x: xCategories,
        y: yCategories,
        z: matrix,
        colorscale: 'YlOrRd',
        hoverongaps: false,
        colorbar: {
          title:
            aggregation === 'count' || !yField
              ? '件数'
              : `${yField}${aggregation !== 'sum' ? ` (${aggregation})` : ''}`,
        },
      };

      return {
        plot: {
          data: [trace],
          layout: {
            autosize: true,
            height: 360,
            margin: { t: 40, r: 20, b: 60, l: 80 },
            xaxis: { title: xField },
            yaxis: { title: categoryField },
            title: layoutTitle,
          },
        },
      };
    }

    if (chartType === 'sankey') {
      if (!categoryField) {
        return { error: 'サンキー図にはカテゴリ列（遷移先）を指定してください' };
      }

      const pairs = new Map<string, number[]>();
      const counts = new Map<string, number>();

      flattened.forEach(row => {
        const sourceRaw = row[xField];
        const targetRaw = row[categoryField];

        if (sourceRaw === undefined || sourceRaw === null || targetRaw === undefined || targetRaw === null) {
          return;
        }

        const key = `${String(sourceRaw)}|||${String(targetRaw)}`;
        if (aggregation === 'count' || !yField) {
          counts.set(key, (counts.get(key) ?? 0) + 1);
          return;
        }

        const value = row[yField];
        if (typeof value === 'number' && !Number.isNaN(value)) {
          if (!pairs.has(key)) {
            pairs.set(key, []);
          }
          pairs.get(key)!.push(value);
        }
      });

      const uniqueNodes = new Map<string, number>();
      const labels: string[] = [];
      const ensureNode = (label: string) => {
        if (!uniqueNodes.has(label)) {
          uniqueNodes.set(label, labels.length);
          labels.push(label);
        }
        return uniqueNodes.get(label)!;
      };

      const sources: number[] = [];
      const targets: number[] = [];
      const values: number[] = [];

      const processEntry = (key: string, aggregatedValue: number) => {
        if (aggregatedValue <= 0) {
          return;
        }
        const [sourceLabel, targetLabel] = key.split('|||');
        sources.push(ensureNode(sourceLabel));
        targets.push(ensureNode(targetLabel));
        values.push(aggregatedValue);
      };

      pairs.forEach((valueList, key) => {
        const aggregated = aggregateNumericValues(valueList, aggregation);
        processEntry(key, aggregated);
      });

      counts.forEach((countValue, key) => {
        processEntry(key, countValue);
      });

      if (sources.length === 0 || targets.length === 0 || values.length === 0) {
        return { error: 'サンキー図を作成するデータが不足しています' };
      }

      const trace: PlotlyData = {
        type: 'sankey',
        orientation: 'h',
        node: {
          label: labels,
          pad: 15,
          thickness: 20,
          line: {
            color: '#888',
            width: 0.5,
          },
        },
        link: {
          source: sources,
          target: targets,
          value: values,
          hovertemplate: '%{source.label} → %{target.label}<br>値: %{value}<extra></extra>',
        },
      } as PlotlyData;

      return {
        plot: {
          data: [trace],
          layout: {
            height: 420,
            margin: { t: 40, r: 20, b: 20, l: 20 },
            title: layoutTitle,
          },
        },
      };
    }

    if (chartType === 'word-cloud') {
      const texts = flattened
        .map(row => row[xField])
        .filter((value): value is string => typeof value === 'string' && value.trim() !== '');

      if (texts.length === 0) {
        return { error: 'ワードクラウドを作成するテキストデータがありません' };
      }

      const wordMap = new Map<string, number[]>();
      const countMap = new Map<string, number>();

      flattened.forEach(row => {
        const wordRaw = row[xField];
        if (typeof wordRaw !== 'string' || wordRaw.trim() === '') {
          return;
        }
        const normalizedWord = wordRaw.trim();

        if (aggregation === 'count' || !yField) {
          countMap.set(normalizedWord, (countMap.get(normalizedWord) ?? 0) + 1);
          return;
        }

        const value = row[yField];
        if (typeof value === 'number' && !Number.isNaN(value)) {
          if (!wordMap.has(normalizedWord)) {
            wordMap.set(normalizedWord, []);
          }
          wordMap.get(normalizedWord)!.push(value);
        }
      });

      const words: string[] = [];
      const weights: number[] = [];

      const appendWord = (word: string, weight: number) => {
        if (weight <= 0) {
          return;
        }
        words.push(word);
        weights.push(weight);
      };

      wordMap.forEach((valueList, word) => {
        appendWord(word, aggregateNumericValues(valueList, aggregation));
      });
      countMap.forEach((countValue, word) => {
        appendWord(word, countValue);
      });

      if (words.length === 0) {
        return { error: 'ワードクラウドを作成する数値データが不足しています' };
      }

      const minWeight = Math.min(...weights);
      const maxWeight = Math.max(...weights);
      const normalize = (weight: number) => {
        if (maxWeight === minWeight) {
          return 30;
        }
        return 16 + ((weight - minWeight) / (maxWeight - minWeight)) * 40;
      };

      const pseudoRandom = (seed: number) => {
        const x = Math.sin(seed) * 10000;
        return x - Math.floor(x);
      };

      const xPositions: number[] = [];
      const yPositions: number[] = [];
      const textSizes: number[] = [];
      const textColors: string[] = [];

      words.forEach((_, index) => {
        xPositions.push(pseudoRandom(index + 1) * 2 - 1);
        yPositions.push(pseudoRandom(index + 100) * 2 - 1);
        textSizes.push(normalize(weights[index]));
        textColors.push(colorPalette[index % colorPalette.length]);
      });

      const trace: PlotlyData = {
        type: 'scatter',
        mode: 'text',
        x: xPositions,
        y: yPositions,
        text: words,
        textfont: {
          size: textSizes,
          color: textColors,
        },
        hovertemplate: '%{text}<br>値: %{customdata}<extra></extra>',
        customdata: weights,
      } as PlotlyData;

      return {
        plot: {
          data: [trace],
          layout: {
            autosize: true,
            height: 360,
            margin: { t: 40, r: 20, b: 20, l: 20 },
            xaxis: { showgrid: false, showticklabels: false, zeroline: false },
            yaxis: { showgrid: false, showticklabels: false, zeroline: false },
            title: layoutTitle,
          },
        },
      };
    }

    if (chartType === 'radial-bar') {
      const series = getSeriesFromAggregation();
      if ('error' in series) {
        return { error: series.error };
      }

      const { labels, values } = series;
      if (!labels || !values || labels.length === 0) {
        return { error: '放射状棒グラフを作成するデータがありません' };
      }

      const combined = labels.map((label, index) => {
        const numericValue = values[index];
        const safeValue = typeof numericValue === 'number' && !Number.isNaN(numericValue) ? numericValue : 0;
        const displayLabel =
          label === undefined || label === null || (typeof label === 'string' && label.trim() === '')
            ? `カテゴリ${index + 1}`
            : String(label);
        return {
          key: `${index}::${displayLabel}`,
          label: displayLabel,
          value: safeValue,
        };
      });

      if (combined.every(item => item.value === 0)) {
        return { error: '全ての値が0のため放射状棒グラフを描画できません' };
      }

      const sortedSeries = [...combined].sort((a, b) => b.value - a.value);
      const maxValue = Math.max(...sortedSeries.map(item => item.value), 1);
      const innerOffset = maxValue * 0.2;
      const ringGap = Math.max(maxValue * 0.1, maxValue === 0 ? 1 : maxValue * 0.1);
      const thetaCenter = 90;
      const barWidth = Math.max(160, Math.min(320, 300 - (sortedSeries.length - 1) * 12));

      const baseByKey = new Map<string, number>();
      let currentBase = innerOffset;
      sortedSeries.forEach(item => {
        baseByKey.set(item.key, currentBase);
        currentBase += item.value + ringGap;
      });

      const baseArray = sortedSeries.map(item => baseByKey.get(item.key) ?? innerOffset);
      const radialArray = sortedSeries.map((item, index) => (baseArray[index] ?? innerOffset) + item.value);
      const thetaArray = sortedSeries.map(() => thetaCenter);
      const widthArray = sortedSeries.map(() => barWidth);
      const colors = sortedSeries.map((_, index) => colorPalette[index % colorPalette.length]);
      const hoverLabel = yField || (aggregation === 'count' ? '件数' : '値');

      const trace: PlotlyData = {
        type: 'barpolar',
        theta: thetaArray,
        r: radialArray,
        base: baseArray,
        width: widthArray,
        marker: {
          color: colors,
          line: { color: '#ffffff', width: 1.5 },
        },
        text: sortedSeries.map(item => item.label),
        hovertemplate: `%{text}<br>${hoverLabel}: %{customdata}<extra></extra>`,
        customdata: sortedSeries.map(item => item.value),
        cliponaxis: false,
        name: hoverLabel,
      } as PlotlyData;

      const radialMax = Math.max(...radialArray, innerOffset + maxValue) + ringGap * 1.2;

      return {
        plot: {
          data: [trace],
          layout: {
            autosize: true,
            height: 380,
            margin: { t: 40, r: 40, b: 30, l: 40 },
            title: layoutTitle,
            polar: {
              radialaxis: {
                visible: false,
                range: [0, radialMax],
              },
              angularaxis: {
                showgrid: false,
                showticklabels: false,
                ticks: '',
                rotation: 90,
                direction: 'counterclockwise',
              },
              sector: [-130, 130],
            },
            showlegend: false,
          },
        },
      };
    }

    if (chartType === 'radial-stacked-bar') {
      if (!categoryField) {
        return { error: '放射状積上棒グラフにはカテゴリ列を指定してください' };
      }

      const series = getSeriesFromAggregation();
      if ('error' in series) {
        return { error: series.error };
      }

      const { labels, values } = series;
      if (!labels || !values || labels.length === 0) {
        return { error: '放射状積上棒グラフを作成するデータがありません' };
      }

      const combined = labels.map((label, index) => {
        const numericValue = values[index];
        const safeValue = typeof numericValue === 'number' && !Number.isNaN(numericValue) ? numericValue : 0;
        const displayLabel =
          label === undefined || label === null || (typeof label === 'string' && label.trim() === '')
            ? `カテゴリ${index + 1}`
            : String(label);
        return {
          key: `${index}::${displayLabel}`,
          label: displayLabel,
          value: safeValue,
        };
      });

      if (combined.every(item => item.value === 0)) {
        return { error: '全ての値が0のため放射状積上棒グラフを描画できません' };
      }

      const sortedSeries = [...combined].sort((a, b) => b.value - a.value);

      const categoriesRaw = flattened.map(row => row[categoryField]).filter(value => value !== undefined && value !== null);
      const categorySet = new Set<string>();
      categoriesRaw.forEach(value => {
        const labelString = String(value);
        categorySet.add(labelString);
      });

      const hasUnassigned = flattened.some(row => {
        const raw = row[categoryField];
        return (
          raw === undefined ||
          raw === null ||
          (typeof raw === 'string' && raw.trim() === '')
        );
      });

      const categoryInfos = Array.from(categorySet)
        .sort((a, b) => a.localeCompare(b))
        .map(label => ({
          key: label,
          label,
          predicate: (row: any) => {
            const raw = row[categoryField];
            return raw !== undefined && raw !== null && String(raw) === label;
          },
        }));

      if (hasUnassigned) {
        categoryInfos.push({
          key: '__UNASSIGNED__',
          label: '未分類',
          predicate: (row: any) => {
            const raw = row[categoryField];
            return (
              raw === undefined ||
              raw === null ||
              (typeof raw === 'string' && raw.trim() === '')
            );
          },
        });
      }

      if (categoryInfos.length === 0) {
        return { error: '放射状積上棒グラフを描画するためのカテゴリが見つかりません' };
      }

      const maxValue = Math.max(...sortedSeries.map(item => item.value), 1);
      const innerOffset = maxValue * 0.2;
      const ringGap = Math.max(maxValue * 0.08, maxValue === 0 ? 1 : maxValue * 0.08);
      const thetaCenter = 90;
      const barWidth = Math.max(150, Math.min(320, 300 - (sortedSeries.length - 1) * 10));

      const baseByKey = new Map<string, number>();
      let currentBase = innerOffset;
      sortedSeries.forEach(item => {
        baseByKey.set(item.key, currentBase);
        currentBase += item.value + ringGap;
      });

      const cumulativeByKey = new Map<string, number>();
      sortedSeries.forEach(item => {
        cumulativeByKey.set(item.key, 0);
      });

      const traces: PlotlyData[] = [];

      for (let categoryIndex = 0; categoryIndex < categoryInfos.length; categoryIndex += 1) {
        const category = categoryInfos[categoryIndex];
        const filtered = flattened.filter(row => category.predicate(row));
        if (filtered.length === 0) {
          // 未分類カテゴリなどでデータが存在しない場合はスキップ
          continue;
        }

        const aggregated = aggregateData(filtered, xField, yField || '', aggregation, false);
        if (aggregated.error || !aggregated.data) {
          return { error: aggregated.error || '集計に失敗しました' };
        }

        const valuesByLabel = sortedSeries.map(item => {
          const target = aggregated.data!.find((row: any) => String(row[xField]) === item.label);
          if (!target) {
            return 0;
          }
          const rawValue = yField ? target[yField] : target.value;
          return typeof rawValue === 'number' && !Number.isNaN(rawValue) ? rawValue : 0;
        });

        const baseArray = sortedSeries.map(item => (baseByKey.get(item.key) ?? innerOffset) + (cumulativeByKey.get(item.key) ?? 0));
        const valueArray = valuesByLabel.map(value => (typeof value === 'number' && !Number.isNaN(value) ? value : 0));
        if (valueArray.every(value => value === 0)) {
          continue;
        }
        const radialArray = baseArray.map((baseValue, index) => baseValue + valueArray[index]);

        sortedSeries.forEach((item, index) => {
          cumulativeByKey.set(item.key, (cumulativeByKey.get(item.key) ?? 0) + valueArray[index]);
        });

        traces.push({
          type: 'barpolar',
          theta: sortedSeries.map(() => thetaCenter),
          r: radialArray,
          base: baseArray,
          width: sortedSeries.map(() => barWidth),
          marker: {
            color: colorPalette[categoryIndex % colorPalette.length],
            line: { color: '#ffffff', width: 1 },
          },
          text: sortedSeries.map(item => item.label),
          hovertemplate: `%{text}<br>${category.label}: %{customdata}<extra></extra>`,
          customdata: valueArray,
          cliponaxis: false,
          name: category.label,
          textposition: categoryIndex === categoryInfos.length - 1 ? 'outside' : 'none',
        } as PlotlyData);
      }

      if (traces.length === 0) {
        return { error: '選択したカテゴリに一致するデータがありません' };
      }

      const radialMax = Math.max(
        ...sortedSeries.map(item => (baseByKey.get(item.key) ?? innerOffset) + (cumulativeByKey.get(item.key) ?? 0)),
        innerOffset + maxValue,
      ) + ringGap * 1.2;

      return {
        plot: {
          data: traces,
          layout: {
            autosize: true,
            height: 400,
            margin: { t: 40, r: 50, b: 30, l: 50 },
            title: layoutTitle,
            polar: {
              radialaxis: {
                visible: false,
                range: [0, radialMax],
              },
              angularaxis: {
                showgrid: false,
                showticklabels: false,
                ticks: '',
                rotation: 90,
                direction: 'counterclockwise',
              },
              sector: [-130, 130],
            },
            showlegend: true,
            legend: { orientation: 'h', x: 0, y: 1.05 },
          },
        },
      };
    }

    if (chartType === 'waterfall') {
      const series = getSeriesFromAggregation();
      if ('error' in series) {
        return { error: series.error };
      }

      const { labels, values } = series;
      if (!labels || !values || labels.length === 0) {
        return { error: 'ウォーターフォールチャートを作成するデータがありません' };
      }

      const measure = values.map(() => 'relative');

      const trace: PlotlyData = {
        type: 'waterfall',
        x: labels,
        y: values,
        measure,
        connector: {
          line: { color: 'rgba(99, 102, 241, 0.4)', width: 1 },
        },
        increasing: { marker: { color: '#22c55e' } },
        decreasing: { marker: { color: '#ef4444' } },
        totals: { marker: { color: '#3b82f6' } },
        hovertemplate: '%{x}<br>値: %{y}<extra></extra>',
      } as PlotlyData;

      return {
        plot: {
          data: [trace],
          layout: {
            autosize: true,
            height: 360,
            margin: { t: 40, r: 20, b: 60, l: 80 },
            title: layoutTitle,
            xaxis: { title: xField },
            yaxis: { title: yField || '値' },
          },
        },
      };
    }

    if (chartType === 'pie') {
      if (categoryField) {
        return { error: '円グラフではグループ分けを利用できません' };
      }
      const { labels, values, error } = getSeriesFromAggregation();
      if (error) return { error };
      if (!labels || !values || values.every(v => v === undefined || v === null)) {
        return { error: '円グラフを作成できるデータがありません' };
      }

      const hole = clampHoleValue(options?.pieHole);

      const trace: Partial<PlotlyData> = {
        type: 'pie',
        labels,
        values,
        hole,
      };

      return {
        plot: {
          data: [trace as PlotlyData],
          layout: {
            autosize: true,
            height: 320,
            margin: { t: 40, r: 20, b: 40, l: 20 },
            legend: { orientation: 'h' },
            title: layoutTitle,
          },
        },
      };
    }

    if (chartType === 'bar' || chartType === 'line' || chartType === 'stacked-bar') {
      const categoriesRaw = categoryField
        ? [...new Set(
            flattened
              .map(row => row[categoryField])
              .filter(value => value !== undefined && value !== null)
              .map(value => String(value))
          )]
        : [];
      const categories = categoryField ? (categoriesRaw.length > 0 ? categoriesRaw : [undefined]) : [undefined];

      const allLabelsSet = new Set<string | number>();
      const seriesMaps: { category: string; values: Map<string | number, number> }[] = [];

      categories.forEach(category => {
        const filtered = category
          ? flattened.filter(row => String(row[categoryField!]) === category)
          : flattened;

        const { labels, values, error } = getSeriesFromAggregation(filtered);
        if (error || !labels || !values) {
          return;
        }

        const valueMap = new Map<string | number, number>();
        labels.forEach((label, index) => {
          const value = values[index];
          if (value !== undefined && value !== null) {
            valueMap.set(label, value);
          }
          allLabelsSet.add(label);
        });

        const displayName =
          category || (categoryField ? '未分類' : (yField || (aggregation === 'count' ? 'count' : 'value')));
        seriesMaps.push({ category: displayName, values: valueMap });
      });

      const labels = Array.from(allLabelsSet);
      if (labels.length === 0 || seriesMaps.length === 0) {
        return { error: 'チャートを作成できるデータがありません' };
      }

      const traces: PlotlyData[] = seriesMaps.map((series, index) => {
        const data = labels.map(label => series.values.get(label) ?? 0);

        return {
          type: chartType === 'line' ? 'scatter' : 'bar',
          mode: chartType === 'line' ? 'lines+markers' : undefined,
          x: labels,
          y: data,
          name: series.category,
          marker: { color: colorPalette[index % colorPalette.length] },
          line: chartType === 'line' ? { color: colorPalette[index % colorPalette.length], width: 2 } : undefined,
        } as PlotlyData;
      });

      return {
        plot: {
          data: traces,
          layout: {
            autosize: true,
            height: 320,
            margin: { t: 40, r: 20, b: 60, l: 60 },
            xaxis: { title: xField },
            yaxis: { title: yField || '値' },
            barmode:
              chartType === 'bar' && categories.length > 1
                ? 'group'
                : chartType === 'stacked-bar'
                  ? 'stack'
                  : undefined,
            showlegend: categories.length > 1,
            title: layoutTitle,
          },
        },
      };
    }

    if (chartType === 'bubble') {
      if (!yField) {
        return { error: 'バブルチャートにはY軸に使用する数値列が必要です' };
      }

      const sizeField = options?.bubbleSizeField;
      if (!sizeField) {
        return { error: 'バブルのサイズに使用する列を選択してください' };
      }

      const dataPoints = flattened
        .map(row => {
          const rawX = row[xField];
          const rawY = row[yField];
          const rawSize = row[sizeField];
          const category = categoryField ? row[categoryField] : undefined;

          if (
            rawX === null || rawX === undefined ||
            rawY === null || rawY === undefined ||
            rawSize === null || rawSize === undefined ||
            (typeof rawX === 'string' && rawX.trim() === '') ||
            (typeof rawY === 'string' && rawY.trim() === '') ||
            (typeof rawSize === 'string' && rawSize.trim() === '')
          ) {
            return null;
          }

          const x = typeof rawX === 'number' ? rawX : Number(rawX);
          const y = typeof rawY === 'number' ? rawY : Number(rawY);
          const size = typeof rawSize === 'number' ? rawSize : Number(rawSize);

          if (!Number.isFinite(x) || !Number.isFinite(y) || !Number.isFinite(size)) {
            return null;
          }

          return {
            x,
            y,
            size: Math.abs(size),
            category: category !== undefined && category !== null ? String(category) : undefined,
          };
        })
        .filter((point): point is { x: number; y: number; size: number; category?: string } => point !== null);

      if (dataPoints.length === 0) {
        return { error: 'バブルチャートを作成できる数値データがありません' };
      }

      const grouped = new Map<string, { x: number; y: number; size: number }[]>();
      dataPoints.forEach(point => {
        const key = categoryField ? (point.category ?? '未分類') : 'データ';
        if (!grouped.has(key)) {
          grouped.set(key, []);
        }
        grouped.get(key)!.push(point);
      });

      const sizes = dataPoints.map(point => point.size);
      const minSize = Math.min(...sizes);
      const maxSize = Math.max(...sizes);

      const scaleSize = (value: number) => {
        if (!Number.isFinite(value)) return 8;
        if (maxSize === minSize) {
          return 22;
        }
        const normalized = (value - minSize) / (maxSize - minSize);
        return 10 + normalized * 30;
      };

      const traces: PlotlyData[] = Array.from(grouped.entries()).map(([category, points], index) => ({
        type: 'scatter',
        mode: 'markers',
        x: points.map(point => point.x),
        y: points.map(point => point.y),
        name: category,
        marker: {
          size: points.map(point => scaleSize(point.size)),
          color: colorPalette[index % colorPalette.length],
          sizemode: 'diameter',
          sizemin: 6,
          opacity: 0.75,
          line: { width: 1, color: 'rgba(17, 24, 39, 0.4)' },
        },
        customdata: points.map(point => point.size),
        hovertemplate: 'X: %{x}<br>Y: %{y}<br>サイズ: %{customdata}<extra></extra>',
      } as PlotlyData));

      return {
        plot: {
          data: traces,
          layout: {
            autosize: true,
            height: 320,
            margin: { t: 40, r: 20, b: 60, l: 60 },
            xaxis: { title: xField },
            yaxis: { title: yField },
            showlegend: traces.length > 1,
            title: layoutTitle,
          },
        },
      };
    }

    if (chartType === 'regression') {
      if (!yField) {
        return { error: '回帰分析にはY軸に使用する数値列が必要です' };
      }

      const dataPoints = flattened
        .map(row => {
          const rawX = row[xField];
          const rawY = row[yField];
          const category = categoryField ? row[categoryField] : undefined;

          if (
            rawX === null || rawX === undefined ||
            rawY === null || rawY === undefined ||
            (typeof rawX === 'string' && rawX.trim() === '') ||
            (typeof rawY === 'string' && rawY.trim() === '')
          ) {
            return null;
          }

          const x = typeof rawX === 'number' ? rawX : Number(rawX);
          const y = typeof rawY === 'number' ? rawY : Number(rawY);

          if (!Number.isFinite(x) || !Number.isFinite(y)) {
            return null;
          }

          return {
            x,
            y,
            category: category !== undefined && category !== null ? String(category) : undefined,
          };
        })
        .filter((point): point is { x: number; y: number; category?: string } => point !== null);

      if (dataPoints.length < 2) {
        return { error: '回帰分析を行うには十分な数値データが必要です' };
      }

      const grouped = new Map<string, { x: number; y: number }[]>();
      dataPoints.forEach(point => {
        const key = categoryField ? (point.category ?? '未分類') : 'データ';
        if (!grouped.has(key)) {
          grouped.set(key, []);
        }
        grouped.get(key)!.push(point);
      });

      const groupedEntries = Array.from(grouped.entries());
      const traces: PlotlyData[] = [];
      let hasRegressionLine = false;

      groupedEntries.forEach(([groupName, points], index) => {
        const color = colorPalette[index % colorPalette.length];
        const displayName = groupName;

        traces.push({
          type: 'scatter',
          mode: 'markers',
          x: points.map(point => point.x),
          y: points.map(point => point.y),
          name: displayName,
          legendgroup: displayName,
          marker: {
            color,
            size: 8,
            opacity: 0.85,
          },
        } as PlotlyData);

        if (points.length >= 2) {
          const regressionPoints = calculateRegressionLine(points, 'linear');
          if (regressionPoints.length > 0) {
            hasRegressionLine = true;
            traces.push({
              type: 'scatter',
              mode: 'lines',
              x: regressionPoints.map(point => point.x),
              y: regressionPoints.map(point => point.y),
              name: `${displayName} 回帰線`,
              legendgroup: displayName,
              showlegend: false,
              line: { color, width: 2 },
              hoverinfo: 'skip',
            } as PlotlyData);
          }
        }
      });

      if (!hasRegressionLine) {
        return { error: '各グループで回帰線を描画するには2件以上のデータが必要です' };
      }

      return {
        plot: {
          data: traces,
          layout: {
            autosize: true,
            height: 320,
            margin: { t: 40, r: 20, b: 60, l: 60 },
            xaxis: { title: xField },
            yaxis: { title: yField },
            showlegend: true,
            title: layoutTitle,
          },
        },
      };
    }

    if (chartType === 'sunburst') {
      const configuredHierarchy = (
        options?.sunburstLevels && options.sunburstLevels.length > 0
          ? options.sunburstLevels
          : [
              ...(categoryField ? [categoryField] : []),
              ...(xField ? [xField] : []),
            ]
      )
        .filter(field => field && field.trim() !== '')
        .slice(0, 3);

      if (configuredHierarchy.length === 0) {
        return { error: 'サンバーストチャートの階層に使用する列を選択してください' };
      }

      const rootLabel = '全体';
      const useCount = aggregation === 'count' || !yField;

      const resolveLabel = (raw: any) => {
        if (raw === undefined || raw === null) {
          return '未分類';
        }
        const value = String(raw).trim();
        return value === '' ? '未分類' : value;
      };

      const nodeStats = new Map<
        string,
        { label: string; parentKey: string; parentLabel: string; values: number[]; count: number }
      >();
      const rootValues: number[] = [];
      let rootCount = 0;

      flattened.forEach(row => {
        const path = configuredHierarchy.map(field => resolveLabel(row[field]));
        if (path.length === 0) {
          return;
        }

        const rawValue = yField ? row[yField] : undefined;
        const numericValue = typeof rawValue === 'number' && !Number.isNaN(rawValue) ? rawValue : null;

        if (!useCount && numericValue === null) {
          return;
        }

        rootCount += 1;
        if (!useCount && numericValue !== null) {
          rootValues.push(numericValue);
        }

        path.forEach((label, depth) => {
          const keyPath = path.slice(0, depth + 1);
          const nodeKey = `${depth}:${keyPath.join('||')}`;
          const parentKey = depth === 0 ? 'root' : `${depth - 1}:${keyPath.slice(0, -1).join('||')}`;
          const parentLabel = depth === 0 ? rootLabel : keyPath[depth - 1];

          if (!nodeStats.has(nodeKey)) {
            nodeStats.set(nodeKey, {
              label,
              parentKey,
              parentLabel,
              values: [],
              count: 0,
            });
          }

          const node = nodeStats.get(nodeKey)!;
          node.count += 1;
          if (!useCount && numericValue !== null) {
            node.values.push(numericValue);
          }
        });
      });

      if (nodeStats.size === 0) {
        return { error: 'サンバーストチャートを作成できるデータがありません' };
      }

      const computeAggregatedValue = (values: number[], count: number): number | null => {
        if (useCount) {
          return count;
        }
        if (values.length === 0) {
          return null;
        }
        switch (aggregation) {
          case 'sum':
            return values.reduce((sum, value) => sum + value, 0);
          case 'avg':
            return values.reduce((sum, value) => sum + value, 0) / values.length;
          case 'min':
            return Math.min(...values);
          case 'max':
            return Math.max(...values);
          default:
            return null;
        }
      };

      const rootValue = computeAggregatedValue(rootValues, rootCount);
      if (rootValue === null) {
        return { error: 'サンバーストチャートを作成できるデータがありません' };
      }

      const labels: string[] = [rootLabel];
      const parents: string[] = [''];
      const values: number[] = [rootValue];
      const ids: string[] = ['root'];

      const sortedNodes = Array.from(nodeStats.entries()).sort((a, b) => {
        const depthA = Number.parseInt(a[0].split(':')[0], 10);
        const depthB = Number.parseInt(b[0].split(':')[0], 10);
        if (depthA === depthB) {
          return a[0].localeCompare(b[0]);
        }
        return depthA - depthB;
      });

      sortedNodes.forEach(([key, entry]) => {
        const value = computeAggregatedValue(entry.values, entry.count);
        if (value === null) {
          return;
        }
        labels.push(entry.label);
        parents.push(entry.parentKey);
        values.push(value);
        ids.push(key);
      });

      const branchValuesMode: 'total' | 'remainder' = useCount || aggregation === 'sum' ? 'total' : 'remainder';

      const hole = clampHoleValue(options?.sunburstHole);

      return {
        plot: {
          data: [
            {
              type: 'sunburst',
              labels,
              parents,
              values,
              ids,
              branchvalues: branchValuesMode,
              hole,
              hovertemplate: '%{label}<br>値: %{value}<extra></extra>',
            } as PlotlyData,
          ],
          layout: {
            autosize: true,
            height: 360,
            margin: { t: 40, r: 20, b: 20, l: 20 },
            title: layoutTitle,
          },
        },
      };
    }

    if (chartType === 'gantt') {
      const taskField = options?.ganttTaskField;
      const startField = options?.ganttStartField;
      const endField = options?.ganttEndField;

      if (!taskField || !startField || !endField) {
        return { error: 'ガントチャートにはタスク名、開始日、終了日の列を選択してください' };
      }

      const taskData = flattened
        .map(row => {
          const taskName = row[taskField];
          const startDate = parseDateValue(row[startField]);
          const endDate = parseDateValue(row[endField]);

          if (!taskName || !startDate || !endDate) {
            return null;
          }

          if (endDate.getTime() < startDate.getTime()) {
            return null;
          }

          return {
            task: String(taskName),
            start: startDate,
            end: endDate,
          };
        })
        .filter((item): item is { task: string; start: Date; end: Date } => item !== null);

      if (taskData.length === 0) {
        return { error: 'ガントチャートを作成できるデータが見つかりませんでした' };
      }

      taskData.sort((a, b) => a.start.getTime() - b.start.getTime());

      const formatDate = (date: Date) => {
        const iso = date.toISOString();
        return iso.replace('T', ' ').slice(0, 16);
      };

      const traces: PlotlyData[] = taskData.map((task, index) => ({
        type: 'scatter',
        mode: 'lines',
        x: [task.start.toISOString(), task.end.toISOString()],
        y: [task.task, task.task],
        line: {
          width: 14,
          color: colorPalette[index % colorPalette.length],
          shape: 'hv',
        },
        showlegend: false,
        hoverinfo: 'text',
        text: [
          `${task.task}<br>開始: ${formatDate(task.start)}<br>終了: ${formatDate(task.end)}`,
          `${task.task}<br>開始: ${formatDate(task.start)}<br>終了: ${formatDate(task.end)}`,
        ],
      }));

      const height = Math.max(320, taskData.length * 30 + 120);

      return {
        plot: {
          data: traces,
          layout: {
            autosize: true,
            height,
            margin: { t: 40, r: 20, b: 60, l: 140 },
            xaxis: { title: '日付', type: 'date' },
            yaxis: { title: 'タスク', autorange: 'reversed' },
            showlegend: false,
            title: layoutTitle,
          },
        },
      };
    }

    return { error: '未対応のチャートタイプです' };
  } catch (err) {
    console.error('Inline chart error:', err);
    return { error: err instanceof Error ? err.message : 'チャート生成中にエラーが発生しました' };
  }
};

const ResultChartBuilder: React.FC<ResultChartBuilderProps> = ({
  rows,
  title = 'チャート',
  collapsedByDefault = false,
  className,
  initialSettings,
  onSettingsChange,
}) => {
  const flattened = useMemo(() => flattenObjectsWithDotNotation(rows || []), [rows]);
  const availableColumns = useMemo(() => {
    if (!flattened || flattened.length === 0) return [];
    return Object.keys(flattened[0]);
  }, [flattened]);

  const numericColumns = useMemo(() => {
    return availableColumns.filter(col =>
      flattened.some(row => typeof row[col] === 'number' && !Number.isNaN(row[col]))
    );
  }, [availableColumns, flattened]);

  const dateColumns = useMemo(() => {
    return availableColumns.filter(col =>
      flattened.some(row => isParsableDateValue(row[col]))
    );
  }, [availableColumns, flattened]);

  const resolvedInitial = initialSettings ?? {};

  const [categoryField, setCategoryField] = useState<string>(() => resolvedInitial.categoryField ?? '');
  const [sunburstLevel1Field, setSunburstLevel1Field] = useState<string>(() => {
    if (resolvedInitial.sunburstLevel1Field !== undefined) {
      return resolvedInitial.sunburstLevel1Field ?? '';
    }
    if (resolvedInitial.categoryField) {
      return resolvedInitial.categoryField;
    }
    if (resolvedInitial.xField) {
      return resolvedInitial.xField;
    }
    return '';
  });
  const [sunburstLevel2Field, setSunburstLevel2Field] = useState<string>(() => {
    if (resolvedInitial.sunburstLevel2Field !== undefined) {
      return resolvedInitial.sunburstLevel2Field ?? '';
    }
    if (resolvedInitial.categoryField && resolvedInitial.xField) {
      return resolvedInitial.xField;
    }
    return '';
  });
  const [sunburstLevel3Field, setSunburstLevel3Field] = useState<string>(() => resolvedInitial.sunburstLevel3Field ?? '');
  const [pieHole, setPieHole] = useState<number>(() => clampHoleValue(resolvedInitial.pieHole));
  const [sunburstHole, setSunburstHole] = useState<number>(() => clampHoleValue(resolvedInitial.sunburstHole));
  const [vennFields, setVennFields] = useState<string[]>(() => resolvedInitial.vennFields ?? []);
  const [bubbleSizeField, setBubbleSizeField] = useState<string>(() => resolvedInitial.bubbleSizeField ?? '');
  const [ganttTaskField, setGanttTaskField] = useState<string>(() => resolvedInitial.ganttTaskField ?? '');
  const [ganttStartField, setGanttStartField] = useState<string>(() => resolvedInitial.ganttStartField ?? '');
  const [ganttEndField, setGanttEndField] = useState<string>(() => resolvedInitial.ganttEndField ?? '');

  const [expanded, setExpanded] = useState(() => !(resolvedInitial.collapsed ?? collapsedByDefault));
  const [chartType, setChartType] = useState<ResultChartType>(() => resolvedInitial.chartType ?? 'bar');
  const [chartTitle, setChartTitle] = useState<string>(() => resolvedInitial.title ?? '');
  const [xField, setXField] = useState<string>(() => resolvedInitial.xField ?? '');
  const [yField, setYField] = useState<string>(() => resolvedInitial.yField ?? '');
  const [aggregation, setAggregation] = useState<ResultAggregation>(() => resolvedInitial.aggregation ?? 'sum');
  const [bins, setBins] = useState<number>(() => resolvedInitial.bins ?? 20);
  const [error, setError] = useState<string | null>(null);
  const [isDarkMode, setIsDarkMode] = useState<boolean>(false);

  const lastInitialSettingsRef = useRef<Partial<ChartDesignerSettings> | undefined>(undefined);

  useEffect(() => {
    if (!initialSettings) {
      lastInitialSettingsRef.current = undefined;
      return;
    }

    const previous = lastInitialSettingsRef.current ?? {};

    if (
      initialSettings.chartType !== undefined &&
      previous.chartType !== initialSettings.chartType
    ) {
      setChartType(initialSettings.chartType);
    }

    if (initialSettings.title !== undefined && previous.title !== initialSettings.title) {
      setChartTitle(initialSettings.title ?? '');
    }

    if (initialSettings.xField !== undefined && previous.xField !== initialSettings.xField) {
      setXField(initialSettings.xField ?? '');
    }

    if (initialSettings.yField !== undefined && previous.yField !== initialSettings.yField) {
      setYField(initialSettings.yField ?? '');
    }

    if (
      initialSettings.aggregation !== undefined &&
      previous.aggregation !== initialSettings.aggregation
    ) {
      setAggregation(initialSettings.aggregation);
    }

    if (initialSettings.bins !== undefined && previous.bins !== initialSettings.bins) {
      setBins(initialSettings.bins);
    }

    if (
      initialSettings.categoryField !== undefined &&
      previous.categoryField !== initialSettings.categoryField
    ) {
      setCategoryField(initialSettings.categoryField ?? '');
    }

    if (
      initialSettings.sunburstLevel1Field !== undefined &&
      previous.sunburstLevel1Field !== initialSettings.sunburstLevel1Field
    ) {
      setSunburstLevel1Field(initialSettings.sunburstLevel1Field ?? '');
    }

    if (
      initialSettings.sunburstLevel2Field !== undefined &&
      previous.sunburstLevel2Field !== initialSettings.sunburstLevel2Field
    ) {
      setSunburstLevel2Field(initialSettings.sunburstLevel2Field ?? '');
    }

    if (
      initialSettings.sunburstLevel3Field !== undefined &&
      previous.sunburstLevel3Field !== initialSettings.sunburstLevel3Field
    ) {
      setSunburstLevel3Field(initialSettings.sunburstLevel3Field ?? '');
    }

    if (initialSettings.vennFields !== undefined) {
      const nextFields = initialSettings.vennFields ?? [];
      const prevFields = previous.vennFields ?? [];
      const sameLength = prevFields.length === nextFields.length;
      const sameValues = sameLength && nextFields.every((value, index) => value === prevFields[index]);

      if (!sameValues) {
        setVennFields([...nextFields]);
      }
    }

    if (
      initialSettings.bubbleSizeField !== undefined &&
      previous.bubbleSizeField !== initialSettings.bubbleSizeField
    ) {
      setBubbleSizeField(initialSettings.bubbleSizeField ?? '');
    }

    if (
      initialSettings.ganttTaskField !== undefined &&
      previous.ganttTaskField !== initialSettings.ganttTaskField
    ) {
      setGanttTaskField(initialSettings.ganttTaskField ?? '');
    }

    if (
      initialSettings.ganttStartField !== undefined &&
      previous.ganttStartField !== initialSettings.ganttStartField
    ) {
      setGanttStartField(initialSettings.ganttStartField ?? '');
    }

    if (
      initialSettings.ganttEndField !== undefined &&
      previous.ganttEndField !== initialSettings.ganttEndField
    ) {
      setGanttEndField(initialSettings.ganttEndField ?? '');
    }

    if (initialSettings.pieHole !== undefined && previous.pieHole !== initialSettings.pieHole) {
      setPieHole(clampHoleValue(initialSettings.pieHole));
    }

    if (
      initialSettings.sunburstHole !== undefined &&
      previous.sunburstHole !== initialSettings.sunburstHole
    ) {
      setSunburstHole(clampHoleValue(initialSettings.sunburstHole));
    }

    if (
      initialSettings.collapsed !== undefined &&
      previous.collapsed !== initialSettings.collapsed
    ) {
      setExpanded(!initialSettings.collapsed);
    }

    lastInitialSettingsRef.current = {
      chartType: initialSettings.chartType,
      title: initialSettings.title,
      xField: initialSettings.xField,
      yField: initialSettings.yField,
      aggregation: initialSettings.aggregation,
      bins: initialSettings.bins,
      categoryField: initialSettings.categoryField,
      sunburstLevel1Field: initialSettings.sunburstLevel1Field,
      sunburstLevel2Field: initialSettings.sunburstLevel2Field,
      sunburstLevel3Field: initialSettings.sunburstLevel3Field,
      vennFields: initialSettings.vennFields ? [...initialSettings.vennFields] : undefined,
      bubbleSizeField: initialSettings.bubbleSizeField,
      ganttTaskField: initialSettings.ganttTaskField,
      ganttStartField: initialSettings.ganttStartField,
      ganttEndField: initialSettings.ganttEndField,
      pieHole: initialSettings.pieHole,
      sunburstHole: initialSettings.sunburstHole,
      collapsed: initialSettings.collapsed,
    };
  }, [initialSettings]);

  useEffect(() => {
    if (!onSettingsChange) {
      return;
    }

    const payload: ChartDesignerSettings = {
      chartType,
      title: chartTitle,
      xField,
      yField,
      aggregation,
      bins,
      categoryField,
      sunburstLevel1Field,
      sunburstLevel2Field,
      sunburstLevel3Field,
      vennFields,
      bubbleSizeField,
      ganttTaskField,
      ganttStartField,
      ganttEndField,
      pieHole,
      sunburstHole,
      collapsed: !expanded,
    };

    onSettingsChange(payload);
  }, [
    aggregation,
    bins,
    bubbleSizeField,
    categoryField,
    chartType,
    chartTitle,
    expanded,
    ganttEndField,
    ganttStartField,
    ganttTaskField,
    pieHole,
    sunburstHole,
    onSettingsChange,
    sunburstLevel1Field,
    sunburstLevel2Field,
    sunburstLevel3Field,
    vennFields,
    xField,
    yField,
  ]);

  const handleChartTypeChange = (newType: ResultChartType) => {
    setChartType(newType);
    setError(null);

    if (newType === 'venn') {
      setXField('');
      setYField('');
      setCategoryField('');
      if (aggregation !== 'count') {
        setAggregation('count');
      }
    } else {
      if (!xField && availableColumns.length > 0) {
        setXField(availableColumns[0]);
      }
      if (newType === 'pie') {
        setYField('');
        if (aggregation !== 'count') {
          setAggregation('count');
        }
      } else if (!yField && numericColumns.length > 0) {
        setYField(numericColumns[0]);
      }
    }

    if (newType !== 'bubble') {
      setBubbleSizeField('');
    }

    if (newType !== 'gantt') {
      setGanttTaskField('');
      setGanttStartField('');
      setGanttEndField('');
    }
  };

  useEffect(() => {
    if (availableColumns.length > 0) {
      setXField(prev => (prev && availableColumns.includes(prev) ? prev : availableColumns[0]));
    } else {
      setXField('');
    }
  }, [availableColumns]);

  useEffect(() => {
    if (chartType === 'pie' && aggregation === 'count') {
      return;
    }
    if (numericColumns.length > 0) {
      setYField(prev => (prev && numericColumns.includes(prev) ? prev : numericColumns[0]));
    } else {
      setYField('');
    }
  }, [numericColumns, chartType, aggregation]);

  useEffect(() => {
    if (categoryField && !availableColumns.includes(categoryField)) {
      setCategoryField('');
    }
  }, [availableColumns, categoryField]);

  useEffect(() => {
    if (sunburstLevel1Field && !availableColumns.includes(sunburstLevel1Field)) {
      setSunburstLevel1Field('');
    }
  }, [availableColumns, sunburstLevel1Field]);

  useEffect(() => {
    if (sunburstLevel2Field && !availableColumns.includes(sunburstLevel2Field)) {
      setSunburstLevel2Field('');
    }
  }, [availableColumns, sunburstLevel2Field]);

  useEffect(() => {
    if (sunburstLevel3Field && !availableColumns.includes(sunburstLevel3Field)) {
      setSunburstLevel3Field('');
    }
  }, [availableColumns, sunburstLevel3Field]);

  useEffect(() => {
    if (chartType === 'sunburst' && !sunburstLevel1Field && availableColumns.length > 0) {
      setSunburstLevel1Field(availableColumns[0]);
    }
  }, [chartType, sunburstLevel1Field, availableColumns]);

  useEffect(() => {
    setVennFields(prev => {
      const filtered = prev.filter(field => availableColumns.includes(field));
      const limited = filtered.slice(0, 3);
      if (limited.length === prev.length && limited.every((field, index) => field === prev[index])) {
        return prev;
      }
      return limited;
    });
  }, [availableColumns]);

  useEffect(() => {
    if (bubbleSizeField && !numericColumns.includes(bubbleSizeField)) {
      setBubbleSizeField('');
    }
  }, [bubbleSizeField, numericColumns]);

  useEffect(() => {
    if (chartType === 'bubble' && numericColumns.length > 0) {
      const defaultSizeField = numericColumns[0] ?? '';
      if (!bubbleSizeField || !numericColumns.includes(bubbleSizeField)) {
        setBubbleSizeField(defaultSizeField);
      }
    }
  }, [chartType, bubbleSizeField, numericColumns]);

  useEffect(() => {
    if (ganttTaskField && !availableColumns.includes(ganttTaskField)) {
      setGanttTaskField('');
    }
  }, [ganttTaskField, availableColumns]);

  useEffect(() => {
    if (ganttStartField && !availableColumns.includes(ganttStartField)) {
      setGanttStartField('');
    }
  }, [ganttStartField, availableColumns]);

  useEffect(() => {
    if (ganttEndField && !availableColumns.includes(ganttEndField)) {
      setGanttEndField('');
    }
  }, [ganttEndField, availableColumns]);

  useEffect(() => {
    if (typeof window === 'undefined') {
      return;
    }

    const updateDarkMode = () => {
      const prefersDark = window.matchMedia && window.matchMedia('(prefers-color-scheme: dark)').matches;
      const classDark = document.documentElement.classList.contains('dark');
      setIsDarkMode(prefersDark || classDark);
    };

    updateDarkMode();

    const mediaQuery = window.matchMedia ? window.matchMedia('(prefers-color-scheme: dark)') : null;
    if (!mediaQuery) {
      return;
    }

    const listener = (event: MediaQueryListEvent) => {
      setIsDarkMode(event.matches || document.documentElement.classList.contains('dark'));
    };

    mediaQuery.addEventListener('change', listener);
    return () => mediaQuery.removeEventListener('change', listener);
  }, []);

  useEffect(() => {
    if (chartType === 'gantt') {
      if (!ganttTaskField && availableColumns.length > 0) {
        setGanttTaskField(availableColumns[0]);
      }
      if (!ganttStartField) {
        if (dateColumns.length > 0) {
          setGanttStartField(dateColumns[0]);
        } else if (availableColumns.length > 0) {
          setGanttStartField(availableColumns[0]);
        }
      }
      if (!ganttEndField) {
        if (dateColumns.length > 1) {
          setGanttEndField(dateColumns[1]);
        } else if (dateColumns.length === 1) {
          setGanttEndField(dateColumns[0]);
        } else if (availableColumns.length > 1) {
          setGanttEndField(availableColumns[1]);
        } else if (availableColumns.length === 1) {
          setGanttEndField(availableColumns[0]);
        }
      }
    }
  }, [chartType, availableColumns, dateColumns, ganttTaskField, ganttStartField, ganttEndField]);

  const isSunburstChart = chartType === 'sunburst';
  const isTreemapChart = chartType === 'treemap';
  const isHierarchicalChart = isSunburstChart || isTreemapChart;

  const supportsCategory =
    chartType === 'bar' ||
    chartType === 'line' ||
    chartType === 'scatter' ||
    chartType === 'stacked-bar' ||
    chartType === 'regression' ||
    chartType === 'kde' ||
    chartType === 'bubble' ||
    chartType === 'histogram' ||
    chartType === 'heatmap' ||
    chartType === 'sankey' ||
    chartType === 'radial-stacked-bar' ||
    isSunburstChart ||
    isTreemapChart ||
    chartType === 'streamgraph';

  useEffect(() => {
    if (!supportsCategory && categoryField) {
      setCategoryField('');
    }
  }, [supportsCategory, categoryField]);

  useEffect(() => {
    if (
      (chartType === 'bar' ||
        chartType === 'line' ||
        chartType === 'pie' ||
        chartType === 'stacked-bar' ||
        chartType === 'sunburst' ||
        chartType === 'treemap' ||
        chartType === 'streamgraph' ||
        chartType === 'heatmap' ||
        chartType === 'sankey' ||
        chartType === 'radial-bar' ||
        chartType === 'radial-stacked-bar' ||
        chartType === 'waterfall' ||
        chartType === 'word-cloud') &&
      !yField &&
      aggregation !== 'count'
    ) {
      setAggregation('count');
    }
  }, [chartType, yField, aggregation]);

  useEffect(() => {
    if (chartType === 'pie' && aggregation === 'count' && yField) {
      setYField('');
    }
  }, [chartType, aggregation, yField]);

  const allowAggregation =
    chartType === 'bar' ||
    chartType === 'line' ||
    chartType === 'pie' ||
    chartType === 'stacked-bar' ||
    isSunburstChart ||
    isTreemapChart ||
    chartType === 'streamgraph' ||
    chartType === 'heatmap' ||
    chartType === 'sankey' ||
    chartType === 'radial-bar' ||
    chartType === 'radial-stacked-bar' ||
    chartType === 'waterfall' ||
    chartType === 'word-cloud';
  const requiresNumericY =
    chartType === 'scatter' ||
    chartType === 'line' ||
    chartType === 'bar' ||
    chartType === 'stacked-bar' ||
    chartType === 'regression' ||
    chartType === 'bubble' ||
    chartType === 'heatmap' ||
    chartType === 'sankey' ||
    chartType === 'radial-bar' ||
    chartType === 'radial-stacked-bar' ||
    chartType === 'waterfall' ||
    isSunburstChart;
  const canSelectYField =
    chartType !== 'histogram' && chartType !== 'gantt' && chartType !== 'venn' && chartType !== 'kde';
  const showXField = chartType !== 'gantt' && chartType !== 'venn' && !isHierarchicalChart;

  const chartComputation = useMemo(() => {
    if (!expanded) {
      return { plot: undefined, error: null };
    }

    if (chartType === 'treemap' || chartType === 'streamgraph' || chartType === 'venn') {
      if (chartType !== 'venn' && !xField) {
        return { plot: undefined, error: 'X軸に使用する列を選択してください' };
      }

      const cleanedVennFields =
        chartType === 'venn'
          ? Array.from(
              new Set(
                vennFields
                  .filter(field => field && field.trim() !== '')
                  .filter(field => availableColumns.includes(field))
              )
            ).slice(0, 3)
          : [];

      if (chartType === 'venn' && cleanedVennFields.length < 2) {
        return { plot: undefined, error: 'ベン図を作成するには2つ以上（最大3つ）のフィールドを選択してください' };
      }

      const prepared = prepareChartData(
        flattened,
        chartType === 'venn' ? '' : xField,
        chartType === 'venn' ? '' : (canSelectYField ? yField : ''),
        chartType,
        supportsCategory && chartType !== 'venn' && categoryField ? categoryField : undefined,
        chartType === 'venn'
          ? {
              vennFields: cleanedVennFields,
            }
          : undefined
      );

      if (!prepared) {
        return { plot: undefined, error: 'チャートを作成するデータがありません' };
      }

      if (prepared.metadata?.error) {
        return { plot: undefined, error: prepared.metadata.error };
      }

      const plotlyMeta = prepared.metadata?.plotly;
      if (!plotlyMeta || !plotlyMeta.data) {
        return { plot: undefined, error: 'Plotlyデータが不足しています' };
      }

      const layout: Partial<PlotlyLayout> = { ...(plotlyMeta.layout || {}) };
      if (chartTitle && chartTitle.trim().length > 0) {
        layout.title = chartTitle.trim();
      }
      if (isDarkMode) {
        layout.paper_bgcolor = 'rgba(31, 41, 55, 0)';
        layout.plot_bgcolor = 'rgba(31, 41, 55, 0)';
        layout.font = {
          ...(layout.font || {}),
          color: '#e5e7eb',
        };

        if (layout.title) {
          layout.title = typeof layout.title === 'string'
            ? { text: layout.title, font: { color: '#e5e7eb' } }
            : {
                ...layout.title,
                font: {
                  ...(layout.title.font || {}),
                  color: '#e5e7eb',
                },
              };
        }

        if (layout.annotations) {
          const annotations = Array.isArray(layout.annotations)
            ? layout.annotations
            : [layout.annotations];
          layout.annotations = annotations.map(annotation => ({
            ...annotation,
            font: {
              ...(annotation.font || {}),
              color: '#e5e7eb',
            },
          }));
        }
      }

      const adjustedData = (plotlyMeta.data as PlotlyData[]).map(trace => {
        if (isDarkMode && chartType === 'venn' && (trace as any).textfont) {
          return {
            ...trace,
            textfont: {
              ...(trace as any).textfont,
              color: '#e5e7eb',
            },
          } as PlotlyData;
        }
        return { ...trace } as PlotlyData;
      });

      const config: Partial<PlotlyConfig> = {
        ...defaultPlotlyConfig,
        ...(plotlyMeta.config || {}),
      };

      return {
        plot: {
          data: adjustedData,
          layout,
          config,
        },
        error: null,
      };
    }

    const { plot, error: plotError } = buildPlotConfig(
      rows,
      flattened,
      chartType,
      xField,
      canSelectYField ? yField : '',
      aggregation,
      bins,
      supportsCategory && categoryField ? categoryField : undefined,
      {
        title: chartTitle,
        bubbleSizeField: chartType === 'bubble' ? bubbleSizeField || undefined : undefined,
        ganttTaskField: chartType === 'gantt' ? ganttTaskField || undefined : undefined,
        ganttStartField: chartType === 'gantt' ? ganttStartField || undefined : undefined,
        ganttEndField: chartType === 'gantt' ? ganttEndField || undefined : undefined,
        pieHole: chartType === 'pie' ? pieHole : undefined,
        sunburstLevels:
          chartType === 'sunburst'
            ? [sunburstLevel1Field, sunburstLevel2Field, sunburstLevel3Field]
                .filter(field => field && field.trim() !== '')
                .slice(0, 3)
            : undefined,
        sunburstHole: chartType === 'sunburst' ? sunburstHole : undefined,
      }
    );

    if (plot && chartTitle && chartTitle.trim()) {
      plot.layout = {
        ...(plot.layout || {}),
        title:
          typeof plot.layout?.title === 'string'
            ? plot.layout?.title
            : plot.layout?.title ?? chartTitle.trim(),
      };

      const existingTitle = plot.layout.title;
      if (typeof existingTitle === 'string') {
        plot.layout.title = existingTitle;
      } else if (existingTitle && typeof existingTitle === 'object') {
        plot.layout.title = {
          ...existingTitle,
          text: existingTitle.text ?? chartTitle.trim(),
          x: existingTitle.x ?? 0,
          xanchor: existingTitle.xanchor ?? 'left',
          font: isDarkMode
            ? { ...(existingTitle.font || {}), color: '#e5e7eb' }
            : existingTitle.font,
        };
      }

      if (typeof plot.layout.title === 'string') {
        plot.layout.title = {
          text: plot.layout.title,
          x: 0,
          xanchor: 'left',
          ...(isDarkMode ? { font: { color: '#e5e7eb' } } : {}),
        };
      } else if (plot.layout.title) {
        plot.layout.title = {
          ...plot.layout.title,
          x: plot.layout.title.x ?? 0,
          xanchor: plot.layout.title.xanchor ?? 'left',
          font: isDarkMode
            ? { ...(plot.layout.title.font || {}), color: '#e5e7eb' }
            : plot.layout.title.font,
        };
      }
    }

    return { plot, error: plotError || null };
  }, [
    expanded,
    chartType,
    xField,
    vennFields,
    availableColumns,
    flattened,
    canSelectYField,
    yField,
    supportsCategory,
    categoryField,
    pieHole,
    sunburstLevel1Field,
    sunburstLevel2Field,
    sunburstLevel3Field,
    aggregation,
    bins,
    bubbleSizeField,
    ganttTaskField,
    ganttStartField,
    ganttEndField,
    sunburstHole,
    rows,
    isDarkMode,
    chartTitle,
  ]);

  useEffect(() => {
    setError(chartComputation.error ?? null);
  }, [chartComputation]);

  const plot = chartComputation.plot;

  const requiresXFieldForAggregation = !isSunburstChart;
  const aggregationDisabled =
    !allowAggregation ||
    (requiresXFieldForAggregation && !xField) ||
    (requiresNumericY && !yField);
  const showYField =
    canSelectYField &&
    !isHierarchicalChart &&
    (chartType !== 'pie' ? true : aggregation !== 'count' && numericColumns.length > 0);

  return (
    <div className={className}>
      <button
        type="button"
        className="w-full flex items-center justify-between px-3 py-2 bg-gray-100 dark:bg-gray-800 text-left rounded"
        onClick={() => setExpanded(prev => !prev)}
      >
        <span className="font-medium text-sm text-gray-700 dark:text-gray-200">{title}</span>
        {expanded ? <IoChevronDownOutline size={16} /> : <IoChevronForwardOutline size={16} />}
      </button>

      {expanded && (
        <div className="mt-3 space-y-4">
          <div className="grid grid-cols-1 gap-3 md:grid-cols-3">
            <label className="text-xs font-medium text-gray-600 dark:text-gray-300 flex flex-col gap-1 md:col-span-3">
              チャートタイトル
              <input
                type="text"
                value={chartTitle}
                onChange={(e) => setChartTitle(e.target.value)}
                placeholder="例: 売上内訳"
                className="p-2 text-sm border border-gray-300 dark:border-gray-700 rounded bg-white dark:bg-gray-900 text-gray-900 dark:text-gray-100"
              />
              <span className="text-[11px] font-normal text-gray-500 dark:text-gray-400">
                空欄の場合はチャート上のタイトルを表示しません。
              </span>
            </label>

            <label className="text-xs font-medium text-gray-600 dark:text-gray-300 flex flex-col gap-1">
              チャートタイプ
              <select
                value={chartType}
                onChange={(e) => handleChartTypeChange(e.target.value as ResultChartType)}
                className="p-2 text-sm border border-gray-300 dark:border-gray-700 rounded bg-white dark:bg-gray-900 text-gray-900 dark:text-gray-100"
              >
                {(Object.keys(chartTypeLabels) as ResultChartType[]).map(type => (
                  <option key={type} value={type}>{chartTypeLabels[type]}</option>
                ))}
              </select>
            </label>

            {showXField && (
              <label className="text-xs font-medium text-gray-600 dark:text-gray-300 flex flex-col gap-1">
                {chartType === 'pie' ? 'カテゴリ列' : 'X軸の列'}
                <select
                  value={xField}
                  onChange={(e) => setXField(e.target.value)}
                  className="p-2 text-sm border border-gray-300 dark:border-gray-700 rounded bg-white dark:bg-gray-900 text-gray-900 dark:text-gray-100"
                >
                  <option value="">列を選択</option>
                  {availableColumns.map(column => (
                    <option key={column} value={column}>{column}</option>
                  ))}
                </select>
              </label>
            )}

            {isSunburstChart && (
              <>
                <label className="text-xs font-medium text-gray-600 dark:text-gray-300 flex flex-col gap-1">
                  中心（第1層）の列
                  <select
                    value={sunburstLevel1Field}
                    onChange={(e) => setSunburstLevel1Field(e.target.value)}
                    className="p-2 text-sm border border-gray-300 dark:border-gray-700 rounded bg-white dark:bg-gray-900 text-gray-900 dark:text-gray-100"
                  >
                    <option value="">列を選択</option>
                    {availableColumns.map(column => (
                      <option key={column} value={column}>{column}</option>
                    ))}
                  </select>
                </label>

                <label className="text-xs font-medium text-gray-600 dark:text-gray-300 flex flex-col gap-1">
                  第2層の列（任意）
                  <select
                    value={sunburstLevel2Field}
                    onChange={(e) => setSunburstLevel2Field(e.target.value)}
                    className="p-2 text-sm border border-gray-300 dark:border-gray-700 rounded bg-white dark:bg-gray-900 text-gray-900 dark:text-gray-100"
                  >
                    <option value="">列を選択</option>
                    {availableColumns.map(column => (
                      <option key={column} value={column}>{column}</option>
                    ))}
                  </select>
                </label>

                <label className="text-xs font-medium text-gray-600 dark:text-gray-300 flex flex-col gap-1">
                  第3層の列（任意）
                  <select
                    value={sunburstLevel3Field}
                    onChange={(e) => setSunburstLevel3Field(e.target.value)}
                    className="p-2 text-sm border border-gray-300 dark:border-gray-700 rounded bg-white dark:bg-gray-900 text-gray-900 dark:text-gray-100"
                  >
                    <option value="">列を選択</option>
                    {availableColumns.map(column => (
                      <option key={column} value={column}>{column}</option>
                    ))}
                  </select>
                </label>

                <label className="text-xs font-medium text-gray-600 dark:text-gray-300 flex flex-col gap-1">
                  値の列（任意）
                  <select
                    value={yField}
                    onChange={(e) => setYField(e.target.value)}
                    className="p-2 text-sm border border-gray-300 dark:border-gray-700 rounded bg-white dark:bg-gray-900 text-gray-900 dark:text-gray-100"
                  >
                    <option value="">値を集計しない（件数）</option>
                    {numericColumns.map(column => (
                      <option key={column} value={column}>{column}</option>
                    ))}
                  </select>
                </label>

                <div className="text-xs font-medium text-gray-600 dark:text-gray-300 flex flex-col gap-1">
                  内側のくり抜き率
                  <div className="flex items-center gap-2">
                    <input
                      type="range"
                      min={0}
                      max={0.75}
                      step={0.05}
                      value={sunburstHole}
                      onChange={(e) => setSunburstHole(clampHoleValue(Number.parseFloat(e.target.value)))}
                      className="flex-1"
                    />
                    <span className="w-12 text-right text-[11px] text-gray-500 dark:text-gray-400">
                      {Math.round(sunburstHole * 100)}%
                    </span>
                  </div>
                  <span className="text-[11px] font-normal text-gray-500 dark:text-gray-400">
                    0%で通常のサンバースト、数値を上げるとドーナツ状になります。
                  </span>
                </div>
              </>
            )}

            {isTreemapChart && (
              <>
                <label className="text-xs font-medium text-gray-600 dark:text-gray-300 flex flex-col gap-1">
                  ラベルの列
                  <select
                    value={xField}
                    onChange={(e) => setXField(e.target.value)}
                    className="p-2 text-sm border border-gray-300 dark:border-gray-700 rounded bg-white dark:bg-gray-900 text-gray-900 dark:text-gray-100"
                  >
                    <option value="">列を選択</option>
                    {availableColumns.map(column => (
                      <option key={column} value={column}>{column}</option>
                    ))}
                  </select>
                </label>

                <label className="text-xs font-medium text-gray-600 dark:text-gray-300 flex flex-col gap-1">
                  親カテゴリの列（任意）
                  <select
                    value={categoryField}
                    onChange={(e) => setCategoryField(e.target.value)}
                    className="p-2 text-sm border border-gray-300 dark:border-gray-700 rounded bg-white dark:bg-gray-900 text-gray-900 dark:text-gray-100"
                  >
                    <option value="">親カテゴリなし</option>
                    {availableColumns.map(column => (
                      <option key={column} value={column}>{column}</option>
                    ))}
                  </select>
                </label>

                <label className="text-xs font-medium text-gray-600 dark:text-gray-300 flex flex-col gap-1">
                  値の列（任意）
                  <select
                    value={yField}
                    onChange={(e) => setYField(e.target.value)}
                    className="p-2 text-sm border border-gray-300 dark:border-gray-700 rounded bg-white dark:bg-gray-900 text-gray-900 dark:text-gray-100"
                  >
                    <option value="">値を集計しない（件数）</option>
                    {numericColumns.map(column => (
                      <option key={column} value={column}>{column}</option>
                    ))}
                  </select>
                </label>
              </>
            )}

            {showYField && (
              <label className="text-xs font-medium text-gray-600 dark:text-gray-300 flex flex-col gap-1">
                {chartType === 'pie' ? '値の列' : 'Y軸の列'}
                <select
                  value={yField}
                  onChange={(e) => setYField(e.target.value)}
                  className="p-2 text-sm border border-gray-300 dark:border-gray-700 rounded bg-white dark:bg-gray-900 text-gray-900 dark:text-gray-100"
                >
                  <option value="">列を選択</option>
                  {numericColumns.map(column => (
                    <option key={column} value={column}>{column}</option>
                  ))}
                </select>
                {chartType === 'pie' && (
                  <span className="text-[11px] font-normal text-gray-500 dark:text-gray-400">
                    円グラフの各扇の大きさを計算するための数値列を指定します。
                  </span>
                )}
              </label>
            )}

            {allowAggregation && (
              <label className="text-xs font-medium text-gray-600 dark:text-gray-300 flex flex-col gap-1">
                集計方法
                <select
                  value={aggregation}
                  onChange={(e) => setAggregation(e.target.value as ResultAggregation)}
                  className="p-2 text-sm border border-gray-300 dark:border-gray-700 rounded bg-white dark:bg-gray-900 text-gray-900 dark:text-gray-100"
                  disabled={aggregationDisabled}
                >
                  {aggregationOptions.map(option => (
                    <option key={option.value} value={option.value}>{option.label}</option>
                  ))}
                </select>
              </label>
            )}

            {chartType === 'pie' && (
              <div className="text-xs font-medium text-gray-600 dark:text-gray-300 flex flex-col gap-1">
                内側のくり抜き率
                <div className="flex items-center gap-2">
                  <input
                    type="range"
                    min={0}
                    max={0.75}
                    step={0.05}
                    value={pieHole}
                    onChange={(e) => setPieHole(clampHoleValue(Number.parseFloat(e.target.value)))}
                    className="flex-1"
                  />
                  <span className="w-12 text-right text-[11px] text-gray-500 dark:text-gray-400">
                    {Math.round(pieHole * 100)}%
                  </span>
                </div>
                <span className="text-[11px] font-normal text-gray-500 dark:text-gray-400">
                  0%で通常の円グラフ、数値を上げるとドーナツグラフになります。
                </span>
              </div>
            )}

            {chartType === 'venn' && (
              <div className="md:col-span-3">
                <div className="mb-1 text-xs font-medium text-gray-600 dark:text-gray-300">ベン図のフィールド</div>
                <p className="text-xs text-gray-500 dark:text-gray-400 mb-2">
                  2〜3個のフィールドを選択してください（真偽値・有無を示す列が推奨です）。
                </p>
                <div className="text-xs text-gray-500 dark:text-gray-400 mb-2">最大3フィールドまで選択できます。</div>
                {availableColumns.length > 0 ? (
                  <div className="max-h-48 overflow-y-auto border border-gray-200 dark:border-gray-700 rounded p-2 space-y-2 bg-white dark:bg-gray-900">
                    {availableColumns.map(column => {
                      const isSelected = vennFields.includes(column);
                      const disableNewSelection = !isSelected && vennFields.length >= 3;
                      return (
                        <label
                          key={column}
                          className={`flex items-center gap-2 text-sm ${
                            disableNewSelection && !isSelected
                              ? 'text-gray-400 dark:text-gray-600'
                              : 'text-gray-700 dark:text-gray-200'
                          }`}
                        >
                          <input
                            type="checkbox"
                            className="rounded border-gray-300 dark:border-gray-600 text-blue-600 focus:ring-blue-500"
                            checked={isSelected}
                            disabled={disableNewSelection && !isSelected}
                            onChange={(e) => {
                              const { checked } = e.target;
                              setVennFields(prev => {
                                if (checked) {
                                  if (prev.includes(column) || prev.length >= 3) {
                                    return prev;
                                  }
                                  return [...prev, column];
                                }
                                return prev.filter(field => field !== column);
                              });
                            }}
                          />
                          <span>{column}</span>
                        </label>
                      );
                    })}
                  </div>
                ) : (
                  <div className="text-xs text-gray-500 dark:text-gray-400">選択可能な列がありません。</div>
                )}
              </div>
            )}

            {supportsCategory && !isHierarchicalChart && (
              <label className="text-xs font-medium text-gray-600 dark:text-gray-300 flex flex-col gap-1">
                グループ分け
                <select
                  value={categoryField}
                  onChange={(e) => setCategoryField(e.target.value)}
                  className="p-2 text-sm border border-gray-300 dark:border-gray-700 rounded bg-white dark:bg-gray-900 text-gray-900 dark:text-gray-100"
                >
                  <option value="">グループ分けなし</option>
                  {availableColumns.map(column => (
                    <option key={column} value={column}>{column}</option>
                  ))}
                </select>
              </label>
            )}

            {chartType === 'bubble' && (
              <label className="text-xs font-medium text-gray-600 dark:text-gray-300 flex flex-col gap-1">
                バブルサイズの列
                <select
                  value={bubbleSizeField}
                  onChange={(e) => setBubbleSizeField(e.target.value)}
                  className="p-2 text-sm border border-gray-300 dark:border-gray-700 rounded bg-white dark:bg-gray-900 text-gray-900 dark:text-gray-100"
                >
                  <option value="">列を選択</option>
                  {numericColumns.map(column => (
                    <option key={column} value={column}>{column}</option>
                  ))}
                </select>
              </label>
            )}

            {chartType === 'gantt' && (
              <>
                <label className="text-xs font-medium text-gray-600 dark:text-gray-300 flex flex-col gap-1">
                  タスク名の列
                  <select
                    value={ganttTaskField}
                    onChange={(e) => setGanttTaskField(e.target.value)}
                    className="p-2 text-sm border border-gray-300 dark:border-gray-700 rounded bg-white dark:bg-gray-900 text-gray-900 dark:text-gray-100"
                  >
                    <option value="">列を選択</option>
                    {availableColumns.map(column => (
                      <option key={column} value={column}>{column}</option>
                    ))}
                  </select>
                </label>

                <label className="text-xs font-medium text-gray-600 dark:text-gray-300 flex flex-col gap-1">
                  開始日の列
                  <select
                    value={ganttStartField}
                    onChange={(e) => setGanttStartField(e.target.value)}
                    className="p-2 text-sm border border-gray-300 dark:border-gray-700 rounded bg-white dark:bg-gray-900 text-gray-900 dark:text-gray-100"
                  >
                    <option value="">列を選択</option>
                    {availableColumns.map(column => (
                      <option key={column} value={column}>{column}</option>
                    ))}
                  </select>
                </label>

                <label className="text-xs font-medium text-gray-600 dark:text-gray-300 flex flex-col gap-1">
                  終了日の列
                  <select
                    value={ganttEndField}
                    onChange={(e) => setGanttEndField(e.target.value)}
                    className="p-2 text-sm border border-gray-300 dark:border-gray-700 rounded bg-white dark:bg-gray-900 text-gray-900 dark:text-gray-100"
                  >
                    <option value="">列を選択</option>
                    {availableColumns.map(column => (
                      <option key={column} value={column}>{column}</option>
                    ))}
                  </select>
                </label>
              </>
            )}

            {chartType === 'histogram' && (
              <label className="text-xs font-medium text-gray-600 dark:text-gray-300 flex flex-col gap-1">
                ビン数
                <input
                  type="number"
                  min={1}
                  max={200}
                  value={bins}
                  onChange={(e) => setBins(Number(e.target.value) || 10)}
                  className="p-2 text-sm border border-gray-300 dark:border-gray-700 rounded bg-white dark:bg-gray-900 text-gray-900 dark:text-gray-100"
                />
              </label>
            )}
          </div>

          {error ? (
            <div className="p-4 text-sm text-red-600 bg-red-50 border border-red-200 rounded">
              {error}
            </div>
          ) : plot ? (
            <div className="border border-gray-200 dark:border-gray-800 rounded">
              <Plot
                data={plot.data}
                layout={plot.layout}
                style={{ width: '100%', height: '100%' }}
                config={plot.config ?? { responsive: true }}
              />
            </div>
          ) : (
            <div className="p-4 text-sm text-gray-500 bg-gray-50 border border-dashed border-gray-300 rounded">
              チャートを表示するには設定を選択してください。
            </div>
          )}
        </div>
      )}
    </div>
  );
};

export default ResultChartBuilder;<|MERGE_RESOLUTION|>--- conflicted
+++ resolved
@@ -222,7 +222,6 @@
 
   try {
     if (chartType === 'kde') {
-<<<<<<< HEAD
       const hasYField = Boolean(yField && yField.trim() !== '');
 
       const categories = categoryField
@@ -272,8 +271,6 @@
         });
       };
 
-=======
->>>>>>> 38a9792b
       const baseValues = flattened
         .map(row => row[xField])
         .filter((value): value is number => typeof value === 'number' && !Number.isNaN(value));
@@ -282,13 +279,8 @@
         return { error: 'カーネル密度推定には2つ以上の数値データが必要です' };
       }
 
-<<<<<<< HEAD
       if (hasYField) {
         const pairedAll = flattened
-=======
-      if (yField && yField.trim() !== '') {
-        const pairedValues = flattened
->>>>>>> 38a9792b
           .map(row => ({
             x: row[xField],
             y: row[yField],
@@ -300,7 +292,6 @@
             !Number.isNaN(pair.y)
           );
 
-<<<<<<< HEAD
         if (pairedAll.length < 2) {
           return { error: '2変量のカーネル密度推定には2つ以上の数値ペアが必要です' };
         }
@@ -311,29 +302,12 @@
         const xMax = Math.max(...allX);
         const yMin = Math.min(...allY);
         const yMax = Math.max(...allY);
-=======
-        if (pairedValues.length < 2) {
-          return { error: '2変量のカーネル密度推定には2つ以上の数値ペアが必要です' };
-        }
-
-        const xValues = pairedValues.map(pair => pair.x);
-        const yValues = pairedValues.map(pair => pair.y);
-
-        const xMin = Math.min(...xValues);
-        const xMax = Math.max(...xValues);
-        const yMin = Math.min(...yValues);
-        const yMax = Math.max(...yValues);
->>>>>>> 38a9792b
         const xRange = xMax - xMin || 1;
         const yRange = yMax - yMin || 1;
         const xPadding = xRange * 0.1;
         const yPadding = yRange * 0.1;
 
-<<<<<<< HEAD
         const gridSize = Math.min(80, Math.max(35, Math.round(Math.sqrt(pairedAll.length) * 6)));
-=======
-        const gridSize = Math.min(80, Math.max(35, Math.round(Math.sqrt(pairedValues.length) * 6)));
->>>>>>> 38a9792b
         const xStart = xMin - xPadding;
         const xEnd = xMax + xPadding;
         const yStart = yMin - yPadding;
@@ -341,7 +315,6 @@
         const xStep = (xEnd - xStart) / (gridSize - 1 || 1);
         const yStep = (yEnd - yStart) / (gridSize - 1 || 1);
 
-<<<<<<< HEAD
         const xGrid: number[] = Array.from({ length: gridSize }, (_, index) => xStart + index * xStep);
         const yGrid: number[] = Array.from({ length: gridSize }, (_, index) => yStart + index * yStep);
 
@@ -460,87 +433,6 @@
         return {
           plot: {
             data: traces,
-=======
-        const meanX = xValues.reduce((sum, value) => sum + value, 0) / xValues.length;
-        const meanY = yValues.reduce((sum, value) => sum + value, 0) / yValues.length;
-        const varianceX = xValues.reduce((sum, value) => sum + (value - meanX) ** 2, 0) / xValues.length;
-        const varianceY = yValues.reduce((sum, value) => sum + (value - meanY) ** 2, 0) / yValues.length;
-        const stdX = Math.sqrt(varianceX) || xRange / 6;
-        const stdY = Math.sqrt(varianceY) || yRange / 6;
-        const bandwidthFactor = Math.pow(pairedValues.length, -1 / 6);
-        const bandwidthX = Math.max(stdX * bandwidthFactor, xRange / 200);
-        const bandwidthY = Math.max(stdY * bandwidthFactor, yRange / 200);
-
-        const gaussianConstant =
-          1 / (2 * Math.PI * bandwidthX * bandwidthY * (pairedValues.length || 1));
-
-        const xGrid: number[] = [];
-        const yGrid: number[] = [];
-        for (let i = 0; i < gridSize; i += 1) {
-          xGrid.push(xStart + i * xStep);
-          yGrid.push(yStart + i * yStep);
-        }
-
-        const density: number[][] = Array.from({ length: gridSize }, () => Array(gridSize).fill(0));
-
-        for (let yi = 0; yi < gridSize; yi += 1) {
-          const y = yStart + yi * yStep;
-          for (let xi = 0; xi < gridSize; xi += 1) {
-            const x = xStart + xi * xStep;
-            let sum = 0;
-            for (const pair of pairedValues) {
-              const dx = (x - pair.x) / bandwidthX;
-              const dy = (y - pair.y) / bandwidthY;
-              sum += Math.exp(-0.5 * (dx * dx + dy * dy));
-            }
-            density[yi][xi] = gaussianConstant * sum;
-          }
-        }
-
-        const heatmapTrace: PlotlyData = {
-          type: 'heatmap',
-          x: xGrid,
-          y: yGrid,
-          z: density,
-          colorscale: 'YlOrRd',
-          hovertemplate: `${xField}: %{x}<br>${yField}: %{y}<br>密度: %{z:.4f}<extra></extra>`,
-          showscale: true,
-          name: '密度',
-        } as PlotlyData;
-
-        const contourTrace: PlotlyData = {
-          type: 'contour',
-          x: xGrid,
-          y: yGrid,
-          z: density,
-          contours: {
-            coloring: 'lines',
-            showlabels: false,
-          },
-          line: { color: 'rgba(55, 65, 81, 0.7)' },
-          showscale: false,
-          hoverinfo: 'skip',
-          name: '等高線',
-        } as PlotlyData;
-
-        const scatterTrace: PlotlyData = {
-          type: 'scatter',
-          mode: 'markers',
-          x: xValues,
-          y: yValues,
-          marker: {
-            size: 5,
-            color: 'rgba(30, 64, 175, 0.65)',
-            line: { color: '#1e40af', width: 1 },
-          },
-          name: 'データ',
-          hovertemplate: `${xField}: %{x}<br>${yField}: %{y}<extra></extra>`,
-        } as PlotlyData;
-
-        return {
-          plot: {
-            data: [heatmapTrace, contourTrace, scatterTrace],
->>>>>>> 38a9792b
             layout: {
               autosize: true,
               height: 360,
@@ -548,18 +440,13 @@
               xaxis: { title: xField },
               yaxis: { title: yField },
               title: layoutTitle,
-<<<<<<< HEAD
               showlegend: Boolean(categoryField),
-=======
-              showlegend: true,
->>>>>>> 38a9792b
               legend: { orientation: 'h', x: 0, y: 1.05 },
             },
           },
         };
       }
 
-<<<<<<< HEAD
       const globalMin = Math.min(...baseValues);
       const globalMax = Math.max(...baseValues);
       const globalRange = globalMax - globalMin || 1;
@@ -610,47 +497,11 @@
 
       if (traces.length === 0) {
         return { error: 'カーネル密度推定には2つ以上の数値データが必要です' };
-=======
-      const minValue = Math.min(...baseValues);
-      const maxValue = Math.max(...baseValues);
-      const range = maxValue - minValue || 1;
-      const mean = baseValues.reduce((sum, value) => sum + value, 0) / baseValues.length;
-      const variance = baseValues.reduce((sum, value) => sum + (value - mean) ** 2, 0) / baseValues.length;
-      const stdDev = Math.sqrt(variance);
-      const bandwidth = stdDev > 0 ? 1.06 * stdDev * Math.pow(baseValues.length, -1 / 5) : range / 10;
-      const points = Math.min(200, Math.max(50, baseValues.length * 5));
-      const step = range / (points - 1 || 1);
-      const kernel = (u: number) => Math.exp(-0.5 * u * u);
-      const density: number[] = [];
-      const xCoordinates: number[] = [];
-
-      for (let i = 0; i < points; i += 1) {
-        const x = minValue - range * 0.1 + i * step;
-        const value =
-          baseValues.reduce((sum, xi) => sum + kernel((x - xi) / bandwidth), 0) /
-          (baseValues.length * bandwidth * Math.sqrt(2 * Math.PI));
-        xCoordinates.push(x);
-        density.push(value);
->>>>>>> 38a9792b
       }
 
       return {
         plot: {
-<<<<<<< HEAD
           data: traces,
-=======
-          data: [
-            {
-              type: 'scatter',
-              mode: 'lines',
-              x: xCoordinates,
-              y: density,
-              line: { color: colorPalette[0], width: 2 },
-              hovertemplate: `${xField}: %{x}<br>密度: %{y:.4f}<extra></extra>`,
-              name: '密度',
-            } as PlotlyData,
-          ],
->>>>>>> 38a9792b
           layout: {
             autosize: true,
             height: 320,
@@ -658,11 +509,7 @@
             xaxis: { title: xField },
             yaxis: { title: '密度' },
             title: layoutTitle,
-<<<<<<< HEAD
             showlegend: categoryField ? traces.length > 1 : false,
-=======
-            showlegend: false,
->>>>>>> 38a9792b
           },
         },
       };
