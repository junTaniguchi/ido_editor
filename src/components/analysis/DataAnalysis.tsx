'use client';

import React, { useState, useEffect, useRef, useMemo, useCallback } from 'react';
import { useEditorStore } from '@/store/editorStore';
import { parseCSV, parseJSON, parseYAML, parseParquet, parseExcel, flattenNestedObjects } from '@/lib/dataPreviewUtils';
import { executeQuery, calculateStatistics, aggregateData, prepareChartData, calculateInfo, downloadData } from '@/lib/dataAnalysisUtils';
import { IoAlertCircleOutline, IoAnalyticsOutline, IoBarChartOutline, IoStatsChartOutline, IoCodeSlash, IoEye, IoLayersOutline, IoCreate, IoSave, IoGitNetwork, IoChevronUpOutline, IoChevronDownOutline, IoBookOutline, IoAddOutline, IoPlay, IoPlayForward, IoTrashOutline, IoDownloadOutline, IoMapOutline } from 'react-icons/io5';
import QueryResultTable from './QueryResultTable';
import InfoResultTable from './InfoResultTable';
import EditableQueryResultTable from './EditableQueryResultTable';
import ResultChartPanel from './ResultChartPanel';
import GeoAnalysisMapPanel from './GeoAnalysisMapPanel';
import { 
  Chart as ChartJS, 
  CategoryScale, 
  LinearScale, 
  PointElement, 
  LineElement,
  BarElement,
  ArcElement,
  Title,
  Tooltip,
  Legend,
  TooltipItem,
  ChartType
} from 'chart.js';
import { Bar, Line, Pie, Scatter } from 'react-chartjs-2';
import ObjectViewer from '@/components/preview/ObjectViewer';
import { Chart } from 'react-chartjs-2';
import dynamic from 'next/dynamic';
// Plotlyをインポート（型情報用）
import * as PlotlyTypes from 'plotly.js';
// Plotlyを動的インポートすることで、SSR時のエラーを回避
const Plot = dynamic(() => import('react-plotly.js'), { ssr: false });
// データラベルプラグインをインポート
import ChartDataLabels from 'chartjs-plugin-datalabels';
// 関係グラフコンポーネントを動的インポート（SSR回避）
const RelationshipGraph = dynamic(() => import('./RelationshipGraph'), { ssr: false });
import { SqlNotebookCell } from '@/types';

// Chart.jsコンポーネントを登録
ChartJS.register(
  CategoryScale,
  LinearScale,
  PointElement,
  LineElement,
  BarElement,
  ArcElement,
  Title,
  Tooltip,
  Legend,
  ChartDataLabels
);

interface DataAnalysisProps {
  tabId: string;
}

const DataAnalysis: React.FC<DataAnalysisProps> = ({ tabId }) => {
  const { 
    tabs, 
    analysisData, 
    setAnalysisData, 
    chartSettings,
    updateChartSettings,
    mapSettings,
    updateMapSettings,
    paneState,
    updatePaneState,
    getViewMode,
    setViewMode,
    editorSettings,
    updateEditorSettings,
    sqlNotebook,
    setSqlNotebook
  } = useEditorStore();

  const toggleViewMode = () => {
    const tab = useEditorStore.getState().getTab(tabId);
    if (!tab) return;

    const currentMode = getViewMode(tabId);
    const newMode = currentMode === 'editor' ? 'preview' : 'editor';
    setViewMode(tabId, newMode);
  };

  const toggleAnalysisMode = () => {
    updatePaneState({ 
      isAnalysisVisible: !paneState.isAnalysisVisible 
    });
  };
  
  const toggleDisplayMode = () => {
    const newMode = editorSettings.dataDisplayMode === 'flat' ? 'nested' : 'flat';
    updateEditorSettings({ dataDisplayMode: newMode });
  };
  
  // 状態
  const [loading, setLoading] = useState(false);
  const [error, setError] = useState<string | null>(null);
  const [parsedData, setParsedData] = useState<any[] | null>(null);
  const [originalData, setOriginalData] = useState<any[] | null>(null); // フラット化する前の元データ
  const [columns, setColumns] = useState<string[]>([]);
  const [sqlQuery, setSqlQuery] = useState<string>('');
  const [queryResult, setQueryResult] = useState<any[] | null>(null);
  const [originalQueryResult, setOriginalQueryResult] = useState<any[] | null>(null); // クエリ結果の元データ
  const [statisticsResult, setStatisticsResult] = useState<Record<string, any> | null>(null);
  const [infoResult, setInfoResult] = useState<Record<string, any> | null>(null);
  const [chartData, setChartData] = useState<any | null>(null);
  const [activeTab, setActiveTab] = useState<'query' | 'stats' | 'chart' | 'map' | 'relationship'>('query');
  const [isQueryEditing, setIsQueryEditing] = useState(false);
  const [editedQueryResult, setEditedQueryResult] = useState<any[] | null>(null);
  const [notebookSnapshotMeta, setNotebookSnapshotMeta] = useState<{ name: string; exportedAt?: string } | null>(null);
  
  // 現在のテーマを取得する
  const [currentTheme, setCurrentTheme] = useState<string>('light');
  
  useEffect(() => {
    // システムの現在のテーマを検出（ダークモード対応）
    const isDarkMode = window.matchMedia && window.matchMedia('(prefers-color-scheme: dark)').matches;
    // もしくはCSSの変数からテーマを検出
    const htmlElement = document.documentElement;
    const isDarkTheme = htmlElement.classList.contains('dark');
    
    setCurrentTheme(isDarkTheme || isDarkMode ? 'dark' : 'light');
    
    // テーマ変更の監視
    const mediaQuery = window.matchMedia('(prefers-color-scheme: dark)');
    const handleChange = (e: MediaQueryListEvent) => {
      setCurrentTheme(e.matches ? 'dark' : 'light');
    };
    
    mediaQuery.addEventListener('change', handleChange);
    return () => mediaQuery.removeEventListener('change', handleChange);
  }, []);
  
  // グラフコンテナのためのref
  const graphContainerRef = useRef<HTMLDivElement | null>(null);
  
  // 関係グラフのサイズを更新するためのステート
  const [graphSize, setGraphSize] = useState({ width: 800, height: 600 });
  const [isSettingsCollapsed, setIsSettingsCollapsed] = useState(false);
  const [isNotebookMode, setIsNotebookMode] = useState(false);
  const [runAllInProgress, setRunAllInProgress] = useState(false);
  const [cellViewModes, setCellViewModes] = useState<Record<string, 'table' | 'chart'>>({});
  const [mapSettingsContainer, setMapSettingsContainer] = useState<HTMLDivElement | null>(null);
  const mapSettingsContainerRef = useCallback((node: HTMLDivElement | null) => {
    setMapSettingsContainer(node);
  }, []);

<<<<<<< HEAD
  const queryRowsForMap = useMemo(() => {
    if (editedQueryResult && editedQueryResult.length > 0) {
      return editedQueryResult;
    }
    if (queryResult && queryResult.length > 0) {
      return queryResult;
    }
    return [] as any[];
  }, [editedQueryResult, queryResult]);

  const queryColumns = useMemo(() => {
    if (queryRowsForMap.length > 0) {
      return Object.keys(queryRowsForMap[0]);
    }
    return [] as string[];
  }, [queryRowsForMap]);

  const mapDataSources = useMemo(() => {
    if (queryRowsForMap.length > 0) {
      return [{ id: 'queryResult', label: 'クエリ結果', rows: queryRowsForMap, columns: queryColumns }];
    }
    return [];
  }, [queryRowsForMap, queryColumns]);
=======
  const queryColumns = useMemo(() => {
    if (queryResult && queryResult.length > 0) {
      return Object.keys(queryResult[0]);
    }
    return [] as string[];
  }, [queryResult]);

  const mapDataSources = useMemo(() => {
    const sources: Array<{ id: string; label: string; rows: any[]; columns: string[] }> = [];
    const originalColumns = columns && columns.length > 0
      ? columns
      : parsedData && parsedData.length > 0
        ? Object.keys(parsedData[0])
        : [];
    if (parsedData && parsedData.length > 0) {
      sources.push({ id: 'originalData', label: '元データ', rows: parsedData, columns: originalColumns });
    }
    if (queryResult && queryResult.length > 0) {
      sources.push({ id: 'queryResult', label: 'クエリ結果', rows: queryResult, columns: queryColumns });
    }
    return sources;
  }, [parsedData, queryResult, columns, queryColumns]);
>>>>>>> b5ef94ab

  const notebookCells = useMemo(() => sqlNotebook[tabId] || [], [sqlNotebook, tabId]);
  const hasNotebookCells = notebookCells.length > 0;

  const generateCellId = useCallback(() => {
    if (typeof crypto !== 'undefined' && 'randomUUID' in crypto) {
      return crypto.randomUUID();
    }
    return `cell-${Date.now()}-${Math.random().toString(16).slice(2, 10)}`;
  }, []);

  const createNotebookCell = useCallback((index: number): SqlNotebookCell => {
    const timestamp = new Date().toISOString();
    return {
      id: generateCellId(),
      title: `セル ${index}`,
      query: 'SELECT * FROM ? LIMIT 10',
      status: 'idle',
      error: null,
      result: null,
      originalResult: null,
      columns: [],
      executedAt: null,
      createdAt: timestamp,
      updatedAt: timestamp,
    };
  }, [generateCellId]);

  const updateNotebookCells = useCallback((updater: (cells: SqlNotebookCell[]) => SqlNotebookCell[]) => {
    const currentCells = sqlNotebook[tabId] || [];
    setSqlNotebook(tabId, updater(currentCells));
  }, [setSqlNotebook, sqlNotebook, tabId]);

  // 関係グラフのサイズを更新
  useEffect(() => {
    if (activeTab === 'relationship' && graphContainerRef.current) {
      const updateSize = () => {
        setGraphSize({
          width: graphContainerRef.current?.clientWidth || 800,
          height: (graphContainerRef.current?.clientHeight || 600) - 20
        });
      };
      
      updateSize();
      
      // ウィンドウのリサイズイベントを監視
      window.addEventListener('resize', updateSize);
      
      return () => {
        window.removeEventListener('resize', updateSize);
      };
    }
  }, [activeTab]);

  // ノートブックの初期セルを準備
  useEffect(() => {
    if (isNotebookMode) return;
    const existingCells = sqlNotebook[tabId];
    if (!existingCells || existingCells.length === 0) {
      setSqlNotebook(tabId, [createNotebookCell(1)]);
    }
  }, [createNotebookCell, isNotebookMode, setSqlNotebook, sqlNotebook, tabId]);
  
  // データを初期ロード
  useEffect(() => {
    const tab = tabs.get(tabId);
    if (tab) {
      loadData(tab.content, tab.type);
    }
  }, [tabId, tabs]);
  
  // データソースが変更されたときに、選択されている列をリセットする
  useEffect(() => {
    if (chartSettings.dataSource === 'queryResult' && queryResult && queryResult.length > 0) {
      const computedQueryColumns = Object.keys(queryResult[0]);
      // クエリ結果のカラムが存在する場合、最初の選択肢を設定
      if (computedQueryColumns.length > 0) {
        let numericCol = '';
        let categoryCol = '';

        // 数値カラムとカテゴリカラムを探す
        for (const col of computedQueryColumns) {
          const values = queryResult.map(row => row[col]);
          const isNumeric = values.some(val => typeof val === 'number' && !isNaN(val));

          if (isNumeric && !numericCol) {
            numericCol = col;
          } else if (!categoryCol) {
            categoryCol = col;
          }
          
          if (numericCol && categoryCol) break;
        }

        // 適切な列が見つかれば設定、見つからなければ最初の列を使用
        updateChartSettings({
          xAxis: categoryCol || computedQueryColumns[0],
          yAxis: numericCol || computedQueryColumns[computedQueryColumns.length > 1 ? 1 : 0]
        });
      }
    } else if (parsedData && parsedData.length > 0 && columns.length > 0) {
      // 元データに戻った場合は元の列を選択
      let numericCol = '';
      let categoryCol = '';
      
      // 数値カラムとカテゴリカラムを探す
      for (const col of columns) {
        const values = parsedData.map(row => row[col]);
        const isNumeric = values.some(val => typeof val === 'number' && !isNaN(val));
        
        if (isNumeric && !numericCol) {
          numericCol = col;
        } else if (!categoryCol) {
          categoryCol = col;
        }
        
        if (numericCol && categoryCol) break;
      }
      
      updateChartSettings({
        xAxis: categoryCol || columns[0],
        yAxis: numericCol || columns[columns.length > 1 ? 1 : 0]
      });
    }
  }, [chartSettings.dataSource, queryResult, parsedData]);
  
  // 表示モードが変更されたときにクエリ結果を更新
  useEffect(() => {
    if (queryResult && editorSettings.dataDisplayMode === 'nested' && originalData) {
      // 表示モードが「ネスト」に変更された場合、クエリ結果を再生成
      try {
        const result = executeQuery(originalData, sqlQuery);
        if (!result.error && result.data) {
          setOriginalQueryResult(result.data as any[]);
        }
      } catch (err) {
        console.error('Error updating nested query result:', err);
      }
    }
  }, [editorSettings.dataDisplayMode, queryResult, originalData, sqlQuery]);
  
  // データをロードして解析
  const loadData = async (content: string, type: string) => {
    setLoading(true);
    setError(null);
    setParsedData(null);
    setColumns([]);
    setQueryResult(null);
    setStatisticsResult(null);
    setChartData(null);
    setOriginalData(null);
    setOriginalQueryResult(null);
    setInfoResult(null);
    setNotebookSnapshotMeta(null);
    setIsNotebookMode(false);
    setCellViewModes({});
    
    try {
      let data: any[] = [];
      let cols: string[] = [];

      const currentTab = tabs.get(tabId);
      const trimmedContent = typeof content === 'string' ? content.trim() : '';
      const attemptNotebookImport =
        trimmedContent.startsWith('{') &&
        (type === 'json' || (currentTab?.name?.toLowerCase().includes('.sqlnb') ?? false));
      if (attemptNotebookImport) {
        try {
          const snapshot = JSON.parse(trimmedContent);
          if (
            snapshot &&
            typeof snapshot === 'object' &&
            ((snapshot as any).version !== undefined || currentTab?.name?.toLowerCase().includes('.sqlnb') || (snapshot as any).type === 'sql-notebook') &&
            Array.isArray((snapshot as any).cells)
          ) {
            const cellsSource = (snapshot as any).cells as any[];
            const now = new Date().toISOString();
            const mappedCells: SqlNotebookCell[] = cellsSource.map((rawCell, index) => {
              const cellObj = rawCell && typeof rawCell === 'object' ? rawCell : {};
              const previewRows = Array.isArray((cellObj as any).preview) ? (cellObj as any).preview.filter((row: unknown) => row && typeof row === 'object') : [];
              const hasPreview = previewRows.length > 0;
              const normalizedColumns = Array.isArray((cellObj as any).columns)
                ? (cellObj as any).columns.filter((col: unknown): col is string => typeof col === 'string')
                : hasPreview
                  ? Object.keys(previewRows[0] as Record<string, unknown>)
                  : [];

              const createdAt = typeof (cellObj as any).createdAt === 'string' ? (cellObj as any).createdAt : now;
              const updatedAt = typeof (cellObj as any).updatedAt === 'string' ? (cellObj as any).updatedAt : createdAt;

              return {
                id: typeof (cellObj as any).id === 'string' && (cellObj as any).id ? (cellObj as any).id : generateCellId(),
                title: typeof (cellObj as any).title === 'string' && (cellObj as any).title ? (cellObj as any).title : `セル ${index + 1}`,
                query: typeof (cellObj as any).query === 'string' && (cellObj as any).query ? (cellObj as any).query : 'SELECT * FROM ? LIMIT 10',
                status: hasPreview ? 'success' : 'idle',
                error: null,
                result: hasPreview ? previewRows : null,
                originalResult: hasPreview ? previewRows : null,
                columns: normalizedColumns,
                executedAt: typeof (cellObj as any).executedAt === 'string' ? (cellObj as any).executedAt : null,
                createdAt,
                updatedAt,
              };
            });

            const cellsToUse = mappedCells.length > 0 ? mappedCells : [createNotebookCell(1)];
            setSqlNotebook(tabId, cellsToUse);
            setIsNotebookMode(true);
            setNotebookSnapshotMeta({
              name: currentTab?.name || 'SQL Notebook',
              exportedAt: typeof (snapshot as any).exportedAt === 'string' ? (snapshot as any).exportedAt : undefined,
            });
            if (cellsToUse.length > 0) {
              setSqlQuery(cellsToUse[0].query);
            }
            setCellViewModes({});

            setOriginalData(null);
            setOriginalQueryResult(null);
            setInfoResult(null);
            setAnalysisData({ columns: [], rows: [] });
            setLoading(false);
            return;
          }
        } catch (err) {
          // JSON parse failed or snapshot format mismatch; continue with standard processing
        }
      }

      switch (type) {
        case 'csv':
          const csvResult = parseCSV(content);
          if (csvResult.error) {
            setError(csvResult.error);
            setLoading(false);
            return;
          }
          data = csvResult.data as any[];
          cols = csvResult.columns;
          
          // カラム名の正規化（トリムと特殊文字の除去）
          if (data.length > 0) {
            const normalizedData = data.map(row => {
              const newRow: Record<string, any> = {};
              Object.entries(row).forEach(([key, value]) => {
                // キーを正規化（スペースや特殊文字を削除）
                const normalizedKey = key.trim();
                newRow[normalizedKey] = value;
              });
              return newRow;
            });
            data = normalizedData;
          }
          
      // 読み込んだデータの型を確認
          // すべてのカラムの値を詳しく確認
          if (data.length > 0 && cols.length > 0) {
            const firstRow = data[0];
            const columnValues: Record<string, any> = {};
            cols.forEach(col => {
              columnValues[col] = {
                値: firstRow[col],
                型: typeof firstRow[col],
                数値に変換: parseFloat(String(firstRow[col])),
                文字列表現: String(firstRow[col]),
                カラム名厳密比較: col === 'species',
                カラム名小文字比較: col.toLowerCase() === 'species',
              };
            });
            // info summary を計算
            const info = calculateInfo(data);
            if (!info.error && info.info) {
              setInfoResult(info.info);
            }
            
            // 全レコードのspeciesカラムの値を調べる
            const speciesColumn = cols.find(col => 
              col.toLowerCase() === 'species' || 
              col.toLowerCase() === 'category' || 
              col.toLowerCase() === 'class'
            );
            
            if (speciesColumn) {
            }
          }
          break;
          
        case 'tsv':
          const tsvResult = parseCSV(content, '\t');
          if (tsvResult.error) {
            setError(tsvResult.error);
            setLoading(false);
            return;
          }
          data = tsvResult.data as any[];
          cols = tsvResult.columns;
          
          // TSVデータも同様に確認
          break;
          
        case 'json':
          const jsonResult = parseJSON(content);
          if (jsonResult.error) {
            setError(jsonResult.error);
            setLoading(false);
            return;
          }
          
          let jsonProcessedData: any[] = [];
          let jsonOriginalData: any[] = [];
          
          if (Array.isArray(jsonResult.data)) {
            // 配列の場合は直接フラット化
            jsonProcessedData = flattenNestedObjects(jsonResult.data);
            jsonOriginalData = jsonResult.data;
          } else if (jsonResult.data && typeof jsonResult.data === 'object') {
            // トップレベルがオブジェクトの場合、内部の配列を探す
            const arrayKeys = Object.keys(jsonResult.data).filter(key => {
              const item = jsonResult.data[key];
              return Array.isArray(item) && item.length > 0 && typeof item[0] === 'object';
            });
            
            if (arrayKeys.length > 0) {
              const firstArrayKey = arrayKeys[0];
              const arrayData = jsonResult.data[firstArrayKey] as any[];
              jsonProcessedData = flattenNestedObjects(arrayData);
              jsonOriginalData = arrayData;
            } else {
              // 配列が見つからない場合はオブジェクト自体をフラット化して配列にする
              jsonProcessedData = [jsonResult.data];
              jsonOriginalData = [jsonResult.data];
            }
          }
          
          if (jsonProcessedData.length > 0 && typeof jsonProcessedData[0] === 'object') {
            data = jsonProcessedData;
            setOriginalData(jsonOriginalData);
            cols = Object.keys(jsonProcessedData[0]);
            // info summary を計算
            const info = calculateInfo(data);
            if (!info.error && info.info) {
              setInfoResult(info.info);
            }
          } else {
            setError('JSONデータを表形式に変換できませんでした');
            setLoading(false);
            return;
          }
          break;
          
        case 'yaml':
          const yamlResult = parseYAML(content);
          if (yamlResult.error) {
            setError(yamlResult.error);
            setLoading(false);
            return;
          }
          
          const yamlData = yamlResult.data as Record<string, any>;
          
          // YAMLデータの処理（トップレベルがオブジェクトの場合も対応）
          let processedData: any[] = [];
          let yamlOriginalData: any[] = [];
          
          if (Array.isArray(yamlData)) {
            // 直接配列の場合
            processedData = flattenNestedObjects(yamlData);
            yamlOriginalData = yamlData;
          } else if (yamlData && typeof yamlData === 'object') {
            // トップレベルがオブジェクトの場合、内部の配列を探す
            const arrayKeys = Object.keys(yamlData).filter(key => {
              const item = yamlData[key];
              return Array.isArray(item) && item.length > 0 && typeof item[0] === 'object';
            });
            
            if (arrayKeys.length > 0) {
              const firstArrayKey = arrayKeys[0];
              const typedYamlData = yamlData as { [key: string]: any };
              const arrayData = typedYamlData[firstArrayKey] as any[];
              processedData = flattenNestedObjects(arrayData);
              yamlOriginalData = arrayData;
            } else {
              // 配列が見つからない場合はオブジェクト自体をフラット化して配列にする
              processedData = [yamlData];
              yamlOriginalData = [yamlData];
            }
          }
          
          if (processedData.length > 0 && typeof processedData[0] === 'object') {
            data = processedData;
            setOriginalData(yamlOriginalData);
            cols = Object.keys(processedData[0]);
            // info summary を計算
            const info = calculateInfo(data);
            if (!info.error && info.info) {
              setInfoResult(info.info);
            }
          } else {
            setError('YAMLデータを表形式に変換できませんでした');
            setLoading(false);
            return;
          }
          break;
          
        case 'parquet':
          const parquetResult = await parseParquet(content);
          if (parquetResult.error) {
            setError(parquetResult.error);
            setLoading(false);
            return;
          }
          if (parquetResult.headers && parquetResult.rows) {
            data = parquetResult.rows.map((row: any[]) => {
              const obj: Record<string, any> = {};
              parquetResult.headers.forEach((header: string, i: number) => {
                obj[header] = row[i];
              });
              return obj;
            });
            cols = parquetResult.headers;
          }
          break;
          
        case 'excel':
          // Excelファイルの場合、contentはArrayBufferの可能性がある
          try {
            let buffer: ArrayBuffer;
            if (typeof content === 'string') {
              // プレースホルダーの場合、タブからファイルハンドルを取得
              const tab = tabs.get(tabId);
              if (tab && tab.file && 'getFile' in tab.file) {
                const file = await (tab.file as FileSystemFileHandle).getFile();
                buffer = await file.arrayBuffer();
              } else {
                throw new Error('Excelファイルの読み込みに失敗しました');
              }
            } else {
              buffer = content as ArrayBuffer;
            }
            
            const excelData = parseExcel(buffer);
            data = excelData;
            if (data.length > 0) {
              cols = Object.keys(data[0]);
            }
          } catch (err) {
            setError(`Excelファイルの処理に失敗しました: ${err instanceof Error ? err.message : 'Unknown error'}`);
            setLoading(false);
            return;
          }
          break;
          
        default:
          setError('分析に対応していないファイル形式です');
          setLoading(false);
          return;
      }
      
      setParsedData(data);
      setColumns(cols);
      setAnalysisData({ columns: cols, rows: data });
      
      // 統計情報を計算
      const statsResult = calculateStatistics(data, true);
      if (statsResult.error) {
        console.error(statsResult.error);
      } else {
        setStatisticsResult(statsResult.stats);
      }
      
      // デフォルトクエリを設定
      setSqlQuery(`SELECT * FROM ? LIMIT 10`);
      
      // デフォルトクエリを実行
      const queryResult = executeQuery(data, `SELECT * FROM ? LIMIT 10`, true);
      if (queryResult.error) {
        console.error(queryResult.error);
      } else {
        setQueryResult(queryResult.data as any[]);
        setOriginalQueryResult(queryResult.data as any[]);
      }

      updateNotebookCells((cells) => {
        const normalizedCells = cells.length > 0 ? cells : [createNotebookCell(1)];
        const timestamp = new Date().toISOString();
        return normalizedCells.map((cell, idx) => ({
          ...cell,
          title: cell.title || `セル ${idx + 1}`,
          status: 'idle',
          error: null,
          result: null,
          originalResult: null,
          columns: [],
          executedAt: null,
          updatedAt: timestamp,
        }));
      });
      
      // デフォルトチャートデータを準備（もし適切な数値カラムがあれば）
      if (data.length > 0 && cols.length > 1) {
        let numericCol = '';
        let categoryCol = '';
        
        // 数値カラムとカテゴリカラムを探す
        for (const col of cols) {
          const values = data.map(row => row[col]);
          const isNumeric = values.some(val => typeof val === 'number' && !isNaN(val));
          
          if (isNumeric && !numericCol) {
            numericCol = col;
          } else if (!categoryCol) {
            categoryCol = col;
          }
          
          if (numericCol && categoryCol) break;
        }
        
        if (numericCol && categoryCol) {
          // チャート設定を更新
          updateChartSettings({
            type: 'bar',
            xAxis: categoryCol,
            yAxis: numericCol,
            aggregation: 'sum'
          });
          
          // データを集計してチャートデータを準備
          const aggResult = aggregateData(data, categoryCol, numericCol, 'sum');
          if (!aggResult.error && aggResult.data) {
            const chartData = prepareChartData(aggResult.data as any[], categoryCol, 'value', 'bar');
            setChartData(chartData);
          }
        }
      }
    } catch (err) {
      setError(err instanceof Error ? err.message : '不明なエラーが発生しました');
    } finally {
      setLoading(false);
    }
  };
  
  // SQLクエリを実行
  const executeUserQuery = () => {
    if (!parsedData) return;
    
    setLoading(true);
    
    try {
      // クエリは常にフラットデータに対して実行
      const flatResult = executeQuery(parsedData, sqlQuery, true); // ネストされたプロパティへのアクセスを有効化
      
      if (flatResult.error) {
        setError(flatResult.error);
        setQueryResult(null);
        setOriginalQueryResult(null);
      } else {
        setError(null);
        setQueryResult(flatResult.data as any[]);
        
        // ネストモードの場合は元のデータに対しても同じクエリを実行
        if (editorSettings.dataDisplayMode === 'nested' && originalData) {
          try {
            const nestedResult = executeQuery(originalData, sqlQuery, true); // ネストされたプロパティへのアクセスを有効化
            if (!nestedResult.error) {
              setOriginalQueryResult(nestedResult.data as any[]);
            } else {
              setOriginalQueryResult(flatResult.data as any[]);
            }
          } catch (err) {
            console.error('Error executing nested query:', err);
            setOriginalQueryResult(flatResult.data as any[]);
          }
        } else {
          setOriginalQueryResult(flatResult.data as any[]);
        }
      }
    } catch (err) {
      setError(err instanceof Error ? err.message : 'クエリ実行中にエラーが発生しました');
      setQueryResult(null);
      setOriginalQueryResult(null);
    } finally {
      setLoading(false);
    }
  };

  const addNotebookCell = useCallback(() => {
    updateNotebookCells((cells) => {
      const nextCells = [...cells, createNotebookCell(cells.length + 1)];
      return nextCells.map((cell, idx) => ({
        ...cell,
        title: `セル ${idx + 1}`,
      }));
    });
  }, [createNotebookCell, updateNotebookCells]);

  const removeNotebookCell = useCallback((cellId: string) => {
    updateNotebookCells((cells) => {
      const filtered = cells.filter(cell => cell.id !== cellId);
      if (filtered.length === 0) {
        return [createNotebookCell(1)];
      }
      return filtered.map((cell, idx) => ({
        ...cell,
        title: `セル ${idx + 1}`,
      }));
    });
  }, [createNotebookCell, updateNotebookCells]);

  const updateNotebookCellQuery = useCallback((cellId: string, query: string) => {
    updateNotebookCells((cells) => cells.map(cell => (
      cell.id === cellId
        ? { ...cell, query, updatedAt: new Date().toISOString() }
        : cell
    )));
  }, [updateNotebookCells]);

  const executeNotebookCell = useCallback(async (cellId: string): Promise<boolean> => {
    if (!parsedData) {
      updateNotebookCells((cells) => cells.map(cell => (
        cell.id === cellId
          ? {
              ...cell,
              status: 'error',
              error: 'データが読み込まれていません',
            }
          : cell
      )));
      return false;
    }

    let targetCell: SqlNotebookCell | undefined;
    updateNotebookCells((cells) => cells.map(cell => {
      if (cell.id === cellId) {
        targetCell = cell;
        return {
          ...cell,
          status: 'running',
          error: null,
        };
      }
      return cell;
    }));

    if (!targetCell) {
      return false;
    }

    const queryText = targetCell.query?.trim();

    if (!queryText) {
      updateNotebookCells((cells) => cells.map(cell => (
        cell.id === cellId
          ? {
              ...cell,
              status: 'error',
              error: 'SQLクエリが入力されていません',
            }
          : cell
      )));
      return false;
    }

    try {
      const flatResult = executeQuery(parsedData, queryText, true);

      if (flatResult.error) {
        updateNotebookCells((cells) => cells.map(cell => (
          cell.id === cellId
            ? {
                ...cell,
                status: 'error',
                error: flatResult.error,
                result: null,
                originalResult: null,
                columns: [],
                executedAt: new Date().toISOString(),
                updatedAt: new Date().toISOString(),
              }
            : cell
        )));
        console.error('Notebook SQL execution error:', flatResult.error);
        return false;
      }

      const resultData = (flatResult.data as any[]) || [];
      let nestedResult: any[] | null = null;

      if (originalData) {
        const nested = executeQuery(originalData, queryText, true);
        if (!nested.error) {
          nestedResult = nested.data as any[];
        }
      }

      const columns = resultData.length > 0 ? Object.keys(resultData[0]) : [];
      const timestamp = new Date().toISOString();

      updateNotebookCells((cells) => cells.map(cell => (
        cell.id === cellId
          ? {
              ...cell,
              status: 'success',
              error: null,
              result: resultData,
              originalResult: nestedResult,
              columns,
              executedAt: timestamp,
              updatedAt: timestamp,
            }
          : cell
      )));

      setQueryResult(resultData);
      setOriginalQueryResult(nestedResult || resultData);
      return true;
    } catch (err) {
      const message = err instanceof Error ? err.message : 'クエリ実行中にエラーが発生しました';
      updateNotebookCells((cells) => cells.map(cell => (
        cell.id === cellId
          ? {
              ...cell,
              status: 'error',
              error: message,
              result: null,
              originalResult: null,
              columns: [],
              executedAt: new Date().toISOString(),
              updatedAt: new Date().toISOString(),
            }
          : cell
      )));
      console.error('Notebook SQL execution error:', message);
      return false;
    }
  }, [parsedData, originalData, updateNotebookCells, setQueryResult, setOriginalQueryResult]);

  const executeAllNotebookCells = useCallback(async () => {
    setRunAllInProgress(true);

    try {
      for (const cell of notebookCells) {
        const success = await executeNotebookCell(cell.id);
        if (!success) {
          break;
        }
      }
    } finally {
      setRunAllInProgress(false);
    }
  }, [executeNotebookCell, notebookCells]);

  const exportNotebook = useCallback(() => {
    if (!notebookCells || notebookCells.length === 0) {
      return;
    }

    const activeTab = tabs.get(tabId);
    const baseName = activeTab?.name?.replace(/\.[^/.]+$/, '') || 'sql-notebook';
    const timestamp = new Date().toISOString();
    const payload = {
      version: 1,
      exportedAt: timestamp,
      tabId,
      tabName: activeTab?.name || null,
      cellCount: notebookCells.length,
      cells: notebookCells.map((cell) => ({
        id: cell.id,
        title: cell.title,
        query: cell.query,
        status: cell.status,
        error: cell.error,
        executedAt: cell.executedAt,
        updatedAt: cell.updatedAt,
        previewRowCount: cell.result ? cell.result.length : 0,
        preview: cell.result ? cell.result.slice(0, 100) : [],
        columns: cell.columns,
      })),
    };

    downloadData(JSON.stringify(payload, null, 2), `${baseName}.sqlnb.json`, 'application/json');
  }, [notebookCells, tabId, tabs]);
  
  // チャートを更新
  const updateChart = () => {
    // チャート設定の詳細なデバッグ出力
    console.log('チャート設定デバッグ - 更新開始時の設定:', {
      X軸: chartSettings.xAxis,
      Y軸: chartSettings.yAxis,
      カテゴリフィールド: chartSettings.categoryField,
      カテゴリフィールドの型: typeof chartSettings.categoryField,
      カテゴリフィールドの値チェック: chartSettings.categoryField ? 'あり' : 'なし',
      カテゴリフィールドの長さ: chartSettings.categoryField ? chartSettings.categoryField.length : 0,
      チャートタイプ: chartSettings.type,
      データソース: chartSettings.dataSource || 'queryResult',
      集計方法: chartSettings.aggregation
    });
    
    const applyPreparedChartData = (preparedData: any, fallbackError?: string) => {
      if (!preparedData) {
        setError(fallbackError || 'チャートデータの生成に失敗しました');
        setChartData(null);
        setLoading(false);
        return false;
      }

      if (preparedData.metadata?.error) {
        setError(preparedData.metadata.error);
        setChartData(null);
        setLoading(false);
        return false;
      }

      setChartData(preparedData);
      setError(null);
      return true;
    };

    if (chartSettings.type === 'venn') {
      const vennFields = chartSettings.options?.vennFields?.filter(field => field && field.trim() !== '') || [];
      if (vennFields.length < 2) {
        setError('ベン図を作成するには2つ以上（最大3つ）のフィールドを選択してください');
        setChartData(null);
        setLoading(false);
        return;
      }
    } else if (!chartSettings.xAxis || (!chartSettings.yAxis && chartSettings.aggregation !== 'count')) {
      // カウント集計時はY軸がなくてもよい、それ以外はY軸が必須
      if (!chartSettings.xAxis) {
        setError('X軸の選択は必須です');
      } else if (!chartSettings.yAxis && chartSettings.aggregation !== 'count') {
        setError('Y軸の選択は必須です（カウント集計を除く）');
      }
      return;
    }

    setLoading(true);
    setError(null); // エラーをクリア
    
    // データソースが未設定の場合はクエリ結果を使用
    if (!chartSettings.dataSource) {
      updateChartSettings({ dataSource: 'queryResult' });
    }
    
    console.log('カテゴリデバッグ - チャート更新開始:', {
      X軸: chartSettings.xAxis,
      Y軸: chartSettings.yAxis,
      カテゴリフィールド: chartSettings.categoryField,
      チャートタイプ: chartSettings.type,
      データソース: chartSettings.dataSource || 'queryResult'
    });
    
    let sourceData: any[] | null = null;
    try {
      // データソースの選択に基づいてデータを選択
      if (chartSettings.dataSource === 'queryResult') {
        // クエリ結果を使用
        sourceData = queryResult;
        if (!sourceData || sourceData.length === 0) {
          setError('クエリ結果がありません。先にSQLクエリを実行してください。');
          setChartData(null);
          setLoading(false);
          return;
        }
      } else {
        // 元データを使用
        sourceData = parsedData;
        if (!sourceData || sourceData.length === 0) {
          setError('データがありません');
          setChartData(null);
          setLoading(false);
          return;
        }
      }
      
      // データソースのサンプルデータを確認
      console.log('カテゴリデバッグ - データソースサンプル:', {
        最初の行: sourceData[0],
        利用可能な列: Object.keys(sourceData[0]),
        データ行数: sourceData.length
      });
      
      // カテゴリフィールドの確認（より詳細なデバッグ）
      console.log('カテゴリデバッグ - カテゴリフィールド存在チェック:', {
        カテゴリフィールド: chartSettings.categoryField,
        カテゴリフィールドの型: typeof chartSettings.categoryField,
        値の確認: chartSettings.categoryField ? '値あり' : '値なし',
        条件評価結果: chartSettings.categoryField ? true : false,
        文字列長さ: chartSettings.categoryField ? chartSettings.categoryField.length : 0,
        trimした文字列長さ: chartSettings.categoryField ? chartSettings.categoryField.trim().length : 0
      });
      
      if (chartSettings.categoryField && chartSettings.categoryField.trim().length > 0) {
        console.log('カテゴリデバッグ - カテゴリフィールド情報:', {
          指定カテゴリフィールド: chartSettings.categoryField,
          サンプル値: sourceData.slice(0, 3).map(item => ({
            カテゴリ値: item[chartSettings.categoryField || ''],
            型: typeof item[chartSettings.categoryField || '']
          }))
        });
        
        // カテゴリの一意な値を取得
        const categoryField = chartSettings.categoryField;
        const uniqueCategories = [...new Set(sourceData
          .filter(item => item[categoryField] !== undefined)
          .map(item => String(item[categoryField]))
        )];
        
      }
      
      // 元データの列名を大文字小文字を区別せずに確認
      if (sourceData && sourceData.length > 0) {
        const firstItem = sourceData[0];
        const availableColumns = Object.keys(firstItem);
        const lowerCaseColumns = availableColumns.map(col => col.toLowerCase());
        
        console.log('Y値デバッグ - 利用可能な列名:', {
          列名一覧: availableColumns,
          小文字の列名一覧: lowerCaseColumns,
          Y軸指定値: chartSettings.yAxis,
          Y軸指定値の小文字: chartSettings.yAxis.toLowerCase(),
          一致するか: lowerCaseColumns.includes(chartSettings.yAxis.toLowerCase()),
          最初の行のY値: firstItem[chartSettings.yAxis],
          Y値の型: typeof firstItem[chartSettings.yAxis],
          Y値の数値変換: parseFloat(String(firstItem[chartSettings.yAxis])),
          変換後の型: typeof parseFloat(String(firstItem[chartSettings.yAxis]))
        });
        
        // 実際の列名を見つける（大文字小文字を区別せずに）
        const normalizedYAxis = availableColumns.find(
          col => col.toLowerCase() === chartSettings.yAxis.toLowerCase()
        ) || chartSettings.yAxis;
        
        if (normalizedYAxis !== chartSettings.yAxis) {
          updateChartSettings({ yAxis: normalizedYAxis });
          // 列名が変更されたので一度この関数を終了し、useEffectで再度呼び出されるようにする
          setLoading(false);
          return;
        }
      }
      
      // 色の配列を定義（一貫性のある色を提供するため）
      const colorPalette = [
        { bg: 'rgba(54, 162, 235, 0.6)', border: 'rgba(54, 162, 235, 1)' },
        { bg: 'rgba(255, 99, 132, 0.6)', border: 'rgba(255, 99, 132, 1)' },
        { bg: 'rgba(75, 192, 192, 0.6)', border: 'rgba(75, 192, 192, 1)' },
        { bg: 'rgba(255, 159, 64, 0.6)', border: 'rgba(255, 159, 64, 1)' },
        { bg: 'rgba(153, 102, 255, 0.6)', border: 'rgba(153, 102, 255, 1)' },
        { bg: 'rgba(255, 205, 86, 0.6)', border: 'rgba(255, 205, 86, 1)' },
        { bg: 'rgba(201, 203, 207, 0.6)', border: 'rgba(201, 203, 207, 1)' },
        { bg: 'rgba(102, 187, 106, 0.6)', border: 'rgba(102, 187, 106, 1)' },
        { bg: 'rgba(238, 130, 238, 0.6)', border: 'rgba(238, 130, 238, 1)' },
        { bg: 'rgba(255, 99, 71, 0.6)', border: 'rgba(255, 99, 71, 1)' }
      ];
      
      // 色を取得する関数
      const getColor = (index: number) => {
        return colorPalette[index % colorPalette.length];
      };
      
      // 集計関数を使用するかどうか
      const useAggregation = chartSettings.aggregation !== 'none';
      // chartSettings.aggregationが'none'の場合は'count'を使用（集計が必要な場合のみ）
      const aggType = useAggregation ? chartSettings.aggregation : 'count';
      
      console.log('カテゴリデバッグ - チャート処理方法の決定:', {
        チャートタイプ: chartSettings.type,
        集計使用: useAggregation,
        集計タイプ: aggType
      });
      
      // ヒストグラムの場合は集計なしで直接データを使用
      if (chartSettings.type === 'histogram') {
        // ヒストグラム用のデータを確認
        const histogramValues = sourceData.map(item => {
          const value = item[chartSettings.yAxis];
          return typeof value === 'number' && !isNaN(value) ? value : null;
        }).filter(v => v !== null);
        
        if (histogramValues.length === 0) {
          setError('ヒストグラム用の数値データが見つかりません。Y軸に数値フィールドを選択してください。');
          setChartData(null);
          setLoading(false);
          return;
        }
        
        const preparedData = prepareChartData(
          sourceData,
          chartSettings.xAxis,
          chartSettings.yAxis,
          'histogram',
          chartSettings.categoryField,
          { bins: chartSettings.options?.bins || 10 }
        );

        console.log('カテゴリデバッグ - ヒストグラムデータ準備完了:', {
          データセット数: preparedData?.datasets?.length || 0,
          ラベル数: preparedData?.labels?.length || 0
        });

        if (!applyPreparedChartData(preparedData, 'ヒストグラム用のチャートデータの生成に失敗しました')) {
          return;
        }
      }
      // 回帰分析の場合も集計なしで直接データを使用
      else if (chartSettings.type === 'regression') {
        const preparedData = prepareChartData(
          sourceData,
          chartSettings.xAxis, 
          chartSettings.yAxis, 
          'regression',
          chartSettings.categoryField,
          { 
            regressionType: chartSettings.options?.regressionType || 'linear',
            regressionOrder: chartSettings.options?.regressionOrder || 2
          }
        );
        if (!applyPreparedChartData(preparedData, '回帰チャートの生成に失敗しました')) {
          return;
        }
      } else if (chartSettings.type === 'gantt') {
        const taskNameField = chartSettings.options?.taskNameField;
        const startDateField = chartSettings.options?.startDateField;
        const endDateField = chartSettings.options?.endDateField;

        if (!taskNameField || !startDateField || !endDateField) {
          setError('ガントチャートにはタスク名、開始日、終了日のフィールドが必要です');
          setChartData(null);
          setLoading(false);
          return;
        }

        const preparedData = prepareChartData(
          sourceData, 
          taskNameField, // labelField
          '', // valueField (not used for gantt)
          'gantt',
          chartSettings.categoryField,
          { 
            taskNameField,
            startDateField,
            endDateField
          }
        );

        if (!applyPreparedChartData(preparedData, 'ガントチャートの生成に失敗しました')) {
          return;
        }
      } else if (chartSettings.type === 'venn') {
        const vennFields = chartSettings.options?.vennFields?.filter(field => field && field.trim() !== '') || [];
        const preparedData = prepareChartData(
          sourceData,
          '',
          '',
          'venn',
          undefined,
          {
            ...chartSettings.options,
            vennFields
          }
        );

        if (!applyPreparedChartData(preparedData, 'ベン図を作成できませんでした')) {
          return;
        }
        return;
      }
      // その他のチャートタイプは通常の集計を使用
      else {
        // 集計なしの場合は直接データを使用
        if (!useAggregation) {
          // データの生成方法はチャートタイプによって異なる
          if (chartSettings.type === 'line' || chartSettings.type === 'bar' || chartSettings.type === 'pie') {
            // 散布図と同様の方法で直接データを使用
            const labels = sourceData.map(item => item[chartSettings.xAxis]);
            const values = sourceData.map(item => item[chartSettings.yAxis]);
            
            // カテゴリフィールドがある場合
            if (chartSettings.categoryField) {
              const categories = [...new Set(sourceData?.map(item => item[chartSettings.categoryField || '']) || [])];
              
              const datasets = categories.map((category, index) => {
                const categoryData = sourceData?.filter(item => item[chartSettings.categoryField || ''] === category) || [];
                const categoryLabels = categoryData.map(item => item[chartSettings.xAxis]);
                const categoryValues = categoryData.map(item => item[chartSettings.yAxis]);
                
                // カテゴリごとにデータポイントをマッピング
                const dataPoints = labels.map(label => {
                  const idx = categoryLabels.indexOf(label);
                  return idx !== -1 ? categoryValues[idx] : null;
                });
                
                const color = getColor(index);
                
                return {
                  label: String(category),
                  data: dataPoints,
                  backgroundColor: color.bg,
                  borderColor: color.border,
                  borderWidth: 1,
                };
              });
              
              setChartData({
                labels,
                datasets,
              });
            } else {
              // カテゴリなしの場合
              const defaultColor = getColor(0);
              setChartData({
                labels,
                datasets: [
                  {
                    label: chartSettings.yAxis,
                    data: values,
                    backgroundColor: defaultColor.bg,
                    borderColor: defaultColor.border,
                    borderWidth: 1,
                  },
                ],
              });
            }
            
            setError(null);
          } else if (chartSettings.type === 'scatter') {
                // 散布図の場合
                console.log('散布図データソース:', {
                  sourceData: sourceData?.slice(0, 3),
                  x軸: chartSettings.xAxis,
                  y軸: chartSettings.yAxis
                });
                
                // フィールド名が正しいか確認
                if (sourceData && sourceData.length > 0) {
                  const firstItem = sourceData[0];
                  const availableFields = Object.keys(firstItem);
                  
                  // 元データの詳細ログ（Y値確認用）
                  console.log('Y値デバッグ - 元データの詳細:', {
                    最初の行: firstItem,
                    利用可能な列名: availableFields,
                    Y軸に指定された列名: chartSettings.yAxis,
                    実際のY値: firstItem[chartSettings.yAxis],
                    Y値の型: typeof firstItem[chartSettings.yAxis]
                  });
                  
                  // 大文字小文字を区別せずに適切な列名を見つける
                  const actualXField = availableFields.find(field => 
                    field.toLowerCase() === chartSettings.xAxis.toLowerCase()
                  ) || chartSettings.xAxis;
                  
                  const actualYField = availableFields.find(field => 
                    field.toLowerCase() === chartSettings.yAxis.toLowerCase()
                  ) || chartSettings.yAxis;
                  
                  // 見つかった正確な列名を使用
                  const xAxisNormalized = actualXField;
                  const yAxisNormalized = actualYField;
                  
                  console.log('Y値デバッグ - 正規化された列名:', {
                    元のX軸: chartSettings.xAxis,
                    正規化されたX軸: xAxisNormalized,
                    元のY軸: chartSettings.yAxis,
                    正規化されたY軸: yAxisNormalized,
                    利用可能なフィールド: availableFields
                  });
                  
                  // 列名の正規化が必要な場合は設定を更新して再実行
                  if (xAxisNormalized !== chartSettings.xAxis || yAxisNormalized !== chartSettings.yAxis) {
                    updateChartSettings({ 
                      xAxis: xAxisNormalized, 
                      yAxis: yAxisNormalized 
                    });
                    setLoading(false);
                    return;
                  }
                  
                  console.log('利用可能なフィールド:', {
                    全フィールド: availableFields,
                    X軸が存在: availableFields.includes(chartSettings.xAxis),
                    Y軸が存在: availableFields.includes(chartSettings.yAxis),
                    カテゴリが存在: chartSettings.categoryField ? availableFields.includes(chartSettings.categoryField) : 'カテゴリ未指定'
                  });              
                  
                  // フィールドが存在しない場合は警告
                  if (!availableFields.includes(chartSettings.xAxis)) {
                    console.error(`X軸に指定されたフィールド "${chartSettings.xAxis}" が見つかりません`);
                  }
                  if (!availableFields.includes(chartSettings.yAxis)) {
                    console.error(`Y軸に指定されたフィールド "${chartSettings.yAxis}" が見つかりません`);
                  }
                  
                  // sourceDataの内容を詳細に確認（最初の数行のみ）
                  console.log('sourceDataのサンプル値 (先頭5行):', sourceData.slice(0, 5).map(item => ({
                    [chartSettings.xAxis]: item[chartSettings.xAxis],
                    [chartSettings.yAxis]: item[chartSettings.yAxis],
                    [chartSettings.categoryField || 'カテゴリなし']: chartSettings.categoryField ? item[chartSettings.categoryField] : 'なし'
                  })));
                }
            
              // 散布図のデータ詳細ログ（特にXとYの値をチェック）
            if (sourceData && sourceData.length > 0) {
              console.log('【デバッグ】散布図用データの詳細:', {
                x軸: chartSettings.xAxis,
                y軸: chartSettings.yAxis,
                最初の5つの行: sourceData.slice(0, 5).map((item, idx) => ({
                  row: idx,
                  [chartSettings.xAxis]: item[chartSettings.xAxis],
                  [chartSettings.yAxis]: item[chartSettings.yAxis],
                  [chartSettings.xAxis + '_type']: typeof item[chartSettings.xAxis],
                  [chartSettings.yAxis + '_type']: typeof item[chartSettings.yAxis]
                }))
              });
            }            if (chartSettings.categoryField) {
              // カテゴリフィールドを使用して色分け
              // フィールド名の正規化を試みる（大文字小文字の違いや類似名を考慮）
              const categoryField = chartSettings.categoryField || '';
              
              // すべてのカラム名を小文字化して比較し、正確な大文字小文字を保持したフィールド名を取得
              const normalizedCategoryField = sourceData && sourceData.length > 0
                ? Object.keys(sourceData[0]).find(key => 
                    key.toLowerCase() === categoryField.toLowerCase() || 
                    key.toLowerCase().includes(categoryField.toLowerCase()) || 
                    categoryField.toLowerCase().includes(key.toLowerCase())
                  ) || categoryField
                : categoryField;
              
                // カテゴリフィールド処理の詳細ログ
                console.log('【デバッグ】カテゴリフィールド情報:', {
                  指定されたフィールド名: categoryField,
                  正規化フィールド名: normalizedCategoryField,
                  利用可能なフィールド: sourceData && sourceData.length > 0 ? Object.keys(sourceData[0]) : [],
                  正規化フィールドのサンプル値: sourceData && sourceData.length > 0 
                    ? sourceData.slice(0, 5).map((item, idx) => ({
                        行: idx,
                        値: item[normalizedCategoryField],
                        小文字値: item[normalizedCategoryField.toLowerCase()]
                      }))
                    : []
                });
                
                // カテゴリ値を正確に取得
                const categories = [...new Set(sourceData?.map(item => {
                  // カテゴリ値を正確に取得（大文字小文字両方のフィールド名を試す）
                  const categoryValue = item[normalizedCategoryField] || 
                                       item[normalizedCategoryField.toLowerCase()] || 
                                       item[normalizedCategoryField.toUpperCase()];
                  // 常に文字列化してnull/undefinedチェック
                  const result = categoryValue !== undefined && categoryValue !== null ? String(categoryValue) : 'undefined';
                  return result;
                }) || [])];
                
                
                // 散布図データ準備のログを削除して必要なものだけ残す
                console.log('【デバッグ】散布図データの準備:', {
                  カテゴリ一覧: categories,
                  xAxis: chartSettings.xAxis,
                  yAxis: chartSettings.yAxis,
                  カテゴリフィールド: categoryField,
                  正規化後のカテゴリフィールド: normalizedCategoryField
                });              const datasets = categories.map((category, index) => {
                // カテゴリデータのフィルタリング
                const categoryData = sourceData?.filter((item, idx) => {
                  // カテゴリ値を文字列化して比較（複数のフィールド名バリエーションを試す）
                  const itemCategoryValue = item[normalizedCategoryField] || 
                                           item[normalizedCategoryField.toLowerCase()] || 
                                           item[normalizedCategoryField.toUpperCase()];
                  const itemCategoryStr = String(itemCategoryValue || '');
                  const categoryStr = String(category || '');
                  
                  // デバッグログ（最初の数項目のみ）
                  if (idx < 3) {
                    console.log(`【デバッグ】カテゴリ比較 [${idx}]:`, {
                      実際の値: itemCategoryValue,
                      正規化値: itemCategoryStr,
                      比較対象: categoryStr,
                      一致: itemCategoryStr === categoryStr
                    });
                  }
                  
                  return itemCategoryStr === categoryStr;
                }) || [];
                
                // カテゴリデータのログを簡素化
                console.log(`【デバッグ】カテゴリ "${category}" のデータ:`, {
                  データ数: categoryData.length,
                  最初の行のサンプル: categoryData.length > 0 ? {
                    [chartSettings.xAxis]: categoryData[0][chartSettings.xAxis],
                    [chartSettings.yAxis]: categoryData[0][chartSettings.yAxis],
                    [normalizedCategoryField]: categoryData[0][normalizedCategoryField]
                  } : null
                });
                
              const categoryScatterData = categoryData?.map((item, idx) => {
                  // 元の値を詳細に確認（最初の数行のみ）
                  if (idx < 3) {
                    console.log(`【デバッグ】カテゴリ ${category} の元データ[${idx}]:`, {
                      [chartSettings.xAxis]: item[chartSettings.xAxis],
                      [chartSettings.xAxis + '_type']: typeof item[chartSettings.xAxis],
                      [chartSettings.yAxis]: item[chartSettings.yAxis],
                      [chartSettings.yAxis + '_type']: typeof item[chartSettings.yAxis],
                      [normalizedCategoryField]: item[normalizedCategoryField],
                      [normalizedCategoryField + '_lowercase']: item[normalizedCategoryField.toLowerCase()]
                    });
                  }
                  
                  // 明示的に数値に変換し、NaNをチェック
                  let xValue = null;
                  let yValue = null;
                  
                  // 大文字小文字を区別せずに正確な列名を見つける
                  const itemKeys = Object.keys(item);
                  const actualXField = itemKeys.find(key => key.toLowerCase() === chartSettings.xAxis.toLowerCase()) || chartSettings.xAxis;
                  const actualYField = itemKeys.find(key => key.toLowerCase() === chartSettings.yAxis.toLowerCase()) || chartSettings.yAxis;
                  
                  // 正規化された列名を使用
                  // X値の処理
                  if (typeof item[actualXField] === 'number') {
                    xValue = item[actualXField];
                    if (idx < 5 && actualXField !== chartSettings.xAxis) {
                    }
                  } else if (item[actualXField] !== undefined && item[actualXField] !== null) {
                    const xStr = String(item[actualXField]).trim();
                    xValue = parseFloat(xStr);
                    if (isNaN(xValue) && idx < 5) {
                    }
                  }
                  
                  // Y値の処理
                  if (typeof item[actualYField] === 'number') {
                    yValue = item[actualYField];
                    if (idx < 5) {
                    }
                  } else if (item[actualYField] !== undefined && item[actualYField] !== null) {
                    const yStr = String(item[actualYField]).trim();
                    yValue = parseFloat(yStr);
                    if (isNaN(yValue) && idx < 5) {
                    } else if (idx < 5) {
                    }
                  }
                  
                  // 変換後の値をログに出力（デバッグ用）
                  if (idx < 3) {
                    console.log(`【デバッグ】カテゴリ ${category} 変換後[${idx}]:`, { 
                      x: xValue, 
                      y: yValue,
                      xType: typeof xValue,
                      yType: typeof yValue,
                      カテゴリ: String(category)
                    });
                  }
                  
                  // NaNでないことを確認
                  if (xValue === null || yValue === null || isNaN(xValue) || isNaN(yValue)) {
                    if (idx < 5) {
                      console.warn(`無効なデータポイント [${idx}]: X=${xValue}, Y=${yValue}`);
                    }
                    return null;
                  }
                  
                  // 必ず文字列として保存するために明示的に変換
                  const categoryStr = String(category || '');
                  
                  return {
                    x: xValue,
                    y: yValue,
                    category: categoryStr, // 確実に文字列として保存
                    original: {
                      x: item[chartSettings.xAxis],
                      y: item[chartSettings.yAxis],
                      category: item[normalizedCategoryField]
                    }
                  };
                }).filter(point => point !== null && point.x !== null && point.y !== null && !isNaN(point.x) && !isNaN(point.y)); // 無効なポイントを除外
                
                // カテゴリ散布図データのログを簡素化
                if (categoryScatterData.length > 0) {
                }
                
                const color = getColor(index);
                
                return {
                  label: String(category),
                  data: categoryScatterData,
                  backgroundColor: color.bg,
                  borderColor: color.border,
                  borderWidth: 1,
                  pointRadius: 5,
                  pointHoverRadius: 7,
                  categoryColorIndex: index // カテゴリの色のインデックスを保存
                };
              });
              
              // 有効なデータセットがあるかチェック
              const hasValidData = datasets.some(dataset => dataset.data.length > 0);
              if (!hasValidData) {
                setError('有効なデータポイントがありません。数値データを選択してください。');
                setChartData(null);
              } else {
                // カテゴリなしの場合のデータログを簡素化
              console.log('【デバッグ】カテゴリ別散布図データ:', datasets.map(d => ({ 
                label: d.label, 
                データ数: d.data.length,
                サンプル: d.data.length > 0 && d.data[0] ? { x: d.data[0].x, y: d.data[0].y } : null
              })));
                
                setChartData({
                  datasets
                });
              }
            } else {
                // カテゴリなしの散布図データの生成
              const scatterData = sourceData.map((item, index) => {
                // 大文字小文字を区別せずに正確な列名を見つける
                const itemKeys = Object.keys(item);
                const actualXField = itemKeys.find(key => key.toLowerCase() === chartSettings.xAxis.toLowerCase()) || chartSettings.xAxis;
                const actualYField = itemKeys.find(key => key.toLowerCase() === chartSettings.yAxis.toLowerCase()) || chartSettings.yAxis;
                
                // Y値デバッグ - 元データの詳細なログ
                if (index < 5) {
                  const allYValues: Record<string, { 値: any; 型: string }> = {};
                  // すべてのキーに対して、指定されたY軸名に近いキーの値を検査
                  itemKeys.forEach(key => {
                    if (key.toLowerCase().includes(chartSettings.yAxis.toLowerCase()) || 
                        chartSettings.yAxis.toLowerCase().includes(key.toLowerCase())) {
                      allYValues[key] = {
                        値: item[key],
                        型: typeof item[key]
                      };
                    }
                  });
                  
                  console.log(`Y値デバッグ - 詳細な列名一致チェック[${index}]:`, {
                    元データキー: itemKeys,
                    検索するY軸名: chartSettings.yAxis,
                    検索するY軸名小文字: chartSettings.yAxis.toLowerCase(),
                    正規化されたY軸名: actualYField,
                    正規化前のY値: item[chartSettings.yAxis],
                    正規化後のY値: item[actualYField],
                    正規化前のY値型: typeof item[chartSettings.yAxis],
                    正規化後のY値型: typeof item[actualYField],
                    類似キーのY値一覧: allYValues,
                    元データ完全ダンプ: JSON.stringify(item)
                  });
                }
                
                // 明示的に数値に変換し、NaNをチェック
                let xValue = null;
                let yValue = null;
                
                // X値の処理 - 正規化された列名を使用
                if (typeof item[actualXField] === 'number') {
                  xValue = item[actualXField];
                } else if (item[actualXField] !== undefined && item[actualXField] !== null) {
                  // 文字列を数値に変換する前に、元の値を保存
                  const originalXValue = item[actualXField];
                  const xString = String(originalXValue).trim();
                  
                  // 特殊文字を除去しない - CSVから読み込んだ数値は適切に処理されるべき
                  xValue = parseFloat(xString);
                  
                  if (index < 5) {
                  }
                }
                
                // Y値の処理 - 正規化された列名を使用してY値を取得
                // 複数の方法でY値の取得を試みる（より堅牢な実装）
                
                // 1. まず正規化された列名で取得を試みる
                if (typeof item[actualYField] === 'number') {
                  yValue = item[actualYField];
                  if (index < 5) {
                  }
                } else if (item[actualYField] !== undefined && item[actualYField] !== null) {
                  // 文字列を数値に変換する前に、元の値を保存
                  const originalYValue = item[actualYField];
                  const yString = String(originalYValue).trim();
                  
                  // 変換前の文字列をログに出力
                  if (index < 5) {
                  }
                  
                  // 文字列を数値に変換
                  yValue = parseFloat(yString);
                  
                  // 変換後の数値をログに出力
                  if (index < 5) {
                  }
                }
                
                // 2. 元のY列名フィールドを試す（大文字小文字の正規化前）
                if ((yValue === null || isNaN(yValue as number)) && 
                    chartSettings.yAxis !== actualYField && 
                    item[chartSettings.yAxis] !== undefined && 
                    item[chartSettings.yAxis] !== null) {
                  if (typeof item[chartSettings.yAxis] === 'number') {
                    yValue = item[chartSettings.yAxis];
                  } else {
                    yValue = parseFloat(String(item[chartSettings.yAxis]).trim());
                  }
                  if (index < 5) {
                  }
                }
                
                // 3. 'value'フィールドを試す（集計関数からの結果である可能性がある）
                if ((yValue === null || isNaN(yValue as number)) && 
                    item.value !== undefined && 
                    item.value !== null) {
                  if (typeof item.value === 'number') {
                    yValue = item.value;
                  } else {
                    yValue = parseFloat(String(item.value).trim());
                  }
                  if (index < 5) {
                  }
                }
                
                // 4. 元の列名の大文字小文字バリエーションを試す
                if (yValue === null || isNaN(yValue as number)) {
                  // 大文字と小文字バリエーションを試す
                  const upperCaseYAxis = chartSettings.yAxis.toUpperCase();
                  const lowerCaseYAxis = chartSettings.yAxis.toLowerCase();
                  
                  if (item[upperCaseYAxis] !== undefined && item[upperCaseYAxis] !== null) {
                    if (typeof item[upperCaseYAxis] === 'number') {
                      yValue = item[upperCaseYAxis];
                    } else {
                      yValue = parseFloat(String(item[upperCaseYAxis]).trim());
                    }
                    if (index < 5) {
                    }
                  } else if (item[lowerCaseYAxis] !== undefined && item[lowerCaseYAxis] !== null) {
                    if (typeof item[lowerCaseYAxis] === 'number') {
                      yValue = item[lowerCaseYAxis];
                    } else {
                      yValue = parseFloat(String(item[lowerCaseYAxis]).trim());
                    }
                    if (index < 5) {
                    }
                  }
                }
                
                // 5. 他の数値フィールドを探す（最後の手段）
                if ((yValue === null || isNaN(yValue as number)) && index < 5) {
                  
                  // 全ての数値フィールドをチェック
                  const numericFields = Object.keys(item).filter(key => 
                    typeof item[key] === 'number' && 
                    !isNaN(item[key]) && 
                    key !== actualXField
                  );
                  
                  if (numericFields.length > 0) {
                    yValue = item[numericFields[0]];
                  }
                }
                
                // 変換後の値ログ
                if (index < 5) {
                  console.log(`Y値デバッグ - 変換後データ[${index}]:`, { 
                    yValue,
                    yType: typeof yValue,
                    isValidY: yValue !== null && !isNaN(yValue as number)
                  });
                }
                
                // NaNでないことを確認
                if (xValue === null || yValue === null || (typeof xValue === 'number' && isNaN(xValue)) || (typeof yValue === 'number' && isNaN(yValue))) {
                  if (index < 5) {
                  }
                  return null;
                }
                
                // 値をしっかりと確認し、数値であることを保証する
                const validX = typeof xValue === 'number' && !isNaN(xValue) ? xValue : null;
                const validY = typeof yValue === 'number' && !isNaN(yValue) ? yValue : null;
                
                // 最終データログ
                if (index < 5) {
                  console.log(`Y値デバッグ - 最終データ[${index}]:`, { 
                    x: validX, 
                    y: validY,
                    original: { x: item[actualXField], y: item[actualYField] }
                  });
                }
                
                return {
                  x: validX,
                  y: validY,
                  // 元の値も保存
                  raw: {
                    x: item[actualXField],
                    y: item[actualYField]
                  },
                  // カテゴリなしの場合でも species 列があればそれを使用
                  category: chartSettings.categoryField ? 
                    (item[chartSettings.categoryField] !== undefined ? String(item[chartSettings.categoryField]) : "") 
                    : ""
                };
              }).filter(point => point !== null && point.x !== null && point.y !== null && !isNaN(point.x) && !isNaN(point.y)); // 無効なポイントを除外
              
              // 散布図データ生成結果のログを簡素化
              console.log('【デバッグ】散布図データ生成結果:', {
                総行数: sourceData.length,
                有効データ数: scatterData.length,
                最初のサンプル: scatterData.length > 0 && scatterData[0] ? { 
                  x: scatterData[0].x, 
                  y: scatterData[0].y 
                } : null
              });
              
              const defaultColor = getColor(0);
              
              // 有効なデータがあるかチェック
              if (scatterData.length === 0) {
                setError('有効なデータポイントがありません。数値データを選択してください。');
                setChartData(null);
              } else {
                // Y値が0かどうかの確認
              console.log('Y値デバッグ - 散布図データ最終結果:', {
                総データ数: scatterData.length,
                Y値が0の数: scatterData.filter(p => p && p.y === 0).length,
                Y値が0のデータポイント: scatterData.filter(p => p && p.y === 0).slice(0, 5),
                Y値のユニーク値: [...new Set(scatterData.map(p => p ? p.y : null).filter(v => v !== null))]
                  .sort((a, b) => (a as number) - (b as number))
                  .slice(0, 20),
                元データのY値サンプル: sourceData.slice(0, 5).map(item => {
                  // 正確な列名を取得
                  const itemKeys = Object.keys(item);
                  const actualYField = itemKeys.find(key => key.toLowerCase() === chartSettings.yAxis.toLowerCase()) || chartSettings.yAxis;
                  
                  return {
                    Y軸指定値: chartSettings.yAxis,
                    正規化されたY軸名: actualYField,
                    元の値: item[actualYField],
                    型: typeof item[actualYField],
                    変換後: parseFloat(String(item[actualYField]))
                  };
                })
              });
              
              // Y値のログを詳細に出す
              scatterData.slice(0, 5).forEach((point, idx) => {
                if (point) {
                }
              });
              
              setChartData({
                datasets: [
                  {
                    label: `${chartSettings.xAxis} vs ${chartSettings.yAxis}`,
                    data: scatterData,
                    backgroundColor: defaultColor.bg,
                    borderColor: defaultColor.border,
                    borderWidth: 1,
                    pointRadius: 5,
                    pointHoverRadius: 7
                  },
                ],
              });
              }
            }
            
            setError(null);
          } else {
            // その他のタイプはライブラリの関数を使用
            const preparedData = prepareChartData(
              sourceData,
              chartSettings.xAxis,
              chartSettings.yAxis,
              chartSettings.type,
              chartSettings.categoryField,
              {
                bins: chartSettings.options?.bins || 10,
                regressionType: chartSettings.options?.regressionType || 'linear',
                regressionOrder: chartSettings.options?.regressionOrder || 2
              }
            );
            if (!applyPreparedChartData(preparedData, `${chartSettings.type}チャートの生成に失敗しました`)) {
              return;
            }
          }
        } else {
          // 集計を使用する場合
          // カウント集計でY軸が空の場合は、Y軸なしで集計
          const result = aggregateData(
            sourceData, 
            chartSettings.xAxis, 
            chartSettings.aggregation === 'count' && !chartSettings.yAxis ? '' : chartSettings.yAxis, 
            aggType as 'sum' | 'avg' | 'count' | 'min' | 'max',
            true // ネストされたプロパティへのアクセスを有効化
          );
          
          if (result.error) {
            setError(result.error);
            setChartData(null);
          } else if (result.data) {
            // 集計結果のフィールド名を確認
            console.log('Y値デバッグ - 集計結果の構造:', {
              集計結果: result.data.slice(0, 3),
              キー: result.data.length > 0 ? Object.keys(result.data[0]) : []
            });
            
            // 集計時は通常'value'だが、散布図の場合は実際のカテゴリフィールドの値を使用する
            const valueFieldName = chartSettings.type === 'scatter' 
              ? (chartSettings.categoryField || chartSettings.yAxis) 
              : 'value';
            
            console.log('カテゴリデバッグ - 使用するフィールド名:', {
              チャートタイプ: chartSettings.type,
              使用フィールド名: valueFieldName,
              カテゴリフィールド: chartSettings.categoryField,
              Y軸フィールド: chartSettings.yAxis
            });
            
            // 棒グラフなどでカテゴリフィールドが指定されている場合は、集計結果を加工してカテゴリ情報を追加
            if (chartSettings.categoryField && 
                (chartSettings.type === 'bar' || chartSettings.type === 'stacked-bar' || chartSettings.type === 'line')) {
                
                // カテゴリ値ごとのデータを用意
                const categoryData: Record<string, any[]> = {};
                
                // 元データから一意なカテゴリ値を取得
                const originalData = chartSettings.dataSource === 'queryResult' ? queryResult : parsedData;
                if (originalData && originalData.length > 0) {
                    const uniqueCategories = [...new Set(originalData
                        .filter(item => item[chartSettings.categoryField!] !== undefined)
                        .map(item => String(item[chartSettings.categoryField!])))];
                    
                    console.log('カテゴリデバッグ - 集計後のカテゴリ処理:', {
                        カテゴリフィールド: chartSettings.categoryField,
                        ユニークカテゴリ: uniqueCategories,
                        元データ件数: originalData.length,
                        集計結果件数: result.data.length
                    });
                    
                    // 集計結果の拡張を試みる
                    for (const item of result.data as any[]) {
                        const xValue = item[chartSettings.xAxis]; // X軸の値
                        
                        for (const category of uniqueCategories) {
                            if (!categoryData[category]) {
                                categoryData[category] = [];
                            }
                            
                            // 該当カテゴリのデータがこのX値に存在するか確認
                            const categoryItemsWithXValue = originalData.filter(
                                origItem => String(origItem[chartSettings.categoryField!]) === category && 
                                           String(origItem[chartSettings.xAxis]) === String(xValue)
                            );
                            
                            // カテゴリごとに集計値を計算
                            let categoryValue = 0;
                            if (chartSettings.aggregation === 'count') {
                                // カウント集計ならそのカテゴリの数をカウント
                                categoryValue = categoryItemsWithXValue.length;
                            } else {
                                // その他の集計方法なら実際に集計
                                const categoryItems = originalData.filter(
                                    origItem => String(origItem[chartSettings.categoryField!]) === category
                                );
                                if (categoryItems.length > 0 && chartSettings.yAxis) {
                                    switch (chartSettings.aggregation) {
                                        case 'sum':
                                            categoryValue = categoryItemsWithXValue.reduce(
                                                (sum, item) => sum + (parseFloat(String(item[chartSettings.yAxis])) || 0), 0
                                            );
                                            break;
                                        case 'avg':
                                            if (categoryItemsWithXValue.length > 0) {
                                                categoryValue = categoryItemsWithXValue.reduce(
                                                    (sum, item) => sum + (parseFloat(String(item[chartSettings.yAxis])) || 0), 0
                                                ) / categoryItemsWithXValue.length;
                                            }
                                            break;
                                        case 'min':
                                            categoryValue = Math.min(
                                                ...categoryItemsWithXValue.map(
                                                    item => parseFloat(String(item[chartSettings.yAxis])) || 0
                                                )
                                            );
                                            break;
                                        case 'max':
                                            categoryValue = Math.max(
                                                ...categoryItemsWithXValue.map(
                                                    item => parseFloat(String(item[chartSettings.yAxis])) || 0
                                                )
                                            );
                                            break;
                                    }
                                }
                            }
                            
                            // このX値に対応するカテゴリデータを追加
                            categoryData[category].push({
                                x: xValue,
                                y: categoryValue,
                                category: category
                            });
                        }
                    }
                    
                    // カテゴリごとのデータをログ出力
                    console.log('カテゴリデバッグ - カテゴリ別データ生成結果:', {
                        カテゴリ数: Object.keys(categoryData).length,
                        データサンプル: Object.entries(categoryData).slice(0, 2).map(([category, data]) => ({
                            カテゴリ: category,
                            データ数: data.length,
                            最初の要素: data[0]
                        }))
                    });
                    
                    // カテゴリごとのデータセットを生成して使用
                    if (Object.keys(categoryData).length > 0) {
                        // カスタムデータセットを作成
                        const customDatasets = Object.entries(categoryData).map(([category, dataPoints], index) => {
                            return {
                                label: category,
                                data: dataPoints.map(dp => dp.y),
                                category: category,
                                backgroundColor: `rgba(${54 + index * 40}, ${162 - index * 20}, ${235 - index * 30}, 0.6)`,
                                borderColor: `rgba(${54 + index * 40}, ${162 - index * 20}, ${235 - index * 30}, 1)`,
                                borderWidth: 1
                            };
                        });
                        
                        // カスタムチャートデータを作成
                        const customChartData = {
                            labels: (result.data as any[]).map(item => item[chartSettings.xAxis]),
                            datasets: customDatasets
                        };
                        
                        setChartData(customChartData);
                        setError(null);
                        setLoading(false);
                        return; // カスタムデータを設定したので終了
                    }
                }
            }
            
            const preparedData = prepareChartData(
              result.data as any[],
              chartSettings.xAxis,
              valueFieldName,
              chartSettings.type,
              chartSettings.categoryField,
              {
                bins: chartSettings.options?.bins || 10,
                regressionType: chartSettings.options?.regressionType || 'linear',
                regressionOrder: chartSettings.options?.regressionOrder || 2
              }
            );
            if (!applyPreparedChartData(preparedData, `${chartSettings.type}チャートの生成に失敗しました`)) {
              return;
            }
          }
        }
      }
    } catch (err) {
      setError(err instanceof Error ? err.message : 'チャート生成中にエラーが発生しました');
      setChartData(null);
    } finally {
      setLoading(false);
    }
  };
  
  // 統計情報の表示
  // 統計・info summary の表示
  const renderStatistics = () => {
    return (
      <div className="flex flex-col gap-8">
        {/* info summary テーブル */}
        <div>
          <h3 className="font-bold mb-2">項目ごとの型・最大文字数サマリー</h3>
          {infoResult ? (
            <InfoResultTable infoResult={infoResult} />
          ) : <div>型・最大文字数サマリーがありません</div>}
        </div>
        {/* describe 統計テーブル */}
        <div>
          <h3 className="font-bold mb-2">数値型項目の統計情報</h3>
          {statisticsResult ? (
            <div className="overflow-auto">
              <table className="min-w-full divide-y divide-gray-300 dark:divide-gray-700">
                <thead className="bg-gray-100 dark:bg-gray-800 sticky top-0">
                  <tr>
                    <th className="px-3 py-2 text-left text-xs font-medium text-gray-500 dark:text-gray-400">列名</th>
                    <th className="px-3 py-2 text-left text-xs font-medium text-gray-500 dark:text-gray-400">個数</th>
                    <th className="px-3 py-2 text-left text-xs font-medium text-gray-500 dark:text-gray-400">平均</th>
                    <th className="px-3 py-2 text-left text-xs font-medium text-gray-500 dark:text-gray-400">標準偏差</th>
                    <th className="px-3 py-2 text-left text-xs font-medium text-gray-500 dark:text-gray-400">最小値</th>
                    <th className="px-3 py-2 text-left text-xs font-medium text-gray-500 dark:text-gray-400">第1四分位</th>
                    <th className="px-3 py-2 text-left text-xs font-medium text-gray-500 dark:text-gray-400">中央値</th>
                    <th className="px-3 py-2 text-left text-xs font-medium text-gray-500 dark:text-gray-400">第3四分位</th>
                    <th className="px-3 py-2 text-left text-xs font-medium text-gray-500 dark:text-gray-400">最大値</th>
                  </tr>
                </thead>
                <tbody className="bg-white dark:bg-gray-900 divide-y divide-gray-200 dark:divide-gray-800">
                  {Object.entries(statisticsResult).map(([column, stats]) => (
                    <tr key={column} className="hover:bg-gray-50 dark:hover:bg-gray-800">
                      <td className="px-3 py-2 text-sm font-medium text-gray-900 dark:text-gray-300">{column}</td>
                      <td className="px-3 py-2 text-sm text-gray-900 dark:text-gray-300">
                        {(stats as any).count}
                      </td>
                      {(stats as any).type === 'non-numeric' ? (
                        <td colSpan={7} className="px-3 py-2 text-sm text-gray-500 dark:text-gray-400">
                          非数値データ (ユニーク値: {(stats as any).uniqueCount})
                          {editorSettings.dataDisplayMode === 'nested' && (stats as any).examples && (
                            <div className="mt-1">
                              <span className="text-xs text-gray-500">例:</span>
                              <div className="mt-1 max-h-24 overflow-auto">
                                <ObjectViewer 
                                  data={(stats as any).examples} 
                                  expandLevel={1} 
                                  compactMode={true} 
                                />
                              </div>
                            </div>
                          )}
                        </td>
                      ) : (
                        <>
                          <td className="px-3 py-2 text-sm text-gray-900 dark:text-gray-300">
                            {(stats as any).mean?.toFixed(2)}
                          </td>
                          <td className="px-3 py-2 text-sm text-gray-900 dark:text-gray-300">
                            {(stats as any).std?.toFixed(2)}
                          </td>
                          <td className="px-3 py-2 text-sm text-gray-900 dark:text-gray-300">
                            {(stats as any).min?.toFixed(2)}
                          </td>
                          <td className="px-3 py-2 text-sm text-gray-900 dark:text-gray-300">
                            {(stats as any).q1?.toFixed(2)}
                          </td>
                          <td className="px-3 py-2 text-sm text-gray-900 dark:text-gray-300">
                            {(stats as any).median?.toFixed(2)}
                          </td>
                          <td className="px-3 py-2 text-sm text-gray-900 dark:text-gray-300">
                            {(stats as any).q3?.toFixed(2)}
                          </td>
                          <td className="px-3 py-2 text-sm text-gray-900 dark:text-gray-300">
                            {(stats as any).max?.toFixed(2)}
                          </td>
                        </>
                      )}
                    </tr>
                  ))}
                </tbody>
              </table>
            </div>
          ) : <div>統計情報はありません</div>}
        </div>
      </div>
    );
  };

  const renderNotebookWorkspace = () => {
    if (!notebookCells || notebookCells.length === 0) {
      return (
        <div className="flex flex-col items-center justify-center h-full p-6 text-gray-500 dark:text-gray-400">
          <p className="mb-4">ノートブックセルがありません。</p>
          <button
            className="px-4 py-2 bg-blue-600 text-white rounded hover:bg-blue-700 flex items-center"
            onClick={addNotebookCell}
          >
            <IoAddOutline className="mr-2" />
            セルを追加
          </button>
        </div>
      );
    }

    const statusStyles: Record<SqlNotebookCell['status'], { text: string; className: string }> = {
      idle: { text: '未実行', className: 'bg-gray-200 text-gray-700 dark:bg-gray-700 dark:text-gray-200' },
      running: { text: '実行中', className: 'bg-blue-100 text-blue-700 dark:bg-blue-900 dark:text-blue-200' },
      success: { text: '成功', className: 'bg-green-100 text-green-700 dark:bg-green-900 dark:text-green-200' },
      error: { text: 'エラー', className: 'bg-red-100 text-red-700 dark:bg-red-900 dark:text-red-200' },
    };

    const exportedLabel = notebookSnapshotMeta?.exportedAt
      ? (() => {
          try {
            return new Date(notebookSnapshotMeta.exportedAt).toLocaleString();
          } catch {
            return notebookSnapshotMeta.exportedAt;
          }
        })()
      : null;

    return (
      <div className="space-y-6 p-4">
        {notebookSnapshotMeta && (
          <div className="rounded-md border border-blue-200 bg-blue-50/80 dark:border-blue-800 dark:bg-blue-900/20 p-4 text-sm text-blue-800 dark:text-blue-200">
            <div className="font-medium">Notebookスナップショットを読み込みました。</div>
            <div className="mt-1 text-xs sm:text-sm text-blue-700/80 dark:text-blue-200/90">
              ファイル: {notebookSnapshotMeta.name}
              {exportedLabel ? `（エクスポート: ${exportedLabel}）` : ''}
              。保存時点のクエリと結果プレビューのみ復元されるため、データセットを再度読み込んで実行してください。
            </div>
          </div>
        )}
        {notebookCells.map((cell, index) => {
          const statusInfo = statusStyles[cell.status];
          const isRunning = cell.status === 'running' || runAllInProgress;
          const resultData = editorSettings.dataDisplayMode === 'nested' && cell.originalResult ? cell.originalResult : cell.result;
          const hasResult = Array.isArray(resultData) && resultData.length > 0;
          const rowCount = Array.isArray(resultData) ? resultData.length : 0;
          const executedLabel = cell.executedAt
            ? (() => {
                try {
                  return new Date(cell.executedAt).toLocaleString();
                } catch {
                  return cell.executedAt;
                }
              })()
            : null;
          const cellView = cellViewModes[cell.id] ?? 'table';

          return (
            <div
              key={cell.id}
              className="border border-gray-200 dark:border-gray-700 rounded-lg bg-white dark:bg-gray-900 shadow-sm overflow-hidden"
            >
              <div className="flex flex-wrap items-center justify-between gap-2 px-4 py-3 border-b border-gray-200 dark:border-gray-700 bg-gray-50 dark:bg-gray-800">
                <div className="flex flex-wrap items-center gap-3">
                  <span className="text-sm font-semibold text-gray-700 dark:text-gray-200">
                    {cell.title || `セル ${index + 1}`}
                  </span>
                  {executedLabel && (
                    <span className="text-xs text-gray-500 dark:text-gray-400">
                      最終実行: {executedLabel}
                    </span>
                  )}
                  <span className={`text-xs px-2 py-0.5 rounded-full ${statusInfo.className}`}>
                    {statusInfo.text}
                  </span>
                  {hasResult && (
                    <span className="text-xs text-gray-500 dark:text-gray-400">
                      {rowCount} 件
                    </span>
                  )}
                </div>
                <div className="flex items-center gap-2">
                  <button
                    className="px-3 py-1.5 bg-blue-600 text-white rounded hover:bg-blue-700 flex items-center text-sm disabled:opacity-50"
                    onClick={() => executeNotebookCell(cell.id)}
                    disabled={isRunning}
                  >
                    <IoPlay className="mr-1" />
                    {cell.status === 'running' ? '実行中...' : 'セルを実行'}
                  </button>
                  <button
                    className="px-3 py-1.5 bg-gray-200 text-gray-700 rounded hover:bg-gray-300 dark:bg-gray-700 dark:text-gray-200 dark:hover:bg-gray-600 flex items-center text-sm disabled:opacity-50"
                    onClick={() => removeNotebookCell(cell.id)}
                    disabled={notebookCells.length === 1 || runAllInProgress}
                  >
                    <IoTrashOutline className="mr-1" />
                    削除
                  </button>
                </div>
              </div>
              <div className="p-4 space-y-4">
                <textarea
                  value={cell.query}
                  onChange={(e) => updateNotebookCellQuery(cell.id, e.target.value)}
                  className="w-full min-h-[120px] p-3 border border-gray-300 dark:border-gray-700 rounded bg-white dark:bg-gray-900 text-gray-900 dark:text-gray-100 font-mono text-sm"
                  placeholder="SELECT * FROM ? LIMIT 10"
                  spellCheck={false}
                  disabled={isRunning}
                />
                {cell.status === 'running' ? (
                  <div className="border border-gray-200 dark:border-gray-700 rounded">
                    <div className="flex items-center justify-center py-10 text-blue-500">
                      <div className="animate-spin rounded-full h-6 w-6 border-t-2 border-b-2 border-blue-500 mr-3"></div>
                      <span>クエリを実行中...</span>
                    </div>
                  </div>
                ) : cell.status === 'error' ? (
                  <div className="border border-red-200 dark:border-red-800 rounded bg-red-50 dark:bg-red-900/20 p-4 text-sm text-red-600 dark:text-red-300">
                    {cell.error || 'クエリ実行でエラーが発生しました'}
                  </div>
                ) : hasResult ? (
                  <ResultChartPanel
                    rows={resultData || []}
                    originalRows={cell.originalResult || resultData || []}
                    isEditable={false}
                    chartTitle="セル結果のチャート"
                    initialView={cellView}
                    activeView={cellView}
                    onViewChange={(view) => setCellViewModes(prev => ({ ...prev, [cell.id]: view }))}
                  />
                ) : (
                  <div className="border border-gray-200 dark:border-gray-700 rounded p-4 text-sm text-gray-500 dark:text-gray-400">
                    実行済みの結果がありません。クエリを実行すると結果が表示されます。
                  </div>
                )}
              </div>
            </div>
          );
        })}

        <div className="flex justify-center pb-4">
          <button
            className="px-4 py-2 bg-gray-200 text-gray-700 rounded hover:bg-gray-300 dark:bg-gray-700 dark:text-gray-200 dark:hover:bg-gray-600 flex items-center"
            onClick={addNotebookCell}
          >
            <IoAddOutline className="mr-2" />
            セルを追加
          </button>
        </div>
      </div>
    );
  };

  // クエリ結果の編集データの変更をハンドリング
  const handleQueryDataChange = (newData: any[]) => {
    setEditedQueryResult(newData);
  };

  // クエリ結果の編集を保存
  const saveQueryEdits = () => {
    if (!editedQueryResult) return;
    
    setQueryResult([...editedQueryResult]);
    setOriginalQueryResult([...editedQueryResult]);
    setIsQueryEditing(false);
  };
  
  // クエリ結果の表示
  const renderQueryResult = () => {
    if (isNotebookMode) {
      return renderNotebookWorkspace();
    }

    if (!queryResult || queryResult.length === 0) {
      return <div className="text-center p-4 text-gray-500">クエリ結果がありません</div>;
    }
    
    const dataToUse = editorSettings.dataDisplayMode === 'nested' && originalQueryResult ? originalQueryResult : queryResult;
    
    if (isQueryEditing) {
      return (
        <div className="flex flex-col h-full">
          <div className="p-2 border-b border-gray-300 dark:border-gray-700 flex justify-between items-center">
            <div className="flex items-center">
              <span className="font-medium mr-2">クエリ結果編集モード</span>
            </div>
            <div>
              <button
                className="px-3 py-1 bg-green-600 text-white rounded hover:bg-green-700 mr-2"
                onClick={saveQueryEdits}
              >
                <IoSave className="inline mr-1" /> 保存
              </button>
              <button
                className="px-3 py-1 bg-gray-500 text-white rounded hover:bg-gray-600"
                onClick={() => setIsQueryEditing(false)}
              >
                キャンセル
              </button>
            </div>
          </div>
          <div className="flex-1 overflow-auto">
            <EditableQueryResultTable 
              data={dataToUse} 
              onDataChange={handleQueryDataChange}
              onSave={saveQueryEdits}
              editable={true}
            />
          </div>
        </div>
      );
    }
    
    return (
      <ResultChartPanel
        rows={dataToUse}
        originalRows={originalQueryResult || null}
        isEditable
        isEditing={isQueryEditing}
        onToggleEdit={() => {
          if (!isQueryEditing) {
            setEditedQueryResult([...dataToUse]);
          }
          setIsQueryEditing(prev => !prev);
        }}
        onEditedRowsChange={handleQueryDataChange}
        editingRows={editedQueryResult || dataToUse}
        chartTitle="クエリ結果でチャート作成"
      />
    );
  };
  
  // チャートの表示
  const renderChart = () => {
    if (!chartData) {
      // エラーメッセージがある場合はそれを表示
      if (error) {
        return (
          <div className="h-full w-full flex items-center justify-center">
            <div className="text-center p-6 text-red-600 dark:text-red-400 bg-red-50 dark:bg-red-900/20 border border-red-200 dark:border-red-800 rounded max-w-2xl">
              <IoAlertCircleOutline size={40} className="mx-auto mb-4" />
              <p className="font-medium mb-2">グラフを作成できませんでした</p>
              <p className="text-sm">{error}</p>
            </div>
          </div>
        );
      }
      return <div className="h-full w-full flex items-center justify-center text-gray-500">チャートデータがありません</div>;
    }

    if (chartData.metadata?.error) {
      return (
        <div className="h-full w-full flex items-center justify-center">
          <div className="text-center p-6 text-red-600 dark:text-red-400 bg-red-50 dark:bg-red-900/20 border border-red-200 dark:border-red-800 rounded max-w-2xl">
            <IoAlertCircleOutline size={40} className="mx-auto mb-4" />
            <p className="font-medium mb-2">グラフを作成できませんでした</p>
            <p className="text-sm">{chartData.metadata.error}</p>
          </div>
        </div>
      );
    }

    const defaultPlotlyConfig: Partial<PlotlyTypes.Config> = {
      responsive: true,
      displayModeBar: true,
      displaylogo: false,
      modeBarButtonsToRemove: ['lasso2d', 'select2d'],
      // 凡例のダブルクリックでシングルトレース表示/非表示を無効化（通常のクリック操作を優先）
      doubleClickDelay: 1000
    };

    const isDarkMode = document.documentElement.classList.contains('dark');

    if (chartSettings.type === 'treemap' || chartSettings.type === 'streamgraph' || chartSettings.type === 'venn') {
      const plotlyMeta = chartData.metadata?.plotly;

      if (!plotlyMeta) {
        return <div className="h-full w-full flex items-center justify-center text-gray-500">チャートデータが不足しています</div>;
      }

      const mergedLayout: Partial<PlotlyTypes.Layout> = { ...(plotlyMeta.layout || {}) };

      if (isDarkMode) {
        mergedLayout.paper_bgcolor = 'rgba(31, 41, 55, 0)';
        mergedLayout.plot_bgcolor = 'rgba(31, 41, 55, 0)';
        mergedLayout.font = {
          ...(mergedLayout.font || {}),
          color: '#e5e7eb'
        };
      }

      const mergedConfig: Partial<PlotlyTypes.Config> = {
        ...defaultPlotlyConfig,
        ...(plotlyMeta.config || {})
      };

      return (
        <div className="h-full w-full">
          <Plot
            data={(plotlyMeta.data as PlotlyTypes.Data[]) || []}
            layout={mergedLayout}
            config={mergedConfig}
            style={{ width: '100%', height: '100%' }}
          />
        </div>
      );
    }

    // Plotly用のデータ構造に変換
    const plotlyData: PlotlyTypes.Data[] = [];
    const plotlyLayout: Partial<PlotlyTypes.Layout> = {
      title: {
        text: `${chartSettings.xAxis} vs ${chartSettings.yAxis} ${chartSettings.type !== 'histogram' && chartSettings.aggregation !== 'none' ? `(${chartSettings.aggregation})` : ''}`,
        font: {
          size: 16
        }
      },
      xaxis: {
        title: {
          text: chartSettings.xAxis
        }
      },
      yaxis: {
        title: {
          text: chartSettings.yAxis
        }
      },
      hovermode: 'closest',
      legend: {
        orientation: 'h',
        yanchor: 'bottom',
        y: 1.02,
        xanchor: 'right',
        x: 1,
        // 凡例項目をクリックしたときのダブルクリック動作を無効化
        itemclick: 'toggle',
        itemdoubleclick: false
      },
      margin: { t: 50, r: 20, l: 50, b: 60 },
      autosize: true,
      // クリックモードを設定して凡例の操作を有効化
      clickmode: 'event+select'
    };
    
    const config: Partial<PlotlyTypes.Config> = { ...defaultPlotlyConfig };
    
    // グラフタイプに応じてデータを変換
    switch (chartSettings.type) {
      case 'bar':
        if (chartData.datasets) {
          // 常に凡例を表示する
          plotlyLayout.showlegend = true;
          
          chartData.datasets.forEach((dataset: any, index: number) => {
            // データセット名が正しく設定されているか確認し、必要に応じて修正
            if (dataset.label === undefined || dataset.label === 'undefined') {
              // カテゴリフィールドが指定されている場合は、そのフィールドの値を使用
              if (chartSettings.categoryField && dataset.category) {
                dataset.label = String(dataset.category);
              } else {
                dataset.label = `データセット ${index + 1}`;
              }
            }
            
            // 明示的にカテゴリ値を凡例名として使用（labelよりcategoryを優先）
            if (chartSettings.categoryField && dataset.category) {
              dataset.label = String(dataset.category);
            }
            
            // デバッグ出力
            console.log(`凡例名デバッグ - 棒グラフデータセット[${index}]:`, {
              ラベル: dataset.label,
              カテゴリフィールド: chartSettings.categoryField,
              カテゴリ値: dataset.category,
              元のデータサンプル: dataset.data.slice(0, 3)
            });
            
            const barData: PlotlyTypes.Data = {
              type: 'bar',
              x: chartData.labels,
              y: dataset.data,
              name: dataset.label, // ここで修正したラベルを使用
              marker: {
                color: dataset.backgroundColor,
                line: {
                  color: dataset.borderColor,
                  width: 1
                }
              },
              // 凡例クリックによる表示/非表示の動作を許可
              legendgroup: dataset.label,
              showlegend: true
            } as any;
            
            // デバッグ情報を出力
            console.log(`グラフデバッグ - 棒グラフデータ設定[${index}]:`, {
              タイプ: barData.type,
              モード: (barData as any).mode || '棒グラフはmodeプロパティを使用しない',
              データセット名: barData.name,
              データ数: dataset.data.length,
              データサンプル: dataset.data.slice(0, 5)
            });
            
            plotlyData.push(barData);
          });
        }
        break;
      
      case 'stacked-bar':
        if (chartData.datasets) {
          // 常に凡例を表示する
          plotlyLayout.showlegend = true;
          
          chartData.datasets.forEach((dataset: any, index: number) => {
            // データセット名が正しく設定されているか確認し、必要に応じて修正
            if (dataset.label === undefined || dataset.label === 'undefined') {
              // カテゴリフィールドが指定されている場合は、そのフィールドの値を使用
              if (chartSettings.categoryField && dataset.category) {
                dataset.label = String(dataset.category);
              } else {
                dataset.label = `データセット ${index + 1}`;
              }
            }
            
            // 明示的にカテゴリ値を凡例名として使用（labelよりcategoryを優先）
            if (chartSettings.categoryField && dataset.category) {
              dataset.label = String(dataset.category);
            }
            
            // デバッグ出力
            console.log(`凡例名デバッグ - 積立棒グラフデータセット[${index}]:`, {
              ラベル: dataset.label,
              カテゴリフィールド: chartSettings.categoryField,
              カテゴリ値: dataset.category,
              元のデータサンプル: dataset.data.slice(0, 3)
            });
            
            const stackedBarData: PlotlyTypes.Data = {
              type: 'bar',
              x: chartData.labels,
              y: dataset.data,
              name: dataset.label, // ここで修正したラベルを使用
              marker: {
                color: dataset.backgroundColor,
                line: {
                  color: dataset.borderColor,
                  width: 1
                }
              },
              // 凡例クリックによる表示/非表示の動作を許可
              legendgroup: dataset.label,
              showlegend: true
            } as any;
            
            // デバッグ情報を出力
            console.log(`グラフデバッグ - 積立棒グラフデータ設定[${index}]:`, {
              タイプ: stackedBarData.type,
              モード: (stackedBarData as any).mode || '棒グラフはmodeプロパティを使用しない',
              データセット名: stackedBarData.name,
              データ数: dataset.data.length,
              データサンプル: dataset.data.slice(0, 5)
            });
            
            plotlyData.push(stackedBarData);
          });
          plotlyLayout.barmode = 'stack';
        }
        break;
        
      case 'line':
        if (chartData.datasets) {
          // 常に凡例を表示する
          plotlyLayout.showlegend = true;
          
          chartData.datasets.forEach((dataset: any, index: number) => {
            // データセット名が正しく設定されているか確認し、必要に応じて修正
            if (dataset.label === undefined || dataset.label === 'undefined') {
              // カテゴリフィールドが指定されている場合は、そのフィールドの値を使用
              if (chartSettings.categoryField && dataset.category) {
                dataset.label = String(dataset.category);
              } else {
                dataset.label = `データセット ${index + 1}`;
              }
            }
            
            // 明示的にカテゴリ値を凡例名として使用（labelよりcategoryを優先）
            if (chartSettings.categoryField && dataset.category) {
              dataset.label = String(dataset.category);
            }
            
            // デバッグ出力
            console.log(`凡例名デバッグ - 折れ線グラフデータセット[${index}]:`, {
              ラベル: dataset.label,
              カテゴリフィールド: chartSettings.categoryField,
              カテゴリ値: dataset.category,
              元のデータサンプル: dataset.data.slice(0, 3)
            });
            
            const lineData: PlotlyTypes.Data = {
              type: 'scatter',
              mode: 'lines+markers',
              x: chartData.labels,
              y: dataset.data,
              name: dataset.label, // ここで修正したラベルを使用
              line: {
                color: dataset.borderColor,
                width: 2
              },
              marker: {
                color: dataset.backgroundColor,
                size: 6
              },
              // 凡例クリックによる表示/非表示の動作を許可
              legendgroup: dataset.label,
              showlegend: true
            } as any;
            
            // デバッグ情報を出力
            console.log(`グラフデバッグ - 折れ線グラフデータ設定[${index}]:`, {
              タイプ: lineData.type,
              モード: (lineData as any).mode,
              データセット名: lineData.name,
              データ数: dataset.data.length,
              データサンプル: dataset.data.slice(0, 5)
            });
            
            plotlyData.push(lineData);
          });
        }
        break;
        
      case 'pie':
        if (chartData.datasets && chartData.datasets.length > 0) {
          const dataset = chartData.datasets[0];
          plotlyData.push({
            type: 'pie',
            labels: chartData.labels,
            values: dataset.data,
            name: dataset.label,
            marker: {
              colors: Array.isArray(dataset.backgroundColor) ? dataset.backgroundColor : [dataset.backgroundColor]
            },
            textinfo: 'label+percent',
            hoverinfo: 'all'
          });
        }
        break;
        
      case 'scatter':
        if (chartData.datasets) {
          // データセットがない場合、または空の場合
          if (chartData.datasets.length === 0) {
            // 元データから直接散布図データを作成してみる
            const originalData = chartSettings.dataSource === 'queryResult' ? queryResult : parsedData;
            
            console.log('カテゴリデバッグ - データセットなしの処理:', {
              データソース: chartSettings.dataSource,
              元データ件数: originalData?.length || 0,
              X軸: chartSettings.xAxis,
              Y軸: chartSettings.yAxis,
              カテゴリフィールド: chartSettings.categoryField || '未設定'
            });
            
            if (originalData && originalData.length > 0) {
              const firstItem = originalData[0];
              
              // 利用可能な値かチェック
              const hasXAxis = Object.keys(firstItem).some(key => 
                key.toLowerCase() === chartSettings.xAxis.toLowerCase());
              const hasYAxis = Object.keys(firstItem).some(key => 
                key.toLowerCase() === chartSettings.yAxis.toLowerCase());
                
              console.log('カテゴリデバッグ - フィールド存在確認:', {
                X軸存在: hasXAxis,
                Y軸存在: hasYAxis,
                利用可能フィールド: Object.keys(firstItem)
              });
              
              // フィールドが存在すれば、元データから直接散布図データを作成
              if (hasXAxis && hasYAxis) {
                
                // 新しいデータセットを作成
                const newDataset: any = {
                  label: 'データポイント',
                  data: [] as any[],
                  backgroundColor: 'rgba(75, 192, 192, 0.6)',
                  borderColor: 'rgba(75, 192, 192, 1)'
                };
                
                // X軸とY軸のフィールド名を取得（大文字小文字を考慮）
                const xAxisKey = Object.keys(firstItem).find(key => 
                  key.toLowerCase() === chartSettings.xAxis.toLowerCase()) || chartSettings.xAxis;
                const yAxisKey = Object.keys(firstItem).find(key => 
                  key.toLowerCase() === chartSettings.yAxis.toLowerCase()) || chartSettings.yAxis;
                
                // カテゴリフィールドのキーを取得
                let categoryKey = '';
                if (chartSettings.categoryField) {
                  const categoryField = chartSettings.categoryField;
                  categoryKey = Object.keys(firstItem).find(key => 
                    key.toLowerCase() === categoryField.toLowerCase()) || categoryField;
                }
                
                // 元データからデータポイントを作成
                originalData.forEach((item, idx) => {
                  let xValue = item[xAxisKey];
                  let yValue = item[yAxisKey];
                  const categoryValue = categoryKey ? String(item[categoryKey] || '') : '';
                  
                  // X軸がカテゴリフィールドと同じ場合は文字列として扱う
                  const isXAxisCategory = chartSettings.xAxis === chartSettings.categoryField;
                  if (isXAxisCategory) {
                    xValue = String(xValue || '');
                  }
                  // それ以外は数値変換を試みる
                  else if (typeof xValue === 'string') {
                    const parsedX = parseFloat(xValue);
                    if (!isNaN(parsedX)) {
                      xValue = parsedX;
                    }
                  }
                  
                  // Y値は常に数値変換を試みる
                  if (typeof yValue === 'string') {
                    const parsedY = parseFloat(yValue);
                    if (!isNaN(parsedY)) {
                      yValue = parsedY;
                    }
                  }
                  
                  // Y値が数値であることを確認
                  const isValidY = typeof yValue === 'number' && !isNaN(yValue);
                  
                  if (xValue !== undefined && isValidY) {
                    newDataset.data.push({
                      x: xValue,
                      y: yValue,
                      category: categoryValue || 'default'
                    });
                    
                    if (idx < 5) {
                      console.log(`カテゴリデバッグ - 元データからポイント作成[${idx}]:`, {
                        x: xValue,
                        y: yValue,
                        category: categoryValue,
                        X型: typeof xValue,
                        Y型: typeof yValue
                      });
                    }
                  }
                });
                
                // データセットに追加
                if (newDataset.data.length > 0) {
                  console.log('カテゴリデバッグ - 新しいデータセットを作成しました:', {
                    データポイント数: newDataset.data.length,
                    サンプル: newDataset.data.slice(0, 5)
                  });
                  chartData.datasets = [newDataset];
                }
              }
            }
          }
          
          chartData.datasets.forEach((dataset: any, index: number) => {
            // 単純な数値配列かどうかを最初に確認
            const isSimpleNumberArray = Array.isArray(dataset.data) && 
                                      dataset.data.length > 0 && 
                                      typeof dataset.data[0] === 'number';
            
            if (isSimpleNumberArray) {
              // 直接インデックス→x、値→yの変換を行う
              const newData = dataset.data.map((value: number, idx: number) => ({
                x: idx,
                y: value,
                category: dataset.label || ''
              }));
              
              console.log('カテゴリデバッグ - 数値配列から変換されたデータ:', {
                データ例: newData.slice(0, 3),
                カテゴリ例: newData.slice(0, 3).map((d: {category: string}) => d.category)
              });
              
              // 変換後のデータで置き換える
              dataset.data = newData;
            }
            
            // データが空でないか確認
            if (!dataset.data || dataset.data.length === 0) {
              return;
            }
            
            // カテゴリフィールドが設定されていて、すべてのデータポイントのcategoryが'value'の場合に修正
            if (chartSettings.categoryField && 
                dataset.data.length > 0 && 
                dataset.data[0].category === 'value') {
              console.log('カテゴリデバッグ - カテゴリ値の修正:', {
                現在のカテゴリ: dataset.data[0].category,
                指定されたカテゴリフィールド: chartSettings.categoryField,
                修正方法: 'データソースから適切なカテゴリ値を取得します'
              });
              
              // 元データソースからカテゴリ値を取得して設定
              const originalData = chartSettings.dataSource === 'queryResult' ? queryResult : parsedData;
              
              if (originalData && originalData.length > 0) {
                // 適切なカテゴリ値をマッピング
                const categoryValues = originalData.map(item => item[chartSettings.categoryField || '']);
                
                // データポイントに適切なカテゴリ値を設定
                dataset.data.forEach((point: any, idx: number) => {
                  if (idx < originalData.length) {
                    const categoryValue = categoryValues[idx];
                    if (categoryValue !== undefined) {
                      point.category = String(categoryValue);
                      if (idx < 5) {
                        console.log(`カテゴリデバッグ - カテゴリ値修正[${idx}]:`, {
                          元の値: 'value',
                          新しい値: point.category
                        });
                      }
                    }
                  }
                });
              }
            }
            
            // x, y データの抽出（データポイントの形式を確認）
            let xValues: number[] = [];
            let yValues: number[] = [];
            let textValues: string[] = [];
            
            // データ形式をチェック
            const firstPoint = dataset.data[0];
            console.log('カテゴリデバッグ - 最初のデータポイント:', {
              x: firstPoint.x,
              y: firstPoint.y,
              category: firstPoint.category,
              categoryType: typeof firstPoint.category
            });
            
            if (firstPoint && typeof firstPoint.x !== 'undefined' && typeof firstPoint.y !== 'undefined') {
              // {x, y} 形式のオブジェクト
              
              // カテゴリリストの取得
              const uniqueCategories = [...new Set(dataset.data
                .filter((p: any) => p && p.category !== undefined)
                .map((p: any) => p.category))];
                
              console.log('カテゴリデバッグ - データセット内のカテゴリ:', {
                データセット名: dataset.label,
                ユニークカテゴリ: uniqueCategories,
                カテゴリ数: uniqueCategories.length
              });
              console.log('カテゴリデバッグ - データセット内のカテゴリ:', {
                データセット名: dataset.label,
                ユニークカテゴリ: uniqueCategories,
                カテゴリ数: uniqueCategories.length
              });
              
              // データ変換時にログ出力して確認
              dataset.data.forEach((point: any, idx: number) => {
                if (idx < 5) {
                  console.log(`カテゴリデバッグ - データポイント[${idx}]:`, {
                    x: point.x,
                    y: point.y,
                    category: point.category,
                    categoryType: typeof point.category
                  });
                }
                
                // 数値に変換して追加
                let x, y;
                
                // X軸がカテゴリフィールドと同じかチェック
                const isXAxisCategory = chartSettings.xAxis === chartSettings.categoryField;
                
                // X値の変換（カテゴリの場合は文字列として保持）
                if (isXAxisCategory && point.x !== undefined && point.x !== null) {
                  x = String(point.x);
                } else if (typeof point.x === 'number' && !isNaN(point.x)) {
                  x = point.x;
                } else if (point.x !== undefined && point.x !== null) {
                  const xStr = typeof point.x === 'string' ? point.x.trim() : String(point.x).trim();
                  x = parseFloat(xStr);
                } else {
                  x = NaN;
                }
                
                // Y値の変換（null/undefined/NaNチェック）
                if (typeof point.y === 'number' && !isNaN(point.y)) {
                  y = point.y;
                } else if (point.y !== undefined && point.y !== null) {
                  const yStr = typeof point.y === 'string' ? point.y.trim() : String(point.y).trim();
                  y = parseFloat(yStr);
                  
                  // point.raw に元の値が保存されている可能性がある
                  if (isNaN(y) && point.raw && typeof point.raw.y === 'number' && !isNaN(point.raw.y)) {
                    y = point.raw.y;
                  }
                } else {
                  // point.raw に元の値が保存されている可能性がある
                  if (point.raw && typeof point.raw.y === 'number' && !isNaN(point.raw.y)) {
                    y = point.raw.y;
                  } else {
                    y = NaN;
                  }
                }
                
                if (!isNaN(x) && !isNaN(y)) {
                  xValues.push(x);
                  yValues.push(y);
                  
                  // カテゴリ情報を確実に文字列として取得
                  let categoryText = '';
                  if (point.category !== undefined) {
                    categoryText = String(point.category);
                    console.log(`カテゴリデバッグ - ポイント[${idx}]のカテゴリ設定:`, {
                      元の値: point.category,
                      型: typeof point.category,
                      文字列化後: categoryText
                    });
                  } else {
                    categoryText = dataset.label || '';
                  }
                  
                  textValues.push(categoryText);
                  if (idx < 5) {
                  }
                }
              });
              
              // 変換後のxValues, yValuesを検証（最初の数点）
              console.log('カテゴリデバッグ - 変換後のデータ:', {
                X値: xValues.slice(0, 5),
                Y値: yValues.slice(0, 5),
                カテゴリ: textValues.slice(0, 5)
              });
              
              // 重要: Y値が全て0かチェック
              const allYZero = yValues.every((y: number) => y === 0);
              if (allYZero && yValues.length > 0) {
                
                // グローバルのparsedDataまたはqueryResultを使用して修正
                const originalData = chartSettings.dataSource === 'queryResult' ? queryResult : parsedData;
                
                if (originalData && originalData.length > 0) {
                  try {
                    // 元データから直接Y値を抽出
                    const directYValues = originalData.map((item: any) => {
                      // 正確なフィールド名を取得
                      const keys = Object.keys(item);
                      const yKey = keys.find(k => k.toLowerCase() === chartSettings.yAxis.toLowerCase()) || chartSettings.yAxis;
                      
                      // Y値を取得
                      const yRaw = item[yKey];
                      return typeof yRaw === 'number' ? yRaw : parseFloat(String(yRaw));
                    }).filter((y: number) => !isNaN(y));
                    
                    console.log('カテゴリデバッグ - 元データからのY値抽出結果:', {
                      抽出件数: directYValues.length,
                      サンプル: directYValues.slice(0, 5)
                    });
                    
                    // 有効なY値があれば、それを使用
                    if (directYValues.some((y: number) => y !== 0)) {
                      // X値と組み合わせて新しいデータポイントを作成
                      const directDataPoints = xValues.map((x, idx) => {
                        return idx < directYValues.length ? { x, y: directYValues[idx] } : null;
                      }).filter((p: any) => p !== null && !isNaN(p.y));
                      
                      console.log('カテゴリデバッグ - 新しいデータポイント:', {
                        作成件数: directDataPoints.length,
                        サンプル: directDataPoints.slice(0, 5)
                      });
                      
                      // データを置き換え
                      if (directDataPoints.length > 0) {
                        dataset.data = directDataPoints;
                        // 再度データを抽出
                        xValues = directDataPoints.map((p: any) => p.x);
                        yValues = directDataPoints.map((p: any) => p.y);
                        textValues = directDataPoints.map(() => '');
                      }
                    }
                  } catch (err) {
                    console.error('カテゴリデバッグ - データ修正に失敗:', err);
                  }
                }
              }
            } else if (Array.isArray(dataset.data) && dataset.data.length > 0 && typeof dataset.data[0] === 'number') {
              // 単純な数値配列の場合、インデックスをX軸、値をY軸として変換
              console.log('Y値デバッグ - 単純な数値配列を散布図データに変換します:', {
                データ長: dataset.data.length,
                サンプル: dataset.data.slice(0, 5)
              });
              
              for (let i = 0; i < dataset.data.length; i++) {
                const yValue = dataset.data[i];
                if (typeof yValue === 'number' && !isNaN(yValue)) {
                  xValues.push(i); // インデックスをX値として使用
                  yValues.push(yValue);
                  textValues.push(dataset.label || '');
                  
                  if (i < 5) {
                  }
                }
              }
              
              // 変換結果を表示
              if (xValues.length > 0) {
                console.log('Y値デバッグ - 数値配列からの変換結果:', {
                  変換後のX値: xValues.slice(0, 5),
                  変換後のY値: yValues.slice(0, 5),
                  データポイント数: xValues.length
                });
              }
            } else {
              // 別の形式の場合（配列など）、適切に処理
              console.warn('散布図データが予期しない形式です。データを変換します。');
              for (let i = 0; i < dataset.data.length; i++) {
                if (Array.isArray(dataset.data[i]) && dataset.data[i].length >= 2) {
                  const x = typeof dataset.data[i][0] === 'number' ? dataset.data[i][0] : parseFloat(String(dataset.data[i][0]));
                  const y = typeof dataset.data[i][1] === 'number' ? dataset.data[i][1] : parseFloat(String(dataset.data[i][1]));
                  
                  if (!isNaN(x) && !isNaN(y)) {
                    xValues.push(x);
                    yValues.push(y);
                    textValues.push('');
                  } else if (i < 5) {
                    console.warn(`Y値デバッグ - 変換形式2: 無効なデータポイント[${i}]: x=${x}, y=${y}`);
                  }
                }
              }
            }
            
              // データの整合性チェック
              if (xValues.length === 0 || yValues.length === 0) {
                return;
              }
              
              // Y値チェック
              const zeroYCount = yValues.filter((y: number) => y === 0).length;
              if (zeroYCount === yValues.length && yValues.length > 0) {
              }
              
              // Plotlyのデータ構造に変換
              console.log('カテゴリデバッグ - Plotlyへのデータ変換前:', {
                X値サンプル: xValues.slice(0, 5),
                Y値サンプル: yValues.slice(0, 5),
                カテゴリサンプル: textValues.slice(0, 5)
              });
            
              // 最終的なカテゴリ情報の確認
              console.log('カテゴリデバッグ - 最終的なカテゴリ情報:', {
                カテゴリ配列: textValues.slice(0, 10),
                ユニーク値: [...new Set(textValues)]
              });
              
              // 実際に値をチェックしてからデータに追加する
              // X軸がカテゴリの場合は数値変換をスキップ
              const isXAxisCategory = chartSettings.xAxis === chartSettings.categoryField;
              const finalXValues = isXAxisCategory 
                ? xValues.filter(v => v !== null) 
                : xValues.filter(v => v !== null && !isNaN(v));
              const finalYValues = yValues.filter(v => v !== null && !isNaN(v));
              
              console.log('カテゴリデバッグ - フィルタ後の最終データ:', {
                X軸はカテゴリ: isXAxisCategory,
                X値サンプル: finalXValues.slice(0, 5),
                Y値サンプル: finalYValues.slice(0, 5),
                データポイント数: finalXValues.length
              });
              
              // カテゴリ値に基づいた色分け機能
              let colorMap: { [key: string]: string } = {};
              let colorScale: string[] = [];
              
              // カテゴリが複数ある場合は色分けする
              const uniqueCategories = [...new Set(textValues)];
              if (uniqueCategories.length > 1 && chartSettings.categoryField) {
                console.log('カテゴリデバッグ - 色分け機能を有効化:', {
                  ユニークカテゴリ数: uniqueCategories.length,
                  カテゴリリスト: uniqueCategories
                });
                
                // カラーパレットの定義
                const colorPalette = [
                  'rgba(54, 162, 235, 1)', // 青
                  'rgba(255, 99, 132, 1)', // 赤
                  'rgba(75, 192, 192, 1)', // ティール
                  'rgba(255, 206, 86, 1)', // 黄
                  'rgba(153, 102, 255, 1)', // 紫
                  'rgba(255, 159, 64, 1)', // オレンジ
                  'rgba(102, 187, 106, 1)', // 緑
                  'rgba(238, 130, 238, 1)', // バイオレット
                  'rgba(150, 150, 150, 1)' // グレー
                ];
                
                // 各カテゴリに色を割り当て
                uniqueCategories.forEach((category, idx) => {
                  const colorIdx = idx % colorPalette.length;
                  colorMap[category] = colorPalette[colorIdx];
                });
                
                console.log('カテゴリデバッグ - カラーマッピング:', {
                  カラーマップ: colorMap,
                  カテゴリサンプル: textValues.slice(0, 5)
                });
                
                // カテゴリごとにデータポイントをグループ化
                const categoryGroups: { [key: string]: { x: any[], y: any[] } } = {};
                
                // 初期化
                uniqueCategories.forEach(category => {
                  categoryGroups[category] = { x: [], y: [] };
                });
                
                // データポイントを各カテゴリグループに振り分け
                for (let i = 0; i < finalXValues.length; i++) {
                  const category = textValues[i];
                  if (categoryGroups[category]) {
                    categoryGroups[category].x.push(finalXValues[i]);
                    categoryGroups[category].y.push(finalYValues[i]);
                  }
                }
                
                // 各カテゴリごとに別々のトレースを作成
                uniqueCategories.forEach((category, idx) => {
                  const colorIdx = idx % colorPalette.length;
                  const groupData = categoryGroups[category];
                  
                  if (groupData.x.length > 0) {
                    plotlyData.push({
                      type: 'scatter',
                      mode: 'markers',
                      x: groupData.x,
                      y: groupData.y,
                      name: category,
                      marker: {
                        color: colorPalette[colorIdx],
                        size: 8,
                        line: {
                          color: 'rgba(255, 255, 255, 0.8)',
                          width: 1
                        }
                      },
                      hoverinfo: 'x+y+text',
                      hovertemplate: `${chartSettings.xAxis}: %{x}<br>${chartSettings.yAxis}: %{y}<br>${chartSettings.categoryField}: ${category}<extra>%{name}</extra>`
                    });
                  }
                });
                
                console.log('カテゴリデバッグ - カテゴリごとのトレース作成完了:', {
                  カテゴリ数: uniqueCategories.length,
                  トレース数: plotlyData.length
                });
              } else {
                // カテゴリが1種類または未設定の場合は単一色で表示
                plotlyData.push({
                  type: 'scatter',
                  mode: 'markers',
                  x: finalXValues,
                  y: finalYValues,
                  name: dataset.label || '散布図データ',
                  marker: {
                    color: dataset.backgroundColor || 'rgba(75, 192, 192, 0.6)',
                    size: 8,
                    line: {
                      color: dataset.borderColor || 'rgba(75, 192, 192, 1)',
                      width: 1
                    }
                  },
                  hoverinfo: 'x+y+text',
                  hovertemplate: `${chartSettings.xAxis}: %{x}<br>${chartSettings.yAxis}: %{y}<br>${chartSettings.categoryField || 'カテゴリ'}: %{text}<extra>%{name}</extra>`,
                  text: textValues,
                  textposition: 'none' // テキストを表示しない
                });
              }
            
            // データ変換が完了したことを確認
            console.log('カテゴリデバッグ - Plotlyデータ変換完了:', {
              データセット: index,
              データポイント数: finalXValues.length
            });
          });
        } else {
          
          // データがない場合はダミーデータを表示（空のプロット）
          plotlyData.push({
            type: 'scatter',
            mode: 'markers',
            x: [],
            y: [],
            name: 'データなし',
            marker: {
              color: 'rgba(200, 200, 200, 0.5)',
              size: 8
            }
          });
        }
        break;
        
      case 'histogram':
        if (chartData.datasets && chartData.datasets.length > 0) {
          // カテゴリに基づいて複数のデータセットがある場合
          const hasMultipleDatasets = chartData.datasets.length > 1;
          
          // 各データセットをPlotlyデータに変換
          chartData.datasets.forEach((dataset: any, index: number) => {
            let histogramData: any = {
              type: 'histogram',
              x: dataset.data,
              name: dataset.label || `グループ ${index + 1}`,
              marker: {
                color: dataset.backgroundColor,
                line: {
                  color: dataset.borderColor,
                  width: 1
                }
              }
            };
            
            // 複数のデータセットがある場合、opacity設定とカテゴリ名を設定
            if (hasMultipleDatasets) {
              histogramData.opacity = 0.7;
              histogramData.histfunc = 'count';
              
              // データセットにカテゴリ情報がある場合、名前として使用
              if (dataset.category) {
                histogramData.name = dataset.category;
              }
              
              // 凡例クリックによる表示/非表示の動作を許可
              histogramData.legendgroup = histogramData.name;
              histogramData.showlegend = true;
            }
            
            plotlyData.push(histogramData);
          });
          
          // 複数のデータセットがある場合、オーバーレイモードを設定
          if (hasMultipleDatasets) {
            plotlyLayout.barmode = 'overlay';
            
            // 凡例を表示
            plotlyLayout.showlegend = true;
            plotlyLayout.legend = {
              title: { text: chartSettings.categoryField || 'カテゴリ' },
              x: 1,
              y: 1,
              bgcolor: 'rgba(255, 255, 255, 0.5)',
              bordercolor: 'rgba(0, 0, 0, 0.2)',
              borderwidth: 1,
              font: { size: 12 }
            };
          }
        }
        break;
        
      case 'regression':
        // 散布図データ
        if (chartData.datasets && chartData.datasets.length > 0) {
          const scatterDataset = chartData.datasets[0];
          
          // データが存在することを確認
          if (scatterDataset.data && scatterDataset.data.length > 0) {
            // x, y データの抽出（データポイントの形式を確認）
            let xValues = [];
            let yValues = [];
            
            let textValues: string[] = [];
            
            if (typeof scatterDataset.data[0].x !== 'undefined' && typeof scatterDataset.data[0].y !== 'undefined') {
              // {x, y} 形式のオブジェクト
              xValues = scatterDataset.data.map((point: any) => point.x);
              yValues = scatterDataset.data.map((point: any) => point.y);
              
              // カテゴリ情報を取得
              if (chartSettings.categoryField) {
                textValues = scatterDataset.data.map((point: any) => point.category || '');
              }
            } else {
              // 別の形式の場合、適切に処理
              console.warn('回帰データが予期しない形式です。データを変換します。');
              for (let i = 0; i < scatterDataset.data.length; i++) {
                if (Array.isArray(scatterDataset.data[i]) && scatterDataset.data[i].length >= 2) {
                  xValues.push(scatterDataset.data[i][0]);
                  yValues.push(scatterDataset.data[i][1]);
                  textValues.push('');
                }
              }
            }
            
            // カテゴリ値に基づいた色分け機能
            if (chartSettings.categoryField && textValues.length > 0) {
              // カテゴリが複数ある場合は色分けする
              const uniqueCategories = [...new Set(textValues)];
              let colorMap: { [key: string]: string } = {};
              let colorScale: string[] = [];
              
              if (uniqueCategories.length > 1) {
                console.log('回帰デバッグ - 色分け機能を有効化:', {
                  ユニークカテゴリ数: uniqueCategories.length,
                  カテゴリリスト: uniqueCategories
                });
                
                // カラーパレットの定義
                const colorPalette = [
                  'rgba(54, 162, 235, 1)', // 青
                  'rgba(255, 99, 132, 1)', // 赤
                  'rgba(75, 192, 192, 1)', // ティール
                  'rgba(255, 206, 86, 1)', // 黄
                  'rgba(153, 102, 255, 1)', // 紫
                  'rgba(255, 159, 64, 1)', // オレンジ
                  'rgba(102, 187, 106, 1)', // 緑
                  'rgba(238, 130, 238, 1)', // バイオレット
                  'rgba(150, 150, 150, 1)' // グレー
                ];
                
                // 各カテゴリに色を割り当て
                uniqueCategories.forEach((category, idx) => {
                  const colorIdx = idx % colorPalette.length;
                  colorMap[category] = colorPalette[colorIdx];
                });
                
                // テキスト値に基づいて色の配列を作成
                colorScale = textValues.map(category => colorMap[category] || colorPalette[0]);
                
                // 色分けありのマーカー設定
                plotlyData.push({
                  type: 'scatter',
                  mode: 'markers',
                  x: xValues,
                  y: yValues,
                  name: 'データポイント',
                  marker: {
                    color: colorScale,
                    size: 8,
                    line: {
                      color: 'rgba(255, 255, 255, 0.8)',
                      width: 1
                    }
                  },
                  hoverinfo: 'x+y+text',
                  hovertemplate: `${chartSettings.xAxis}: %{x}<br>${chartSettings.yAxis}: %{y}<br>${chartSettings.categoryField}: %{text}<extra>データポイント</extra>`,
                  text: textValues
                });
              } else {
                // カテゴリが1種類の場合は単一色で表示
                plotlyData.push({
                  type: 'scatter',
                  mode: 'markers',
                  x: xValues,
                  y: yValues,
                  name: 'データポイント',
                  marker: {
                    color: scatterDataset.backgroundColor,
                    size: 8
                  }
                });
              }
            } else {
              // カテゴリフィールドが指定されていない場合は従来通り
              plotlyData.push({
                type: 'scatter',
                mode: 'markers',
                x: xValues,
                y: yValues,
                name: 'データポイント',
                marker: {
                  color: scatterDataset.backgroundColor,
                  size: 8
                }
              });
            }
          }
          
          // 回帰線
          if (chartData.datasets.length > 1) {
            const regressionDataset = chartData.datasets[1];
            
            // データが存在することを確認
            if (regressionDataset.data && regressionDataset.data.length > 0) {
              // データポイントからカテゴリ情報を抽出
              let categoryValues: string[] = [];
              if (chartSettings.categoryField && scatterDataset.data && scatterDataset.data.length > 0) {
                categoryValues = scatterDataset.data.map((point: any) => String(point.category || ''));
              }
              
              // カテゴリごとに分類
              if (chartSettings.categoryField && categoryValues.length > 0) {
                const uniqueCategories = [...new Set(categoryValues)];
                
                if (uniqueCategories.length > 1) {
                  // カラーパレットの定義（散布図と同じもの）
                  const colorPalette = [
                    'rgba(54, 162, 235, 1)', // 青
                    'rgba(255, 99, 132, 1)', // 赤
                    'rgba(75, 192, 192, 1)', // ティール
                    'rgba(255, 206, 86, 1)', // 黄
                    'rgba(153, 102, 255, 1)', // 紫
                    'rgba(255, 159, 64, 1)', // オレンジ
                    'rgba(102, 187, 106, 1)', // 緑
                    'rgba(238, 130, 238, 1)', // バイオレット
                    'rgba(150, 150, 150, 1)' // グレー
                  ];
                  
                  // 各カテゴリに色を割り当て
                  let colorMap: { [key: string]: string } = {};
                  uniqueCategories.forEach((category, idx) => {
                    const colorIdx = idx % colorPalette.length;
                    colorMap[String(category)] = colorPalette[colorIdx];
                  });
                  
                  // カテゴリ別にデータポイントをグループ化
                  const categoryGroups: {[key: string]: {x: number[], y: number[]}} = {};
                  
                  // 初期化
                  uniqueCategories.forEach(category => {
                    categoryGroups[String(category)] = {x: [], y: []};
                  });
                  
                  // 各カテゴリのデータポイントを収集
                  scatterDataset.data.forEach((point: any, idx: number) => {
                    const categoryKey = String(point.category || '');
                    if (categoryGroups[categoryKey]) {
                      categoryGroups[categoryKey].x.push(point.x);
                      categoryGroups[categoryKey].y.push(point.y);
                    }
                  });
                  
                  // カテゴリ別に線形回帰を計算して表示
                  uniqueCategories.forEach(category => {
                    const categoryKey = String(category);
                    const groupData = categoryGroups[categoryKey];
                    if (groupData.x.length > 1) { // 少なくとも2点必要
                      // 単純な線形回帰計算
                      const { slope, intercept } = calculateLinearRegression(groupData.x, groupData.y);
                      
                      // X値の範囲を取得
                      const minX = Math.min(...groupData.x);
                      const maxX = Math.max(...groupData.x);
                      
                      // 回帰線の両端の点を計算
                      const lineX = [minX, maxX];
                      const lineY = lineX.map(x => slope * x + intercept);
                      
                      // 回帰線をプロット
                      plotlyData.push({
                        type: 'scatter',
                        mode: 'lines',
                        x: lineX,
                        y: lineY,
                        name: `回帰線 - ${category}`,
                        line: {
                          color: colorMap[categoryKey],
                          width: 2
                        }
                      });
                    }
                  });
                  
                  console.log('回帰デバッグ - カテゴリ別回帰線:', {
                    カテゴリ数: uniqueCategories.length,
                    カラーマップ: colorMap
                  });
                } else {
                  // カテゴリが1種類の場合は通常の回帰線
                  addDefaultRegressionLine(regressionDataset);
                }
              } else {
                // カテゴリなしの場合は通常の回帰線
                addDefaultRegressionLine(regressionDataset);
              }
            }
          }
          
          // 通常の回帰線を追加する関数
          function addDefaultRegressionLine(regressionDataset: any) {
            // x, y データの抽出
            let xValues = [];
            let yValues = [];
            
            if (typeof regressionDataset.data[0].x !== 'undefined' && typeof regressionDataset.data[0].y !== 'undefined') {
              xValues = regressionDataset.data.map((point: any) => point.x);
              yValues = regressionDataset.data.map((point: any) => point.y);
            } else {
              // 別の形式の場合、適切に処理
              for (let i = 0; i < regressionDataset.data.length; i++) {
                if (Array.isArray(regressionDataset.data[i]) && regressionDataset.data[i].length >= 2) {
                  xValues.push(regressionDataset.data[i][0]);
                  yValues.push(regressionDataset.data[i][1]);
                }
              }
            }
            
            plotlyData.push({
              type: 'scatter',
              mode: 'lines',
              x: xValues,
              y: yValues,
              name: '回帰線',
              line: {
                color: regressionDataset.borderColor,
                width: 2
              }
            });
          }
          
          // 線形回帰を計算する関数
          function calculateLinearRegression(xValues: number[], yValues: number[]) {
            const n = xValues.length;
            if (n <= 1) return { slope: 0, intercept: 0 };
            
            let sumX = 0;
            let sumY = 0;
            let sumXY = 0;
            let sumXX = 0;
            
            for (let i = 0; i < n; i++) {
              sumX += xValues[i];
              sumY += yValues[i];
              sumXY += xValues[i] * yValues[i];
              sumXX += xValues[i] * xValues[i];
            }
            
            const slope = (n * sumXY - sumX * sumY) / (n * sumXX - sumX * sumX);
            const intercept = (sumY - slope * sumX) / n;
            
            return { slope, intercept };
          }
        }
        break;
        
      default:
        break;
    }
    
            // データの整合性チェック - Y値が全て0の場合は警告
            if (plotlyData.length > 0) {
              let hasNonZeroY = false;
              let zeroCount = 0;
              let totalCount = 0;
              
              for (const dataset of plotlyData) {
                const yValues = (dataset as any).y;
                if (yValues && Array.isArray(yValues)) {
                  totalCount += yValues.length;
                  const zeroYValues = yValues.filter((val: number) => val === 0);
                  zeroCount += zeroYValues.length;
                  
                  if (yValues.some((val: number) => val !== 0)) {
                    hasNonZeroY = true;
                  }
                  
                  // 全てのY値をログに出力（最初の10件のみ）
                  console.log('最終的なY値チェック:', {
                    Y値サンプル: yValues.slice(0, 10),
                    全てが0か: yValues.every((val: number) => val === 0),
                    ゼロ値の数: zeroYValues.length,
                    非ゼロ値の数: yValues.length - zeroYValues.length,
                    最大値: Math.max(...yValues),
                    最小値: Math.min(...yValues)
                  });
                }
              }
              
              
              if (!hasNonZeroY && totalCount > 0) {
                console.warn('Y値デバッグ - 最終警告: すべてのY値が0です。データ変換に問題がある可能性があります。');
              }
            }
    
    // レイアウトの調整（凡例の追加）
    if ((chartSettings.categoryField && (chartSettings.type === 'scatter' || chartSettings.type === 'regression' || 
        chartSettings.type === 'bar' || chartSettings.type === 'line' || chartSettings.type === 'stacked-bar')) || 
        (chartSettings.type === 'histogram' && chartData.datasets && chartData.datasets.length > 1) ||
        // 棒グラフ、折れ線グラフ、積み上げ棒グラフで複数のデータセットがある場合
        ((chartSettings.type === 'bar' || chartSettings.type === 'line' || chartSettings.type === 'stacked-bar') && 
         chartData.datasets && chartData.datasets.length > 1)) {
      // カテゴリフィールドが指定されている場合、または複数のデータセットがある場合、凡例を表示
      plotlyLayout.showlegend = true;
      
      // データセットの数またはカテゴリの数に基づいて凡例を設定
      let legendLabels: string[] = [];
      
      if (chartSettings.categoryField && (chartSettings.type === 'scatter' || chartSettings.type === 'regression')) {
        // カテゴリフィールドが設定されている散布図や回帰グラフの場合
        const categoryValues = chartData.datasets?.flatMap((dataset: any) => 
          dataset.data?.map((point: any) => String(point.category || '')) || []
        ) || [];
        
        // 重複を除去して文字列の配列に変換
        legendLabels = Array.from(new Set(categoryValues)).map(val => String(val));
      } else if (chartData.datasets) {
        // それ以外の場合はデータセットのラベルを使用
        legendLabels = chartData.datasets.map((dataset: any) => String(dataset.label || ''));
      }
      
      // 複数の凡例項目がある場合のみ凡例を表示
      if (legendLabels.length > 1) {
        console.log('凡例デバッグ - 凡例を表示します:', {
          凡例項目一覧: legendLabels,
          グラフタイプ: chartSettings.type
        });
        
        // 凡例の位置とスタイルを調整
        plotlyLayout.legend = {
          x: 1,
          y: 1,
          bgcolor: 'rgba(255, 255, 255, 0.5)',
          bordercolor: 'rgba(0, 0, 0, 0.2)',
          borderwidth: 1,
          font: { size: 12 },
          title: { text: chartSettings.categoryField || 'データセット' }
        };
        
        // 凡例クリックによるトレース表示/非表示を有効化
        plotlyLayout.clickmode = 'event+select';
      }
    }

    // ダークモード対応
    if (isDarkMode) {
      plotlyLayout.paper_bgcolor = 'rgba(31, 41, 55, 0)';  // bg-gray-800 with transparency
      plotlyLayout.plot_bgcolor = 'rgba(31, 41, 55, 0)';   // bg-gray-800 with transparency
      plotlyLayout.font = {
        color: '#e5e7eb'  // text-gray-200
      };
      // X軸がカテゴリの場合は明示的にタイプを指定
      const isXAxisCategory = chartSettings.xAxis === chartSettings.categoryField;
      plotlyLayout.xaxis = {
        ...plotlyLayout.xaxis,
        type: isXAxisCategory ? 'category' : undefined,
        gridcolor: 'rgba(75, 85, 99, 0.4)',  // gray-600 with transparency
        linecolor: 'rgba(75, 85, 99, 0.4)'   // gray-600 with transparency
      };
      plotlyLayout.yaxis = {
        ...plotlyLayout.yaxis,
        gridcolor: 'rgba(75, 85, 99, 0.4)',  // gray-600 with transparency
        linecolor: 'rgba(75, 85, 99, 0.4)'   // gray-600 with transparency
      };
    }
    
    
    return (
      <div className="h-full w-full">
        <Plot
          data={plotlyData}
          layout={plotlyLayout}
          config={config}
          style={{ width: '100%', height: '100%' }}
        />
      </div>
    );
  };
  
  // ローディング表示（グラフタブでない場合のみ全体表示）
  if (loading) {
    return (
      <div className="flex flex-col items-center justify-center h-full p-8">
        <div className="animate-spin rounded-full h-12 w-12 border-t-2 border-b-2 border-blue-500 mb-4"></div>
        <p>データを解析中...</p>
      </div>
    );
  }
  
  // エラー表示（グラフタブでない場合のみ全体表示）
  if (error) {
    return (
      <div className="flex flex-col items-center justify-center h-full p-8 text-red-500">
        <IoAlertCircleOutline size={48} className="mb-4" />
        <p className="text-center">{error}</p>
      </div>
    );
  }
  
  // データがない場合
  if (!parsedData) {
    return (
      <div className="flex flex-col items-center justify-center h-full p-8 text-gray-500">
        <p>分析するデータがありません</p>
      </div>
    );
  }
  
  return (
    <div className="h-full flex flex-col bg-white dark:bg-gray-900">
      {/* タブナビゲーション */}
      <div className="flex border-b border-gray-300 dark:border-gray-700">
        <button
          className={`px-4 py-2 ${
            activeTab === 'query'
              ? 'text-blue-600 dark:text-blue-400 border-b-2 border-blue-600 dark:border-blue-400'
              : 'text-gray-600 dark:text-gray-400'
          }`}
          onClick={() => setActiveTab('query')}
        >
          <IoCodeSlash className="inline mr-1" size={16} />
          クエリ
        </button>
        <button
          className={`px-4 py-2 ${
            activeTab === 'stats'
              ? 'text-blue-600 dark:text-blue-400 border-b-2 border-blue-600 dark:border-blue-400'
              : 'text-gray-600 dark:text-gray-400'
          }`}
          onClick={() => setActiveTab('stats')}
        >
          <IoStatsChartOutline className="inline mr-1" size={16} />
          統計情報
        </button>
        <button
          className={`px-4 py-2 ${
            activeTab === 'map'
              ? 'text-blue-600 dark:text-blue-400 border-b-2 border-blue-600 dark:border-blue-400'
              : 'text-gray-600 dark:text-gray-400'
          }`}
          onClick={() => setActiveTab('map')}
        >
          <div className="flex items-center">
            <IoMapOutline className="mr-1" size={18} />
            マップ
          </div>
        </button>
        <button
          className={`px-4 py-2 ${
            activeTab === 'relationship'
              ? 'text-blue-600 dark:text-blue-400 border-b-2 border-blue-600 dark:border-blue-400'
              : 'text-gray-600 dark:text-gray-400'
          }`}
          onClick={() => setActiveTab('relationship')}
        >
          <div className="flex items-center">
            <IoGitNetwork className="mr-1" size={18} />
            関係性
          </div>
        </button>
        <div className="flex-1"></div>
        <button
          className="px-3 py-2 flex items-center text-gray-600 dark:text-gray-400 hover:text-blue-600 dark:hover:text-blue-400"
          onClick={toggleDisplayMode}
          title={editorSettings.dataDisplayMode === 'flat' ? "階層表示に切替" : "フラット表示に切替"}
        >
          <IoLayersOutline className="mr-1" size={18} />
          <span className="text-sm">
            {editorSettings.dataDisplayMode === 'flat' ? '階層表示' : 'フラット表示'}
          </span>
        </button>
        <button
          className="px-3 py-2 flex items-center text-gray-600 dark:text-gray-400 hover:text-blue-600 dark:hover:text-blue-400"
          onClick={toggleViewMode}
          title="エディタ/プレビュー切替"
        >
          {getViewMode(tabId) === 'editor' ? (
            <IoEye className="mr-1" size={18} />
          ) : (
            <IoCodeSlash className="mr-1" size={18} />
          )}
          <span className="text-sm">{getViewMode(tabId) === 'editor' ? 'プレビュー' : 'エディタ'}</span>
        </button>
        <button
          className="px-3 py-2 flex items-center text-gray-600 dark:text-gray-400 hover:text-blue-600 dark:hover:text-blue-400"
          onClick={toggleAnalysisMode}
          title="分析モード切替"
        >
          <IoAnalyticsOutline className="mr-1" size={18} />
          <span className="text-sm">分析モード終了</span>
        </button>
      </div>
      
      {/* 設定パネル */}
      <div className="border-b border-gray-200 bg-gray-50 dark:bg-gray-800">
        {/* 設定パネルヘッダー */}
        <div className="px-4 py-2 flex items-center justify-between bg-gray-100 dark:bg-gray-700">
          <h3 className="text-sm font-medium text-gray-700 dark:text-gray-300">設定</h3>
          <button
            onClick={() => setIsSettingsCollapsed(!isSettingsCollapsed)}
            className="p-1 hover:bg-gray-200 dark:hover:bg-gray-600 rounded"
            title={isSettingsCollapsed ? '設定を展開' : '設定を折りたたむ'}
          >
            {isSettingsCollapsed ? (
              <IoChevronDownOutline size={16} />
            ) : (
              <IoChevronUpOutline size={16} />
            )}
          </button>
        </div>
        
        {/* 設定パネル内容 */}
        {!isSettingsCollapsed && (
          <div className="p-4">
            {/* SQLクエリ設定 */}
            {activeTab === 'query' && (
              <div className="space-y-4">
                <div>
                  <div className="flex flex-wrap items-center justify-between gap-3 mb-2">
                    <label className="text-sm font-medium text-gray-700 dark:text-gray-300">
                      SQLクエリ
                    </label>
                    <div className="inline-flex rounded overflow-hidden border border-gray-300 dark:border-gray-600">
                      <button
                        className={`px-3 py-1 text-sm ${
                          !isNotebookMode
                            ? 'bg-blue-600 text-white'
                            : 'bg-white text-gray-600 dark:bg-gray-800 dark:text-gray-300'
                        }`}
                        onClick={() => setIsNotebookMode(false)}
                      >
                        シングルクエリ
                      </button>
                      <button
                        className={`px-3 py-1 text-sm ${
                          isNotebookMode
                            ? 'bg-blue-600 text-white'
                            : 'bg-white text-gray-600 dark:bg-gray-800 dark:text-gray-300'
                        }`}
                        onClick={() => setIsNotebookMode(true)}
                      >
                        ノートブック
                      </button>
                    </div>
                  </div>

                  {!isNotebookMode ? (
                    <>
                      <textarea
                        value={sqlQuery}
                        onChange={(e) => setSqlQuery(e.target.value)}
                        className="w-full h-32 p-2 border border-gray-300 dark:border-gray-700 rounded bg-white dark:bg-gray-800 text-gray-900 dark:text-gray-100"
                        placeholder="SELECT * FROM ? LIMIT 10"
                      />
                      <div className="mt-2 flex justify-between items-center">
                        <div className="text-sm text-gray-500 dark:text-gray-400">
                          テーブルは ?（クエスチョンマーク）で参照できます
                        </div>
                        <button
                          className="px-4 py-2 bg-blue-600 text-white rounded hover:bg-blue-700"
                          onClick={executeUserQuery}
                        >
                          実行
                        </button>
                      </div>
                    </>
                  ) : (
                    <div className="space-y-3">
                      <div className="flex flex-wrap items-center justify-between gap-2 text-sm">
                        <div className="flex items-center gap-2 text-gray-600 dark:text-gray-300">
                          <IoBookOutline size={16} />
                          <span>Notebookモードでは複数のSQLセルを順次実行できます。</span>
                        </div>
                        <div className="flex flex-wrap gap-2">
                          <button
                            className="px-3 py-1.5 bg-blue-600 text-white rounded hover:bg-blue-700 flex items-center disabled:opacity-50"
                            onClick={addNotebookCell}
                          >
                            <IoAddOutline className="mr-1" /> セル追加
                          </button>
                          <button
                            className="px-3 py-1.5 bg-green-600 text-white rounded hover:bg-green-700 flex items-center disabled:opacity-50"
                            onClick={executeAllNotebookCells}
                            disabled={!parsedData || runAllInProgress || !hasNotebookCells}
                          >
                            {runAllInProgress ? (
                              <>
                                <div className="animate-spin rounded-full h-4 w-4 border-t-2 border-b-2 border-white mr-2"></div>
                                実行中...
                              </>
                            ) : (
                              <>
                                <IoPlayForward className="mr-1" /> 全セル実行
                              </>
                            )}
                          </button>
                          <button
                            className="px-3 py-1.5 bg-gray-200 text-gray-700 rounded hover:bg-gray-300 dark:bg-gray-700 dark:text-gray-200 dark:hover:bg-gray-600 flex items-center disabled:opacity-50"
                            onClick={exportNotebook}
                            disabled={!hasNotebookCells}
                          >
                            <IoDownloadOutline className="mr-1" /> Notebookを保存
                          </button>
                        </div>
                      </div>
                      <div className="text-xs text-gray-500 dark:text-gray-400">
                        テーブルは ?（クエスチョンマーク）で参照できます。各セル単位でSQLを編集・実行して結果を確認できます。
                      </div>
                    </div>
                  )}
                </div>
              </div>
            )}

            {/* チャート設定 */}
            {activeTab === 'chart' && (
              <div>
                <div className="grid grid-cols-2 md:grid-cols-3 gap-4 mb-4">
                  <div>
                    <div className="mb-1 text-xs font-medium text-gray-700 dark:text-gray-300">グラフタイプ</div>
                    <select
                      value={chartSettings.type}
                      onChange={(e) => {
                        const newType = e.target.value as any;
                        updateChartSettings({
                          type: newType,
                          // グラフタイプごとの初期設定
                          aggregation:
                            newType === 'venn'
                              ? 'count'
                              : (newType === 'scatter' || newType === 'histogram' || newType === 'gantt')
                                ? undefined
                                : chartSettings.aggregation,
                          xAxis: newType === 'venn' ? '' : chartSettings.xAxis,
                          yAxis: newType === 'venn' ? '' : chartSettings.yAxis,
                          categoryField: newType === 'venn' ? '' : chartSettings.categoryField,
                          options: {
                            ...chartSettings.options,
                            vennFields: newType === 'venn' ? [] : chartSettings.options?.vennFields || []
                          }
                        });
                        // グラフタイプが変更されたらすぐにチャートを更新
                        setTimeout(() => { updateChart(); }, 50);
                      }}
                      className="w-full p-1.5 text-sm border border-gray-300 dark:border-gray-700 rounded bg-white dark:bg-gray-800 text-gray-900 dark:text-gray-100"
                    >
                      <option value="bar">棒グラフ</option>
                      <option value="line">折れ線グラフ</option>
                      <option value="pie">円グラフ</option>
                      <option value="scatter">散布図</option>
                      <option value="stacked-bar">積立棒グラフ</option>
                      <option value="regression">線形回帰グラフ</option>
                      <option value="histogram">ヒストグラム</option>
                      <option value="gantt">ガントチャート</option>
                      <option value="treemap">ツリーマップ</option>
                      <option value="streamgraph">ストリームグラフ</option>
                      <option value="venn">ベン図</option>
                    </select>
                  </div>

                  {chartSettings.type !== 'histogram' && chartSettings.type !== 'regression' && chartSettings.type !== 'gantt' && chartSettings.type !== 'venn' && (
                    <div>
                      <div className="mb-1 text-xs font-medium text-gray-700 dark:text-gray-300">
                        集計方法 <span title="単一項目の出現頻度分析: X軸に分析したい項目、集計方法に「カウント」を選択、Y軸は空でOK&#10;各区分ごとの合計値: 例）部門別売上合計&#10;各区分ごとの平均値: 例）地域別平均気温&#10;各区分ごとの最大値: 例）月別最高気温&#10;各区分ごとの最小値: 例）製品別最低価格" className="text-red-500 cursor-help">*</span>
                      </div>
                      <select
                        value={chartSettings.aggregation || 'none'}
                        onChange={(e) => {
                          updateChartSettings({ aggregation: e.target.value === 'none' ? undefined : e.target.value as any });
                          // 集計方法が変更されたらすぐにチャートを更新
                          setTimeout(() => { updateChart(); }, 50);
                        }}
                        className="w-full p-1.5 text-sm border border-gray-300 dark:border-gray-700 rounded bg-white dark:bg-gray-800 text-gray-900 dark:text-gray-100"
                      >
                        <option value="none">集計なし</option>
                        <option value="sum">合計</option>
                        <option value="avg">平均</option>
                        <option value="count">カウント</option>
                        <option value="min">最小値</option>
                        <option value="max">最大値</option>
                      </select>
                    </div>
                  )}
                  
                  <div>
                    <div className="mb-1 text-xs font-medium text-gray-700 dark:text-gray-300">データソース</div>
                    <select
                      value={chartSettings.dataSource}
                      onChange={(e) => updateChartSettings({ dataSource: e.target.value as 'originalData' | 'queryResult' })}
                      className="w-full p-1.5 text-sm border border-gray-300 dark:border-gray-700 rounded bg-white dark:bg-gray-800 text-gray-900 dark:text-gray-100"
                    >
                      <option value="originalData">元データ</option>
                      <option value="queryResult">クエリ結果</option>
                    </select>
                  </div>
                  
                  {chartSettings.type === 'histogram' && (
                    <div>
                      <div className="mb-1 text-xs font-medium text-gray-700 dark:text-gray-300">ビン数</div>
                      <input
                        type="number"
                        min="1"
                        max="100"
                        value={chartSettings.options?.bins || 10}
                        onChange={(e) => {
                          updateChartSettings({ 
                            options: { 
                              ...chartSettings.options, 
                              bins: parseInt(e.target.value) || 10 
                            } 
                          });
                          // ビン数が変更されたらすぐにチャートを更新
                          setTimeout(() => { updateChart(); }, 50);
                        }}
                        className="w-full p-1.5 text-sm border border-gray-300 dark:border-gray-700 rounded bg-white dark:bg-gray-800 text-gray-900 dark:text-gray-100"
                      />
                    </div>
                  )}
                  
                  {chartSettings.type === 'gantt' && (
                    <>
                      <div>
                        <div className="mb-1 text-xs font-medium text-gray-700 dark:text-gray-300">タスク名フィールド</div>
                        <select
                          value={chartSettings.options?.taskNameField || ''}
                          onChange={(e) => {
                            updateChartSettings({ 
                              options: { 
                                ...chartSettings.options, 
                                taskNameField: e.target.value 
                              } 
                            });
                            setTimeout(() => { updateChart(); }, 50);
                          }}
                          className="w-full p-1.5 text-sm border border-gray-300 dark:border-gray-700 rounded bg-white dark:bg-gray-800 text-gray-900 dark:text-gray-100"
                        >
                          <option value="">タスク名フィールドを選択</option>
                          {chartSettings.dataSource === 'queryResult' && queryResult && queryResult.length > 0
                            ? Object.keys(queryResult[0]).map(col => (
                                <option key={col} value={col}>{col}</option>
                              ))
                            : columns.map(col => (
                                <option key={col} value={col}>{col}</option>
                              ))}
                        </select>
                      </div>
                      <div>
                        <div className="mb-1 text-xs font-medium text-gray-700 dark:text-gray-300">開始日フィールド</div>
                        <select
                          value={chartSettings.options?.startDateField || ''}
                          onChange={(e) => {
                            updateChartSettings({ 
                              options: { 
                                ...chartSettings.options, 
                                startDateField: e.target.value 
                              } 
                            });
                            setTimeout(() => { updateChart(); }, 50);
                          }}
                          className="w-full p-1.5 text-sm border border-gray-300 dark:border-gray-700 rounded bg-white dark:bg-gray-800 text-gray-900 dark:text-gray-100"
                        >
                          <option value="">開始日フィールドを選択</option>
                          {chartSettings.dataSource === 'queryResult' && queryResult && queryResult.length > 0
                            ? Object.keys(queryResult[0]).map(col => (
                                <option key={col} value={col}>{col}</option>
                              ))
                            : columns.map(col => (
                                <option key={col} value={col}>{col}</option>
                              ))}
                        </select>
                      </div>
                      <div>
                        <div className="mb-1 text-xs font-medium text-gray-700 dark:text-gray-300">終了日フィールド</div>
                        <select
                          value={chartSettings.options?.endDateField || ''}
                          onChange={(e) => {
                            updateChartSettings({ 
                              options: { 
                                ...chartSettings.options, 
                                endDateField: e.target.value 
                              } 
                            });
                            setTimeout(() => { updateChart(); }, 50);
                          }}
                          className="w-full p-1.5 text-sm border border-gray-300 dark:border-gray-700 rounded bg-white dark:bg-gray-800 text-gray-900 dark:text-gray-100"
                        >
                          <option value="">終了日フィールドを選択</option>
                          {chartSettings.dataSource === 'queryResult' && queryResult && queryResult.length > 0
                            ? Object.keys(queryResult[0]).map(col => (
                                <option key={col} value={col}>{col}</option>
                              ))
                            : columns.map(col => (
                                <option key={col} value={col}>{col}</option>
                              ))}
                        </select>
                      </div>
                    </>
                  )}
                  
                  {chartSettings.type !== 'venn' && (
                    <div>
                      <div className="mb-1 text-xs font-medium text-gray-700 dark:text-gray-300">X軸</div>
                      <select
                        value={chartSettings.xAxis || ''}
                        onChange={(e) => {
                          updateChartSettings({ xAxis: e.target.value || undefined });
                          // X軸が変更されたらすぐにチャートを更新
                          setTimeout(() => { updateChart(); }, 50);
                        }}
                        className="w-full p-1.5 text-sm border border-gray-300 dark:border-gray-700 rounded bg-white dark:bg-gray-800 text-gray-900 dark:text-gray-100"
                      >
                        <option value="">X軸を選択</option>
                        {chartSettings.dataSource === 'queryResult' && queryResult && queryResult.length > 0
                          ? Object.keys(queryResult[0]).map(col => (
                              <option key={col} value={col}>{col}</option>
                            ))
                          : columns.map(col => (
                              <option key={col} value={col}>{col}</option>
                            ))
                        }
                      </select>
                    </div>
                  )}

                  {chartSettings.type !== 'venn' && chartSettings.type !== 'histogram' && chartSettings.aggregation !== 'count' && (
                    <div>
                      <div className="mb-1 text-xs font-medium text-gray-700 dark:text-gray-300">Y軸</div>
                      <select
                        value={chartSettings.yAxis || ''}
                        onChange={(e) => {
                          updateChartSettings({ yAxis: e.target.value || undefined });
                          // Y軸が変更されたらすぐにチャートを更新
                          setTimeout(() => { updateChart(); }, 50);
                        }}
                        className="w-full p-1.5 text-sm border border-gray-300 dark:border-gray-700 rounded bg-white dark:bg-gray-800 text-gray-900 dark:text-gray-100"
                      >
                        <option value="">{chartSettings.aggregation === 'count' ? 'Y軸なし（頻度分析）' : 'Y軸を選択'}</option>
                        {chartSettings.dataSource === 'queryResult' && queryResult && queryResult.length > 0
                          ? Object.keys(queryResult[0]).map(col => (
                              <option key={col} value={col}>{col}</option>
                            ))
                          : columns.map(col => (
                              <option key={col} value={col}>{col}</option>
                            ))
                        }
                      </select>
                    </div>
                  )}

                  {chartSettings.type !== 'venn' && (
                    <div>
                      <div className="mb-1 text-xs font-medium text-gray-700 dark:text-gray-300">
                        グループ分け <span title="グループ分けの使い方：&#10;・単一項目の頻度分析時は空白のままにします&#10;・X軸の各カテゴリごとに複数の棒/線を表示する場合に使用します&#10;・例：「地域別、製品カテゴリ別の売上」ではX軸に地域、グループ分けに製品カテゴリを指定" className="text-red-500 cursor-help">*</span>
                      </div>
                      <select
                        value={chartSettings.categoryField || ''}
                        onChange={(e) => {
                          updateChartSettings({ categoryField: e.target.value || undefined });
                          // カテゴリフィールドが変更されたらすぐにチャートを更新
                          setTimeout(() => { updateChart(); }, 50);
                        }}
                        className="w-full p-1.5 text-sm border border-gray-300 dark:border-gray-700 rounded bg-white dark:bg-gray-800 text-gray-900 dark:text-gray-100"
                      >
                        <option value="">カテゴリなし</option>
                        {chartSettings.dataSource === 'queryResult' && queryResult && queryResult.length > 0
                          ? Object.keys(queryResult[0]).map(col => (
                              <option key={col} value={col}>{col}</option>
                            ))
                          : columns.map(col => (
                              <option key={col} value={col}>{col}</option>
                            ))
                        }
                      </select>
                    </div>
                  )}

                  {chartSettings.type === 'venn' && (() => {
                    const availableColumns = chartSettings.dataSource === 'queryResult' && queryResult && queryResult.length > 0
                      ? Object.keys(queryResult[0])
                      : columns;
                    const selectedFields = chartSettings.options?.vennFields || [];

                    return (
                      <div className="col-span-2 md:col-span-3">
                        <div className="mb-1 text-xs font-medium text-gray-700 dark:text-gray-300">ベン図のフィールド</div>
                        <p className="text-xs text-gray-500 dark:text-gray-400 mb-2">
                          2〜3個のフィールドを選択してください（真偽値・有無を示す列が推奨です）。
                        </p>
                        <div className="text-xs text-gray-500 dark:text-gray-400 mb-2">最大3フィールドまで選択できます。</div>
                        {availableColumns.length > 0 ? (
                          <div className="max-h-48 overflow-y-auto border border-gray-200 dark:border-gray-700 rounded p-2 space-y-2 bg-white dark:bg-gray-800">
                            {availableColumns.map(col => {
                              const isSelected = selectedFields.includes(col);
                              return (
                                <label key={col} className="flex items-center gap-2 text-sm text-gray-700 dark:text-gray-200">
                                  <input
                                    type="checkbox"
                                    className="rounded border-gray-300 dark:border-gray-600 text-blue-600 focus:ring-blue-500"
                                    checked={isSelected}
                                    onChange={(e) => {
                                      const checked = e.target.checked;
                                      const current = chartSettings.options?.vennFields || [];
                                      let nextFields = current;

                                      if (checked) {
                                        if (!current.includes(col) && current.length < 3) {
                                          nextFields = [...current, col];
                                        }
                                      } else {
                                        nextFields = current.filter(field => field !== col);
                                      }

                                      updateChartSettings({
                                        options: {
                                          ...chartSettings.options,
                                          vennFields: nextFields
                                        }
                                      });
                                      setTimeout(() => { updateChart(); }, 50);
                                    }}
                                  />
                                  <span>{col}</span>
                                </label>
                              );
                            })}
                          </div>
                        ) : (
                          <div className="text-xs text-gray-500 dark:text-gray-400">選択可能な列がありません。</div>
                        )}
                      </div>
                    );
                  })()}
                  
                  {chartSettings.type === 'regression' && (
                    <div>
                      <div className="mb-1 text-xs font-medium text-gray-700 dark:text-gray-300">回帰タイプ</div>
                      <select
                        value={chartSettings.options?.regressionType || 'linear'}
                        onChange={(e) => {
                          updateChartSettings({ 
                            options: { 
                              ...chartSettings.options, 
                              regressionType: e.target.value as any 
                            } 
                          });
                          // 回帰タイプが変更されたらすぐにチャートを更新
                          setTimeout(() => { updateChart(); }, 50);
                        }}
                        className="w-full p-1.5 text-sm border border-gray-300 dark:border-gray-700 rounded bg-white dark:bg-gray-800 text-gray-900 dark:text-gray-100"
                      >
                        <option value="linear">線形</option>
                        <option value="exponential">指数</option>
                        <option value="polynomial">多項式</option>
                        <option value="power">累乗</option>
                        <option value="logarithmic">対数</option>
                      </select>
                    </div>
                  )}
                </div>
                
                <div className="mt-4 flex justify-end gap-2">
                  <button
                    className="px-4 py-2 bg-gray-600 text-white rounded hover:bg-gray-700"
                    onClick={toggleAnalysisMode}
                  >
                    選択をクリア
                  </button>
                  <button
                    className="px-4 py-2 bg-blue-600 text-white rounded hover:bg-blue-700 flex items-center"
                    onClick={updateChart}
                  >
                    <IoBarChartOutline className="mr-2" size={16} />
                    グラフを更新
                  </button>
                </div>
              </div>
            )}

            {/* マップ設定 */}
            {activeTab === 'map' && (
              <div className="space-y-4">
                <div ref={mapSettingsContainerRef} className="space-y-4" />
              </div>
            )}
          </div>
        )}
      </div>
      
      {/* タブコンテンツ */}
      <div className="flex-1 overflow-hidden min-h-0">
        {/* SQLクエリタブ */}
        {activeTab === 'query' && (
          <div className="h-full flex flex-col">
            <div className="flex justify-end p-2 border-b border-gray-200 dark:border-gray-700 bg-gray-50 dark:bg-gray-800">
              <button
                className="px-3 py-1 flex items-center text-sm text-gray-600 dark:text-gray-400 hover:text-blue-600 dark:hover:text-blue-400"
                onClick={toggleDisplayMode}
                title={editorSettings.dataDisplayMode === 'flat' ? "階層表示に切替" : "フラット表示に切替"}
              >
                <IoLayersOutline className="mr-1" size={16} />
                <span className="text-sm">
                  {editorSettings.dataDisplayMode === 'flat' ? '階層表示' : 'フラット表示'}
                </span>
              </button>
            </div>
            <div className="flex-1 overflow-auto">
              {renderQueryResult()}
            </div>
          </div>
        )}
        
        {/* 統計情報タブ */}
        {activeTab === 'stats' && (
          <div className="h-full overflow-auto p-4">
            {renderStatistics()}
          </div>
        )}
        
        {/* グラフ作成タブ */}
        {activeTab === 'chart' && (
          <div className="h-full overflow-auto" style={{ height: '400px' }}>
            {renderChart()}
          </div>
        )}

        {/* マップタブ */}
        {activeTab === 'map' && (
          <div className="h-full overflow-hidden">
            <GeoAnalysisMapPanel
              dataSources={mapDataSources}
              mapSettings={mapSettings}
              onUpdateSettings={updateMapSettings}
<<<<<<< HEAD
              noDataMessage="クエリ結果がありません。SQLタブでクエリを実行してください。"
=======
>>>>>>> b5ef94ab
              noCoordinateMessage="設定パネルで緯度・経度列やGeoJSON/WKT列を選択してください。"
              settingsPlacement="external"
              settingsContainer={mapSettingsContainer}
            />
          </div>
        )}

        {/* 関係グラフタブ */}
        {activeTab === 'relationship' && (
          <div className="h-full overflow-auto p-4" ref={graphContainerRef}>
            {originalData && typeof originalData === 'object' ? (
              <RelationshipGraph 
                data={originalData} 
                theme={currentTheme}
                width={graphSize.width}
                height={graphSize.height}
              />
            ) : (
              <div className="flex items-center justify-center h-full bg-gray-50 dark:bg-gray-800 rounded">
                <p className="text-gray-500 dark:text-gray-400">
                  関係グラフの表示には有効なJSONデータが必要です。
                </p>
              </div>
            )}
          </div>
        )}
      </div>
    </div>
  );
};

export default DataAnalysis;<|MERGE_RESOLUTION|>--- conflicted
+++ resolved
@@ -148,7 +148,6 @@
     setMapSettingsContainer(node);
   }, []);
 
-<<<<<<< HEAD
   const queryRowsForMap = useMemo(() => {
     if (editedQueryResult && editedQueryResult.length > 0) {
       return editedQueryResult;
@@ -172,30 +171,6 @@
     }
     return [];
   }, [queryRowsForMap, queryColumns]);
-=======
-  const queryColumns = useMemo(() => {
-    if (queryResult && queryResult.length > 0) {
-      return Object.keys(queryResult[0]);
-    }
-    return [] as string[];
-  }, [queryResult]);
-
-  const mapDataSources = useMemo(() => {
-    const sources: Array<{ id: string; label: string; rows: any[]; columns: string[] }> = [];
-    const originalColumns = columns && columns.length > 0
-      ? columns
-      : parsedData && parsedData.length > 0
-        ? Object.keys(parsedData[0])
-        : [];
-    if (parsedData && parsedData.length > 0) {
-      sources.push({ id: 'originalData', label: '元データ', rows: parsedData, columns: originalColumns });
-    }
-    if (queryResult && queryResult.length > 0) {
-      sources.push({ id: 'queryResult', label: 'クエリ結果', rows: queryResult, columns: queryColumns });
-    }
-    return sources;
-  }, [parsedData, queryResult, columns, queryColumns]);
->>>>>>> b5ef94ab
 
   const notebookCells = useMemo(() => sqlNotebook[tabId] || [], [sqlNotebook, tabId]);
   const hasNotebookCells = notebookCells.length > 0;
@@ -4368,10 +4343,6 @@
               dataSources={mapDataSources}
               mapSettings={mapSettings}
               onUpdateSettings={updateMapSettings}
-<<<<<<< HEAD
-              noDataMessage="クエリ結果がありません。SQLタブでクエリを実行してください。"
-=======
->>>>>>> b5ef94ab
               noCoordinateMessage="設定パネルで緯度・経度列やGeoJSON/WKT列を選択してください。"
               settingsPlacement="external"
               settingsContainer={mapSettingsContainer}
