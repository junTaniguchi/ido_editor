'use client';

import React, {
  useCallback,
  useEffect,
  useMemo,
  useRef,
  useState,
} from 'react';
import ReactFlow, {
  Background,
  Connection,
  Controls,
  EdgeChange,
  MiniMap,
  NodeChange,
  ReactFlowProvider,
  addEdge,
  applyEdgeChanges,
  applyNodeChanges,
} from 'reactflow';
<<<<<<< HEAD
import type { FitViewOptions, ReactFlowInstance, XYPosition } from 'reactflow';
=======
import type { FitViewOptions, ReactFlowInstance } from 'reactflow';
>>>>>>> 09649a67
import 'reactflow/dist/style.css';
import { IoAdd, IoAlertCircleOutline, IoCopy, IoTrash } from 'react-icons/io5';
import { useEditorStore } from '@/store/editorStore';
import {
  diagramDefinitions,
  diagramList,
  type MermaidEdgeTemplate,
  type MermaidFieldDefinition,
  type MermaidNodeTemplate,
} from '@/lib/mermaid/diagramDefinitions';
import { parseMermaidSource } from '@/lib/mermaid/parser';
import { serializeMermaid } from '@/lib/mermaid/serializer';
import type {
  MermaidDiagramConfig,
  MermaidDiagramType,
  MermaidEdge,
  MermaidGraphModel,
  MermaidNode,
} from '@/lib/mermaid/types';
import MermaidPreview from '@/components/preview/MermaidPreview';
import InteractiveMermaidCanvas from './InteractiveMermaidCanvas';

export interface MermaidDesignerProps {
  tabId: string;
  fileName: string;
  content: string;
}

interface InspectorState {
  type: 'node' | 'edge';
  id: string;
}

interface CanvasContextMenuState {
  x: number;
  y: number;
  position: XYPosition;
}

const getDefaultEdgeVariant = (type: MermaidDiagramType): string => {
  const definition = diagramDefinitions[type];
  return definition.edgeTemplates[0]?.variant || 'arrow';
};

const toBooleanString = (value: boolean): string => (value ? 'true' : 'false');

const parseBoolean = (value: string | undefined): boolean => value === 'true';

const createEdgeId = (): string => `edge_${Date.now().toString(36)}`;

const useTabActions = () => {
  const updateTab = useEditorStore((state) => state.updateTab);
  const getTab = useEditorStore((state) => state.getTab);
  return { updateTab, getTab };
};

const buildModel = (
  type: MermaidDiagramType,
  config: MermaidDiagramConfig,
  nodes: MermaidNode[],
  edges: MermaidEdge[],
): MermaidGraphModel => ({
  type,
  config,
  nodes,
  edges,
  warnings: [],
});

const FieldInput: React.FC<{
  field: MermaidFieldDefinition;
  value: string;
  onChange: (value: string) => void;
}> = ({ field, value, onChange }) => {
  switch (field.type) {
    case 'textarea':
      return (
        <textarea
          className="w-full border border-gray-300 dark:border-gray-700 rounded p-1 text-sm"
          rows={4}
          value={value}
          placeholder={field.placeholder}
          onChange={(event) => onChange(event.target.value)}
        />
      );
    case 'select':
      return (
        <select
          className="w-full border border-gray-300 dark:border-gray-700 rounded p-1 text-sm"
          value={value}
          onChange={(event) => onChange(event.target.value)}
        >
          {field.options?.map((option) => (
            <option key={option.value} value={option.value}>
              {option.label}
            </option>
          ))}
        </select>
      );
    case 'boolean':
      return (
        <label className="flex items-center space-x-2 text-sm">
          <input
            type="checkbox"
            checked={parseBoolean(value)}
            onChange={(event) => onChange(toBooleanString(event.target.checked))}
          />
          <span>{field.placeholder ?? '有効化'}</span>
        </label>
      );
    case 'number':
      return (
        <input
          type="number"
          className="w-full border border-gray-300 dark:border-gray-700 rounded p-1 text-sm"
          value={value}
          placeholder={field.placeholder}
          onChange={(event) => onChange(event.target.value)}
        />
      );
    case 'date':
      return (
        <input
          type="date"
          className="w-full border border-gray-300 dark:border-gray-700 rounded p-1 text-sm"
          value={value}
          onChange={(event) => onChange(event.target.value)}
        />
      );
    case 'text':
    default:
      return (
        <input
          type="text"
          className="w-full border border-gray-300 dark:border-gray-700 rounded p-1 text-sm"
          value={value}
          placeholder={field.placeholder}
          onChange={(event) => onChange(event.target.value)}
        />
      );
  }
};

const MermaidDesigner: React.FC<MermaidDesignerProps> = ({ tabId, fileName, content }) => {
  const { updateTab, getTab } = useTabActions();
  const reactFlowInstanceRef = useRef<ReactFlowInstance | null>(null);
<<<<<<< HEAD
  const flowWrapperRef = useRef<HTMLDivElement | null>(null);
=======
>>>>>>> 09649a67
  const [diagramType, setDiagramType] = useState<MermaidDiagramType>('flowchart');
  const [config, setConfig] = useState<MermaidDiagramConfig>(diagramDefinitions.flowchart.defaultConfig);
  const [nodes, setNodes] = useState<MermaidNode[]>([]);
  const [edges, setEdges] = useState<MermaidEdge[]>([]);
  const [generatedCode, setGeneratedCode] = useState<string>('');
  const [warnings, setWarnings] = useState<string[]>([]);
  const [inspector, setInspector] = useState<InspectorState | null>(null);
  const [isPaletteCollapsed, setIsPaletteCollapsed] = useState<boolean>(false);
  const [isDiagramTypeLocked, setIsDiagramTypeLocked] = useState<boolean>(false);
  const [edgeDraft, setEdgeDraft] = useState<{
    source: string;
    target: string;
    variant: string;
    label: string;
  }>({
    source: '',
    target: '',
    variant: '',
    label: '',
  });
<<<<<<< HEAD
  const [contextMenu, setContextMenu] = useState<CanvasContextMenuState | null>(null);
=======
>>>>>>> 09649a67
  const lastSerializedRef = useRef<string>('');
  const lastHydratedTabIdRef = useRef<string | null>(null);
  const isHydrating = useRef<boolean>(false);
  const hasInitialized = useRef<boolean>(false);
  const hasLockedTypeRef = useRef<boolean>(false);
<<<<<<< HEAD

=======
>>>>>>> 09649a67
  const nodeTemplates = useMemo<MermaidNodeTemplate[]>(
    () => diagramDefinitions[diagramType].nodeTemplates,
    [diagramType],
  );

  const edgeTemplates = useMemo<MermaidEdgeTemplate[]>(
    () => diagramDefinitions[diagramType].edgeTemplates,
    [diagramType],
  );

  const configFields = useMemo<MermaidFieldDefinition[]>(
    () => diagramDefinitions[diagramType].configFields ?? [],
    [diagramType],
  );

  const refreshGeneratedCode = useCallback(() => {
    const model = buildModel(diagramType, config, nodes, edges);
    const { code, warnings: serializationWarnings } = serializeMermaid(model);
    setGeneratedCode(code);
    setWarnings(serializationWarnings);
    lastSerializedRef.current = code;
    const tab = getTab(tabId);
    if (tab) {
      const isDirty = tab.originalContent !== code;
      if (tab.content !== code || tab.isDirty !== isDirty) {
        updateTab(tabId, { content: code, isDirty });
      }
    }
  }, [diagramType, config, nodes, edges, getTab, tabId, updateTab]);

  const fitViewToDiagram = useCallback(
    (options?: FitViewOptions) => {
      const instance = reactFlowInstanceRef.current;
      if (!instance) return;
      instance.fitView({
        padding: 0.2,
        ...options,
      });
    },
    [],
  );

  useEffect(() => {
    hasLockedTypeRef.current = false;
    setIsDiagramTypeLocked(false);
  }, [tabId]);

  useEffect(() => {
    if (content === lastSerializedRef.current && lastHydratedTabIdRef.current === tabId) {
      return;
    }
    isHydrating.current = true;
    const parsed = parseMermaidSource(content);
    setDiagramType(parsed.type);
    setConfig(parsed.config);
    setNodes(parsed.nodes);
    setEdges(parsed.edges.map((edge) => ({ ...edge, label: edge.data.label })));
    setWarnings(parsed.warnings);
    const trimmed = content.trim();
    const shouldLockType = trimmed.length > 0 || parsed.nodes.length > 0 || parsed.edges.length > 0;
    if (shouldLockType) {
      hasLockedTypeRef.current = true;
    }
    setIsDiagramTypeLocked(hasLockedTypeRef.current);
    const { code } = serializeMermaid(parsed);
    setGeneratedCode(code);
    lastSerializedRef.current = code;
    lastHydratedTabIdRef.current = tabId;
    setInspector(null);
    setEdgeDraft({ source: '', target: '', variant: '', label: '' });
    hasInitialized.current = true;
    requestAnimationFrame(() => {
      isHydrating.current = false;
      fitViewToDiagram({ duration: 300 });
    });
  }, [content, tabId, fitViewToDiagram]);

  useEffect(() => {
    if (!hasInitialized.current) return;
    if (isHydrating.current) return;
    refreshGeneratedCode();
  }, [diagramType, config, nodes, edges, refreshGeneratedCode]);

  useEffect(() => {
    const defaultVariant = edgeTemplates[0]?.variant ?? getDefaultEdgeVariant(diagramType);
    setEdgeDraft((current) => ({
      source: current.source,
      target: current.target,
      variant: current.variant || defaultVariant,
      label: current.label,
    }));
  }, [diagramType, edgeTemplates]);

  useEffect(() => {
    const nodeIds = new Set(nodes.map((node) => node.id));
    setEdgeDraft((current) => ({
      source: nodeIds.has(current.source) ? current.source : '',
      target: nodeIds.has(current.target) ? current.target : '',
      variant: current.variant,
      label: current.label,
    }));
  }, [nodes]);

<<<<<<< HEAD
  useEffect(() => {
    const handleWindowClick = (event: MouseEvent) => {
      if (event.button === 2) {
        return;
      }
      setContextMenu(null);
    };
    const handleWindowKeyDown = (event: KeyboardEvent) => {
      if (event.key === 'Escape') {
        setContextMenu(null);
      }
    };
    window.addEventListener('click', handleWindowClick);
    window.addEventListener('keydown', handleWindowKeyDown);
    return () => {
      window.removeEventListener('click', handleWindowClick);
      window.removeEventListener('keydown', handleWindowKeyDown);
    };
  }, []);

=======
>>>>>>> 09649a67
  const handleNodesChange = useCallback((changes: NodeChange[]) => {
    setNodes((current) => applyNodeChanges(changes, current));
  }, []);

  const handleEdgesChange = useCallback((changes: EdgeChange[]) => {
    setEdges((current) => applyEdgeChanges(changes, current));
  }, []);

  const handleConnect = useCallback(
    (connection: Connection) => {
      if (!connection.source || !connection.target) return;
      const variant = getDefaultEdgeVariant(diagramType);
      const template = edgeTemplates.find((item) => item.variant === variant) ?? edgeTemplates[0];
      const id = createEdgeId();
      const newEdge: MermaidEdge = {
        id,
        source: connection.source,
        target: connection.target,
        data: {
          diagramType,
          variant: template?.variant ?? variant,
          label: template?.defaultLabel,
          metadata: template?.defaultMetadata ? { ...template.defaultMetadata } : {},
        },
        label: template?.defaultLabel,
      };
      setEdges((current) => addEdge(newEdge, current));
      setInspector({ type: 'edge', id });
    },
    [diagramType, edgeTemplates],
  );

  const handleSelectionChange = useCallback((params: { nodes: MermaidNode[]; edges: MermaidEdge[] }) => {
    if (params.nodes.length > 0) {
      setInspector({ type: 'node', id: params.nodes[0].id });
    } else if (params.edges.length > 0) {
      setInspector({ type: 'edge', id: params.edges[0].id });
    } else {
      setInspector(null);
    }
  }, []);

  const handleAddNode = useCallback(
<<<<<<< HEAD
    (template: MermaidNodeTemplate, position?: XYPosition) => {
=======
    (template: MermaidNodeTemplate) => {
>>>>>>> 09649a67
      const definition = diagramDefinitions[diagramType];
      const id = definition.createNodeId ? definition.createNodeId() : `node_${Date.now()}`;
      const newNode: MermaidNode = {
        id,
        type: 'default',
<<<<<<< HEAD
        position:
          position ?? {
            x: (nodes.length % 4) * 200 + 50,
            y: Math.floor(nodes.length / 4) * 150 + 40,
          },
=======
        position: {
          x: (nodes.length % 4) * 200 + 50,
          y: Math.floor(nodes.length / 4) * 150 + 40,
        },
>>>>>>> 09649a67
        data: {
          diagramType,
          variant: template.variant,
          label: template.defaultLabel,
          metadata: template.defaultMetadata ? { ...template.defaultMetadata } : {},
        },
      };
      setNodes((current) => [...current, newNode]);
      setInspector({ type: 'node', id });
    },
    [diagramType, nodes.length],
  );
<<<<<<< HEAD

  const handleContextMenuAddNode = useCallback(
    (template: MermaidNodeTemplate) => {
      if (!contextMenu) return;
      handleAddNode(template, contextMenu.position);
      setContextMenu(null);
    },
    [contextMenu, handleAddNode],
  );

  const handleCanvasContextMenu = useCallback((event: React.MouseEvent) => {
    event.preventDefault();
    if (!reactFlowInstanceRef.current || !flowWrapperRef.current) {
      return;
    }
    const bounds = flowWrapperRef.current.getBoundingClientRect();
    const projected = reactFlowInstanceRef.current.project({
      x: event.clientX - bounds.left,
      y: event.clientY - bounds.top,
    });
    setContextMenu({
      x: event.clientX - bounds.left,
      y: event.clientY - bounds.top,
      position: projected,
    });
  }, []);

  const handleCanvasMouseDown = useCallback((event: React.MouseEvent) => {
    if (event.button !== 2) {
      setContextMenu(null);
    }
  }, []);
=======
>>>>>>> 09649a67

  const updateNode = useCallback((nodeId: string, updater: (node: MermaidNode) => MermaidNode) => {
    setNodes((current) => current.map((node) => (node.id === nodeId ? updater(node) : node)));
  }, []);

  const updateEdge = useCallback((edgeId: string, updater: (edge: MermaidEdge) => MermaidEdge) => {
    setEdges((current) => current.map((edge) => (edge.id === edgeId ? updater(edge) : edge)));
  }, []);

  const handleAutoLayout = useCallback(() => {
    setNodes((currentNodes) => {
      if (currentNodes.length === 0) {
        return currentNodes;
      }

      const adjacency = new Map<string, Set<string>>();
      const indegree = new Map<string, number>();

      currentNodes.forEach((node) => {
        adjacency.set(node.id, new Set<string>());
        indegree.set(node.id, 0);
      });

      edges.forEach((edge) => {
        if (!adjacency.has(edge.source)) {
          adjacency.set(edge.source, new Set<string>());
        }
        adjacency.get(edge.source)?.add(edge.target);
        if (indegree.has(edge.target)) {
          indegree.set(edge.target, (indegree.get(edge.target) ?? 0) + 1);
        }
      });

      const levels = new Map<string, number>();
      currentNodes.forEach((node) => {
        levels.set(node.id, 0);
      });

      const queue: string[] = [];
      const indegreeSnapshot = new Map(indegree);
      indegreeSnapshot.forEach((value, nodeId) => {
        if (value === 0) {
          queue.push(nodeId);
        }
      });

      const visited = new Set<string>();
      while (queue.length > 0) {
        const nodeId = queue.shift()!;
        visited.add(nodeId);
        const baseLevel = levels.get(nodeId) ?? 0;
        const neighbors = adjacency.get(nodeId);
        neighbors?.forEach((targetId) => {
          const nextLevel = Math.max(levels.get(targetId) ?? 0, baseLevel + 1);
          levels.set(targetId, nextLevel);
          const nextIndegree = (indegreeSnapshot.get(targetId) ?? 0) - 1;
          indegreeSnapshot.set(targetId, nextIndegree);
          if (nextIndegree <= 0 && !visited.has(targetId)) {
            queue.push(targetId);
          }
        });
      }

      if (visited.size === 0) {
        currentNodes.forEach((node, index) => {
          levels.set(node.id, Math.floor(index / 4));
        });
      } else if (visited.size < currentNodes.length) {
        let maxLevel = 0;
        levels.forEach((value) => {
          maxLevel = Math.max(maxLevel, value);
        });
        const remaining = currentNodes.filter((node) => !visited.has(node.id));
        remaining.forEach((node, index) => {
          const additionalLevel = maxLevel + 1 + Math.floor(index / 4);
          levels.set(node.id, additionalLevel);
        });
      }

      const layerMap = new Map<number, string[]>();
      currentNodes.forEach((node) => {
        const level = levels.get(node.id) ?? 0;
        const entry = layerMap.get(level) ?? [];
        entry.push(node.id);
        layerMap.set(level, entry);
      });

      const horizontalSpacing = 220;
      const verticalSpacing = 180;
      const startX = 80;
      const startY = 40;

      const positionMap = new Map<string, { x: number; y: number }>();
      Array.from(layerMap.entries())
        .sort((a, b) => a[0] - b[0])
        .forEach(([layerIndex, nodeIds]) => {
          nodeIds.forEach((nodeId, index) => {
            positionMap.set(nodeId, {
              x: startX + index * horizontalSpacing,
              y: startY + layerIndex * verticalSpacing,
            });
          });
        });

      return currentNodes.map((node, index) => {
        const fallbackRow = Math.floor(index / 4);
        const fallbackPosition = {
          x: startX + (index % 4) * horizontalSpacing,
          y: startY + fallbackRow * verticalSpacing,
        };
        const target = positionMap.get(node.id) ?? fallbackPosition;
        return {
          ...node,
          position: target,
        };
      });
    });

    setTimeout(() => {
      fitViewToDiagram({ duration: 400 });
    }, 50);
  }, [edges, fitViewToDiagram]);

  const handleDiagramTypeChange = useCallback(
    (nextType: MermaidDiagramType) => {
      if (isDiagramTypeLocked) return;
      if (nextType === diagramType) return;
      let allowSwitch = true;
      if ((nodes.length > 0 || edges.length > 0) && typeof window !== 'undefined') {
        allowSwitch = window.confirm('図の種類を変更すると現在の図はクリアされます。続行しますか？');
      }
      if (!allowSwitch) return;
      const definition = diagramDefinitions[nextType];
      setDiagramType(nextType);
      setConfig(definition.defaultConfig);
      setNodes([]);
      setEdges([]);
      setWarnings([]);
      setInspector(null);
      setEdgeDraft({ source: '', target: '', variant: '', label: '' });
      hasLockedTypeRef.current = true;
      setIsDiagramTypeLocked(true);
    },
    [diagramType, edges.length, isDiagramTypeLocked, nodes.length],
  );

  const handleDeleteSelection = useCallback(() => {
    if (!inspector) return;
    if (inspector.type === 'node') {
      setNodes((current) => current.filter((node) => node.id !== inspector.id));
      setEdges((current) => current.filter((edge) => edge.source !== inspector.id && edge.target !== inspector.id));
      setEdgeDraft((current) => ({
        source: current.source === inspector.id ? '' : current.source,
        target: current.target === inspector.id ? '' : current.target,
        variant: current.variant,
        label: current.label,
      }));
    } else {
      setEdges((current) => current.filter((edge) => edge.id !== inspector.id));
    }
    setInspector(null);
  }, [inspector]);

  const handleCopyCode = useCallback(() => {
    if (typeof navigator !== 'undefined' && navigator.clipboard) {
      navigator.clipboard.writeText(generatedCode).catch(() => {
        // ignore copy failure
      });
    }
  }, [generatedCode]);

  const handleAddEdge = useCallback(() => {
    if (!edgeDraft.source || !edgeDraft.target) {
      if (typeof window !== 'undefined') {
        window.alert('接続元と接続先を選択してください。');
      }
      return;
    }
    const variant = edgeDraft.variant || getDefaultEdgeVariant(diagramType);
    const template = edgeTemplates.find((item) => item.variant === variant);
    const id = createEdgeId();
    const newEdge: MermaidEdge = {
      id,
      source: edgeDraft.source,
      target: edgeDraft.target,
      data: {
        diagramType,
        variant,
        label: edgeDraft.label || template?.defaultLabel,
        metadata: template?.defaultMetadata ? { ...template.defaultMetadata } : {},
      },
      label: edgeDraft.label || template?.defaultLabel,
    };
    setEdges((current) => [...current, newEdge]);
    setInspector({ type: 'edge', id });
    setEdgeDraft((current) => ({
      source: current.source,
      target: current.target,
      variant: current.variant || variant,
      label: '',
    }));
  }, [diagramType, edgeDraft, edgeTemplates]);

  const selectedNode = useMemo(
    () => nodes.find((node) => inspector?.type === 'node' && node.id === inspector.id),
    [inspector, nodes],
  );
  const selectedEdge = useMemo(
    () => edges.find((edge) => inspector?.type === 'edge' && edge.id === inspector.id),
    [inspector, edges],
  );

  const selectedNodeTemplate = useMemo(() => {
    if (!selectedNode) return undefined;
    return nodeTemplates.find((template) => template.variant === selectedNode.data.variant);
  }, [selectedNode, nodeTemplates]);

  const selectedEdgeTemplate = useMemo(() => {
    if (!selectedEdge) return undefined;
    return edgeTemplates.find((template) => template.variant === selectedEdge.data.variant);
  }, [selectedEdge, edgeTemplates]);

<<<<<<< HEAD
  const paletteClasses = isPaletteCollapsed ? 'w-12' : 'w-36';
=======
  const paletteClasses = isPaletteCollapsed ? 'w-12' : 'w-72';
>>>>>>> 09649a67
  const canAddEdge = nodes.length >= 2;

  const renderNodeInspector = () => {
    if (!selectedNode) {
      return <p className="text-sm text-gray-500">ノードを選択すると詳細を編集できます。</p>;
    }
    return (
      <div className="space-y-3">
        <div>
          <label className="block text-xs text-gray-500">ノード種別</label>
          <select
            className="w-full border border-gray-300 dark:border-gray-700 rounded p-1 text-sm"
            value={selectedNode.data.variant}
            onChange={(event) => {
              const nextVariant = event.target.value;
              const template = nodeTemplates.find((item) => item.variant === nextVariant);
              updateNode(selectedNode.id, (node) => ({
                ...node,
                data: {
                  ...node.data,
                  variant: nextVariant,
                  label: template ? template.defaultLabel : node.data.label,
                  metadata: template?.defaultMetadata ? { ...template.defaultMetadata } : {},
                },
              }));
            }}
          >
            {nodeTemplates.map((template) => (
              <option key={template.variant} value={template.variant}>
                {template.label}
              </option>
            ))}
          </select>
        </div>
        <div>
          <label className="block text-xs text-gray-500">ラベル</label>
          <input
            type="text"
            className="w-full border border-gray-300 dark:border-gray-700 rounded p-1 text-sm"
            value={selectedNode.data.label}
            onChange={(event) => {
              const value = event.target.value;
              updateNode(selectedNode.id, (node) => ({
                ...node,
                data: { ...node.data, label: value },
              }));
            }}
          />
        </div>
        {selectedNodeTemplate?.fields?.map((field) => {
          const value = selectedNode.data.metadata?.[field.key] ?? '';
          return (
            <div key={field.key}>
              <label className="block text-xs text-gray-500">{field.label}</label>
              <FieldInput
                field={field}
                value={value}
                onChange={(newValue) => {
                  updateNode(selectedNode.id, (node) => ({
                    ...node,
                    data: {
                      ...node.data,
                      metadata: { ...node.data.metadata, [field.key]: newValue },
                    },
                  }));
                }}
              />
            </div>
          );
        })}
      </div>
    );
  };

  const renderEdgeInspector = () => {
    if (!selectedEdge) {
      return <p className="text-sm text-gray-500">エッジを選択すると詳細を編集できます。</p>;
    }
    return (
      <div className="space-y-3">
        <div>
          <label className="block text-xs text-gray-500">エッジ種別</label>
          <select
            className="w-full border border-gray-300 dark:border-gray-700 rounded p-1 text-sm"
            value={selectedEdge.data.variant}
            onChange={(event) => {
              const nextVariant = event.target.value;
              const template = edgeTemplates.find((item) => item.variant === nextVariant);
              updateEdge(selectedEdge.id, (edge) => ({
                ...edge,
                data: {
                  ...edge.data,
                  variant: nextVariant,
                  label: template?.defaultLabel,
                  metadata: template?.defaultMetadata ? { ...template.defaultMetadata } : {},
                },
                label: template?.defaultLabel,
              }));
            }}
          >
            {edgeTemplates.map((template) => (
              <option key={template.variant} value={template.variant}>
                {template.label}
              </option>
            ))}
          </select>
        </div>
        {selectedEdgeTemplate?.fields?.map((field) => {
          const value = selectedEdge.data.metadata?.[field.key] ?? selectedEdge.data.label ?? '';
          return (
            <div key={field.key}>
              <label className="block text-xs text-gray-500">{field.label}</label>
              <FieldInput
                field={field}
                value={value}
                onChange={(newValue) => {
                  updateEdge(selectedEdge.id, (edge) => ({
                    ...edge,
                    data: {
                      ...edge.data,
                      label: field.key === 'label' ? newValue : edge.data.label,
                      metadata: { ...edge.data.metadata, [field.key]: newValue },
                    },
                    label: field.key === 'label' ? newValue : edge.label,
                  }));
                }}
              />
            </div>
          );
        })}
      </div>
    );
  };

  return (
    <div className="h-full flex">
      <aside className={`flex-shrink-0 border-r border-gray-200 dark:border-gray-800 bg-gray-50 dark:bg-gray-900 transition-all duration-200 ${paletteClasses}`}>
        <div className="p-3 space-y-3">
          <div className="flex items-center justify-between">
            <label className="text-xs text-gray-500">図の種類</label>
            <button
              type="button"
              className="text-xs text-blue-600"
              onClick={() => setIsPaletteCollapsed((prev) => !prev)}
            >
              {isPaletteCollapsed ? '展開' : '折りたたむ'}
            </button>
          </div>
          {!isPaletteCollapsed && (
            <div className="space-y-1">
              <select
                className={`w-full border border-gray-300 dark:border-gray-700 rounded p-1 text-sm ${
                  isDiagramTypeLocked
                    ? 'bg-gray-100 dark:bg-gray-800 cursor-not-allowed text-gray-500 dark:text-gray-400'
                    : 'bg-white dark:bg-gray-900'
                }`}
                value={diagramType}
                onChange={(event) => handleDiagramTypeChange(event.target.value as MermaidDiagramType)}
                disabled={isDiagramTypeLocked}
              >
                {diagramList.map((item) => (
                  <option key={item.type} value={item.type}>
                    {item.label}
                  </option>
                ))}
              </select>
              {isDiagramTypeLocked && (
                <p className="text-[11px] text-gray-500 dark:text-gray-400">
                  図の種類は一度選択すると変更できません。
                </p>
              )}
            </div>
          )}
          {!isPaletteCollapsed && (
            <div>
              <p className="text-xs text-gray-500 mb-2">ノードを追加</p>
              <div className="space-y-2">
                {nodeTemplates.map((template) => (
                  <button
                    key={template.variant}
                    type="button"
                    className="w-full flex items-center justify-between px-2 py-1 bg-white dark:bg-gray-800 border border-gray-200 dark:border-gray-700 rounded text-sm hover:bg-gray-100 dark:hover:bg-gray-700"
                    onClick={() => handleAddNode(template)}
                  >
                    <span>{template.label}</span>
                    <IoAdd />
                  </button>
                ))}
              </div>
            </div>
          )}
          {!isPaletteCollapsed && edgeTemplates.length > 0 && (
            <div className="space-y-2">
              <p className="text-xs text-gray-500">接続を追加</p>
              <select
                className="w-full border border-gray-300 dark:border-gray-700 rounded p-1 text-sm"
                value={edgeDraft.source}
                onChange={(event) => setEdgeDraft((current) => ({ ...current, source: event.target.value }))}
              >
                <option value="">接続元を選択</option>
                {nodes.map((node) => (
                  <option key={`source-${node.id}`} value={node.id}>
                    {node.data.label || node.id}
                  </option>
                ))}
              </select>
              <select
                className="w-full border border-gray-300 dark:border-gray-700 rounded p-1 text-sm"
                value={edgeDraft.target}
                onChange={(event) => setEdgeDraft((current) => ({ ...current, target: event.target.value }))}
              >
                <option value="">接続先を選択</option>
                {nodes.map((node) => (
                  <option key={`target-${node.id}`} value={node.id}>
                    {node.data.label || node.id}
                  </option>
                ))}
              </select>
              <select
                className="w-full border border-gray-300 dark:border-gray-700 rounded p-1 text-sm"
                value={edgeDraft.variant}
                onChange={(event) => setEdgeDraft((current) => ({ ...current, variant: event.target.value }))}
              >
                {edgeTemplates.map((template) => (
                  <option key={template.variant} value={template.variant}>
                    {template.label}
                  </option>
                ))}
              </select>
              <input
                type="text"
                className="w-full border border-gray-300 dark:border-gray-700 rounded p-1 text-sm"
                placeholder="ラベル (任意)"
                value={edgeDraft.label}
                onChange={(event) => setEdgeDraft((current) => ({ ...current, label: event.target.value }))}
              />
              <button
                type="button"
                className={`w-full flex items-center justify-center px-2 py-1 rounded text-sm ${canAddEdge ? 'bg-blue-600 text-white hover:bg-blue-700' : 'bg-gray-200 text-gray-500 cursor-not-allowed'}`}
                onClick={handleAddEdge}
                disabled={!canAddEdge}
              >
                <IoAdd className="mr-1" /> 接続を追加
              </button>
              {!canAddEdge && (
                <p className="text-[11px] text-gray-500">接続を作成するには2つ以上のノードが必要です。</p>
              )}
            </div>
          )}
          {!isPaletteCollapsed && edgeTemplates.length > 0 && (
            <div>
              <p className="text-xs text-gray-500 mb-2">接続種別一覧</p>
              <ul className="space-y-1 text-xs text-gray-600 dark:text-gray-300">
                {edgeTemplates.map((template) => (
                  <li key={`summary-${template.variant}`}>{template.label}</li>
                ))}
              </ul>
            </div>
          )}
          {!isPaletteCollapsed && configFields.length > 0 && (
            <div className="space-y-2">
              <p className="text-xs text-gray-500">図の設定</p>
              {configFields.map((field) => {
                const value = (config as any)[field.key]?.toString?.() ?? '';
                return (
                  <div key={field.key}>
                    <label className="block text-xs text-gray-500">{field.label}</label>
                    <FieldInput
                      field={field}
                      value={value}
                      onChange={(newValue) => {
                        setConfig((current) => ({
                          ...(current as any),
                          [field.key]: field.type === 'boolean' ? newValue === 'true' : field.type === 'number' ? Number(newValue) : newValue,
                        }));
                      }}
                    />
                  </div>
                );
              })}
            </div>
          )}
        </div>
      </aside>
      <main className="flex-1 min-w-0 flex flex-col bg-white dark:bg-gray-950">
        <div className="flex items-center justify-between px-4 py-2 border-b border-gray-200 dark:border-gray-800">
          <h3 className="text-sm font-semibold text-gray-700 dark:text-gray-200">キャンバス</h3>
          <div className="flex items-center gap-2">
            <button
              type="button"
              className="px-3 py-1 text-xs rounded border border-blue-500 text-blue-600 hover:bg-blue-50 dark:border-blue-400 dark:text-blue-300 dark:hover:bg-blue-950"
              onClick={handleAutoLayout}
            >
              自動整列
            </button>
            <button
              type="button"
              className="px-3 py-1 text-xs rounded border border-gray-400 text-gray-700 hover:bg-gray-100 dark:border-gray-600 dark:text-gray-200 dark:hover:bg-gray-800"
              onClick={() => fitViewToDiagram({ duration: 300 })}
            >
              全体表示
            </button>
          </div>
        </div>
<<<<<<< HEAD
        <div
          ref={flowWrapperRef}
          className="relative flex-1 min-h-0 border-b border-gray-200 dark:border-gray-800"
          onContextMenu={handleCanvasContextMenu}
          onMouseDown={handleCanvasMouseDown}
        >
=======
        <div className="flex-1 min-h-0 border-b border-gray-200 dark:border-gray-800">
>>>>>>> 09649a67
          <ReactFlow
            nodes={nodes}
            edges={edges}
            onNodesChange={handleNodesChange}
            onEdgesChange={handleEdgesChange}
            onConnect={handleConnect}
            onSelectionChange={handleSelectionChange}
            onInit={(instance) => {
              reactFlowInstanceRef.current = instance;
              fitViewToDiagram();
            }}
            fitView
            fitViewOptions={{ padding: 0.2 }}
          >
            <Background />
            <MiniMap />
            <Controls />
          </ReactFlow>
          {contextMenu && (
            <div
              className="absolute z-50 min-w-[160px] rounded border border-gray-200 bg-white py-1 text-sm shadow-lg dark:border-gray-700 dark:bg-gray-800"
              style={{ top: contextMenu.y, left: contextMenu.x }}
              onClick={(event) => event.stopPropagation()}
              onMouseDown={(event) => event.stopPropagation()}
              onContextMenu={(event) => event.preventDefault()}
            >
              <p className="px-3 py-1 text-xs font-semibold text-gray-500 dark:text-gray-300">ノードの追加</p>
              <div className="max-h-60 overflow-y-auto">
                {nodeTemplates.map((template) => (
                  <button
                    key={template.variant}
                    type="button"
                    className="flex w-full items-center px-3 py-1.5 text-left text-sm text-gray-700 hover:bg-gray-100 dark:text-gray-100 dark:hover:bg-gray-700"
                    onClick={() => handleContextMenuAddNode(template)}
                  >
                    {template.label}
                  </button>
                ))}
              </div>
            </div>
          )}
        </div>
      </main>
      <aside className="w-96 flex-shrink-0 border-l border-gray-200 dark:border-gray-800 bg-white dark:bg-gray-900 flex flex-col">
        <div className="p-4 space-y-3 overflow-y-auto flex-1">
          <div className="flex items-center justify-between">
            <h3 className="text-sm font-semibold">プロパティ</h3>
            <button
              type="button"
              className="flex items-center text-xs text-red-600 disabled:text-gray-400"
              onClick={handleDeleteSelection}
              disabled={!inspector}
            >
              <IoTrash className="mr-1" /> 削除
            </button>
          </div>
          {inspector?.type === 'node' ? renderNodeInspector() : inspector?.type === 'edge' ? renderEdgeInspector() : (
            <p className="text-sm text-gray-500">ノードまたはエッジを選択してください。</p>
          )}
          {warnings.length > 0 && (
            <div className="bg-yellow-50 border border-yellow-300 text-yellow-700 rounded p-2 text-xs space-y-1">
              <div className="flex items-center font-semibold">
                <IoAlertCircleOutline className="mr-1" /> Mermaid変換警告
              </div>
              <ul className="list-disc list-inside space-y-1">
                {warnings.map((warning, index) => (
                  <li key={`warning-${index}`}>{warning}</li>
                ))}
              </ul>
            </div>
          )}
          <div>
            <div className="flex items-center justify-between mb-2">
              <h3 className="text-sm font-semibold">Mermaid記法</h3>
              <button
                type="button"
                className="flex items-center text-xs text-blue-600"
                onClick={handleCopyCode}
              >
                <IoCopy className="mr-1" /> コピー
              </button>
            </div>
            <textarea
              className="w-full h-40 border border-gray-300 dark:border-gray-700 rounded p-2 text-xs font-mono bg-gray-50 dark:bg-gray-800 text-gray-800 dark:text-gray-100"
              value={generatedCode}
              readOnly
            />
          </div>
          <div className="border border-gray-200 dark:border-gray-800 rounded overflow-hidden">
            <MermaidPreview content={generatedCode} fileName={fileName} />
          </div>
        </div>
      </aside>
    </div>
  );
};

export default MermaidDesigner;<|MERGE_RESOLUTION|>--- conflicted
+++ resolved
@@ -19,11 +19,7 @@
   applyEdgeChanges,
   applyNodeChanges,
 } from 'reactflow';
-<<<<<<< HEAD
 import type { FitViewOptions, ReactFlowInstance, XYPosition } from 'reactflow';
-=======
-import type { FitViewOptions, ReactFlowInstance } from 'reactflow';
->>>>>>> 09649a67
 import 'reactflow/dist/style.css';
 import { IoAdd, IoAlertCircleOutline, IoCopy, IoTrash } from 'react-icons/io5';
 import { useEditorStore } from '@/store/editorStore';
@@ -170,10 +166,7 @@
 const MermaidDesigner: React.FC<MermaidDesignerProps> = ({ tabId, fileName, content }) => {
   const { updateTab, getTab } = useTabActions();
   const reactFlowInstanceRef = useRef<ReactFlowInstance | null>(null);
-<<<<<<< HEAD
   const flowWrapperRef = useRef<HTMLDivElement | null>(null);
-=======
->>>>>>> 09649a67
   const [diagramType, setDiagramType] = useState<MermaidDiagramType>('flowchart');
   const [config, setConfig] = useState<MermaidDiagramConfig>(diagramDefinitions.flowchart.defaultConfig);
   const [nodes, setNodes] = useState<MermaidNode[]>([]);
@@ -194,19 +187,12 @@
     variant: '',
     label: '',
   });
-<<<<<<< HEAD
   const [contextMenu, setContextMenu] = useState<CanvasContextMenuState | null>(null);
-=======
->>>>>>> 09649a67
   const lastSerializedRef = useRef<string>('');
   const lastHydratedTabIdRef = useRef<string | null>(null);
   const isHydrating = useRef<boolean>(false);
   const hasInitialized = useRef<boolean>(false);
   const hasLockedTypeRef = useRef<boolean>(false);
-<<<<<<< HEAD
-
-=======
->>>>>>> 09649a67
   const nodeTemplates = useMemo<MermaidNodeTemplate[]>(
     () => diagramDefinitions[diagramType].nodeTemplates,
     [diagramType],
@@ -310,7 +296,6 @@
     }));
   }, [nodes]);
 
-<<<<<<< HEAD
   useEffect(() => {
     const handleWindowClick = (event: MouseEvent) => {
       if (event.button === 2) {
@@ -330,9 +315,6 @@
       window.removeEventListener('keydown', handleWindowKeyDown);
     };
   }, []);
-
-=======
->>>>>>> 09649a67
   const handleNodesChange = useCallback((changes: NodeChange[]) => {
     setNodes((current) => applyNodeChanges(changes, current));
   }, []);
@@ -376,28 +358,17 @@
   }, []);
 
   const handleAddNode = useCallback(
-<<<<<<< HEAD
     (template: MermaidNodeTemplate, position?: XYPosition) => {
-=======
-    (template: MermaidNodeTemplate) => {
->>>>>>> 09649a67
       const definition = diagramDefinitions[diagramType];
       const id = definition.createNodeId ? definition.createNodeId() : `node_${Date.now()}`;
       const newNode: MermaidNode = {
         id,
         type: 'default',
-<<<<<<< HEAD
         position:
           position ?? {
             x: (nodes.length % 4) * 200 + 50,
             y: Math.floor(nodes.length / 4) * 150 + 40,
           },
-=======
-        position: {
-          x: (nodes.length % 4) * 200 + 50,
-          y: Math.floor(nodes.length / 4) * 150 + 40,
-        },
->>>>>>> 09649a67
         data: {
           diagramType,
           variant: template.variant,
@@ -410,7 +381,6 @@
     },
     [diagramType, nodes.length],
   );
-<<<<<<< HEAD
 
   const handleContextMenuAddNode = useCallback(
     (template: MermaidNodeTemplate) => {
@@ -443,8 +413,6 @@
       setContextMenu(null);
     }
   }, []);
-=======
->>>>>>> 09649a67
 
   const updateNode = useCallback((nodeId: string, updater: (node: MermaidNode) => MermaidNode) => {
     setNodes((current) => current.map((node) => (node.id === nodeId ? updater(node) : node)));
@@ -667,11 +635,7 @@
     return edgeTemplates.find((template) => template.variant === selectedEdge.data.variant);
   }, [selectedEdge, edgeTemplates]);
 
-<<<<<<< HEAD
   const paletteClasses = isPaletteCollapsed ? 'w-12' : 'w-36';
-=======
-  const paletteClasses = isPaletteCollapsed ? 'w-12' : 'w-72';
->>>>>>> 09649a67
   const canAddEdge = nodes.length >= 2;
 
   const renderNodeInspector = () => {
@@ -976,16 +940,12 @@
             </button>
           </div>
         </div>
-<<<<<<< HEAD
         <div
           ref={flowWrapperRef}
           className="relative flex-1 min-h-0 border-b border-gray-200 dark:border-gray-800"
           onContextMenu={handleCanvasContextMenu}
           onMouseDown={handleCanvasMouseDown}
         >
-=======
-        <div className="flex-1 min-h-0 border-b border-gray-200 dark:border-gray-800">
->>>>>>> 09649a67
           <ReactFlow
             nodes={nodes}
             edges={edges}
