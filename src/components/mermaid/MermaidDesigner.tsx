--- conflicted
+++ resolved
@@ -7,7 +7,6 @@
   useRef,
   useState,
 } from 'react';
-<<<<<<< HEAD
 import ReactFlow, {
   Background,
   Connection,
@@ -22,8 +21,6 @@
   useReactFlow,
 } from 'reactflow';
 import 'reactflow/dist/style.css';
-=======
->>>>>>> c6832d37
 import { IoAdd, IoAlertCircleOutline, IoCopy, IoTrash } from 'react-icons/io5';
 import { useEditorStore } from '@/store/editorStore';
 import {
@@ -171,16 +168,12 @@
   const [warnings, setWarnings] = useState<string[]>([]);
   const [inspector, setInspector] = useState<InspectorState | null>(null);
   const [isPaletteCollapsed, setIsPaletteCollapsed] = useState<boolean>(false);
-<<<<<<< HEAD
   const [edgeDraft, setEdgeDraft] = useState<{
     source: string;
     target: string;
     variant: string;
     label: string;
   }>({
-=======
-  const [edgeDraft, setEdgeDraft] = useState<{ source: string; target: string; variant: string; label: string }>({
->>>>>>> c6832d37
     source: '',
     target: '',
     variant: '',
@@ -242,11 +235,7 @@
     requestAnimationFrame(() => {
       isHydrating.current = false;
     });
-<<<<<<< HEAD
   }, [content, tabId, reactFlow]);
-=======
-  }, [content, tabId]);
->>>>>>> c6832d37
 
   useEffect(() => {
     if (!hasInitialized.current) return;
@@ -263,7 +252,6 @@
       label: current.label,
     }));
   }, [diagramType, edgeTemplates]);
-<<<<<<< HEAD
 
   useEffect(() => {
     const nodeIds = new Set(nodes.map((node) => node.id));
@@ -306,8 +294,6 @@
     },
     [diagramType, edgeTemplates],
   );
-=======
->>>>>>> c6832d37
 
   useEffect(() => {
     const nodeIds = new Set(nodes.map((node) => node.id));
@@ -351,7 +337,6 @@
     setEdges((current) => current.map((edge) => (edge.id === edgeId ? updater(edge) : edge)));
   }, []);
 
-<<<<<<< HEAD
   const handleDiagramTypeChange = useCallback(
     (nextType: MermaidDiagramType) => {
       if (nextType === diagramType) return;
@@ -371,24 +356,6 @@
     },
     [diagramType, nodes.length, edges.length],
   );
-=======
-  const handleDiagramTypeChange = useCallback((nextType: MermaidDiagramType) => {
-    if (nextType === diagramType) return;
-    let allowSwitch = true;
-    if ((nodes.length > 0 || edges.length > 0) && typeof window !== 'undefined') {
-      allowSwitch = window.confirm('図の種類を変更すると現在の図はクリアされます。続行しますか？');
-    }
-    if (!allowSwitch) return;
-    const definition = diagramDefinitions[nextType];
-    setDiagramType(nextType);
-    setConfig(definition.defaultConfig);
-    setNodes([]);
-    setEdges([]);
-    setWarnings([]);
-    setInspector(null);
-    setEdgeDraft({ source: '', target: '', variant: '', label: '' });
-  }, [diagramType, nodes.length, edges.length]);
->>>>>>> c6832d37
 
   const handleDeleteSelection = useCallback(() => {
     if (!inspector) return;
@@ -423,10 +390,7 @@
       return;
     }
     const variant = edgeDraft.variant || getDefaultEdgeVariant(diagramType);
-<<<<<<< HEAD
     const template = edgeTemplates.find((item) => item.variant === variant);
-=======
->>>>>>> c6832d37
     const id = createEdgeId();
     const newEdge: MermaidEdge = {
       id,
@@ -435,17 +399,10 @@
       data: {
         diagramType,
         variant,
-<<<<<<< HEAD
         label: edgeDraft.label || template?.defaultLabel,
         metadata: template?.defaultMetadata ? { ...template.defaultMetadata } : {},
       },
       label: edgeDraft.label || template?.defaultLabel,
-=======
-        label: edgeDraft.label || undefined,
-        metadata: {},
-      },
-      label: edgeDraft.label || undefined,
->>>>>>> c6832d37
     };
     setEdges((current) => [...current, newEdge]);
     setInspector({ type: 'edge', id });
@@ -455,7 +412,6 @@
       variant: current.variant || variant,
       label: '',
     }));
-<<<<<<< HEAD
   }, [diagramType, edgeDraft, edgeTemplates]);
 
   const selectedNode = useMemo(
@@ -466,16 +422,6 @@
     () => edges.find((edge) => inspector?.type === 'edge' && edge.id === inspector.id),
     [inspector, edges],
   );
-=======
-  }, [diagramType, edgeDraft]);
-
-  const handleSelectFromCanvas = useCallback((selection: InspectorState | null) => {
-    setInspector(selection);
-  }, []);
-
-  const selectedNode = useMemo(() => nodes.find((node) => inspector?.type === 'node' && node.id === inspector.id), [inspector, nodes]);
-  const selectedEdge = useMemo(() => edges.find((edge) => inspector?.type === 'edge' && edge.id === inspector.id), [inspector, edges]);
->>>>>>> c6832d37
 
   const selectedNodeTemplate = useMemo(() => {
     if (!selectedNode) return undefined;
@@ -762,12 +708,7 @@
       </aside>
       <main className="flex-1 min-w-0 flex flex-col bg-white dark:bg-gray-950">
         <div className="flex-1 min-h-0 border-b border-gray-200 dark:border-gray-800">
-<<<<<<< HEAD
           <ReactFlow
-=======
-          <InteractiveMermaidCanvas
-            code={generatedCode}
->>>>>>> c6832d37
             nodes={nodes}
             edges={edges}
             selected={inspector}
