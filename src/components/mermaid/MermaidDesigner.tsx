--- conflicted
+++ resolved
@@ -21,11 +21,7 @@
 } from 'reactflow';
 import type { FitViewOptions, ReactFlowInstance, XYPosition } from 'reactflow';
 import 'reactflow/dist/style.css';
-<<<<<<< HEAD
 import { IoAlertCircleOutline, IoCopy, IoTrash } from 'react-icons/io5';
-=======
-import { IoAdd, IoAlertCircleOutline, IoCopy, IoTrash } from 'react-icons/io5';
->>>>>>> b86ba4c8
 import { useEditorStore } from '@/store/editorStore';
 import {
   diagramDefinitions,
@@ -180,30 +176,13 @@
   const [inspector, setInspector] = useState<InspectorState | null>(null);
   const [isPaletteCollapsed, setIsPaletteCollapsed] = useState<boolean>(false);
   const [isDiagramTypeLocked, setIsDiagramTypeLocked] = useState<boolean>(false);
-<<<<<<< HEAD
-=======
-  const [edgeDraft, setEdgeDraft] = useState<{
-    source: string;
-    target: string;
-    variant: string;
-    label: string;
-  }>({
-    source: '',
-    target: '',
-    variant: '',
-    label: '',
-  });
->>>>>>> b86ba4c8
   const [contextMenu, setContextMenu] = useState<CanvasContextMenuState | null>(null);
   const lastSerializedRef = useRef<string>('');
   const lastHydratedTabIdRef = useRef<string | null>(null);
   const isHydrating = useRef<boolean>(false);
   const hasInitialized = useRef<boolean>(false);
   const hasLockedTypeRef = useRef<boolean>(false);
-<<<<<<< HEAD
-
-=======
->>>>>>> b86ba4c8
+
   const nodeTemplates = useMemo<MermaidNodeTemplate[]>(
     () => diagramDefinitions[diagramType].nodeTemplates,
     [diagramType],
@@ -288,29 +267,6 @@
   }, [diagramType, config, nodes, edges, refreshGeneratedCode]);
 
   useEffect(() => {
-<<<<<<< HEAD
-=======
-    const defaultVariant = edgeTemplates[0]?.variant ?? getDefaultEdgeVariant(diagramType);
-    setEdgeDraft((current) => ({
-      source: current.source,
-      target: current.target,
-      variant: current.variant || defaultVariant,
-      label: current.label,
-    }));
-  }, [diagramType, edgeTemplates]);
-
-  useEffect(() => {
-    const nodeIds = new Set(nodes.map((node) => node.id));
-    setEdgeDraft((current) => ({
-      source: nodeIds.has(current.source) ? current.source : '',
-      target: nodeIds.has(current.target) ? current.target : '',
-      variant: current.variant,
-      label: current.label,
-    }));
-  }, [nodes]);
-
-  useEffect(() => {
->>>>>>> b86ba4c8
     const handleWindowClick = (event: MouseEvent) => {
       if (event.button === 2) {
         return;
@@ -329,10 +285,7 @@
       window.removeEventListener('keydown', handleWindowKeyDown);
     };
   }, []);
-<<<<<<< HEAD
-
-=======
->>>>>>> b86ba4c8
+
   const handleNodesChange = useCallback((changes: NodeChange[]) => {
     setNodes((current) => applyNodeChanges(changes, current));
   }, []);
@@ -570,10 +523,6 @@
       setEdges([]);
       setWarnings([]);
       setInspector(null);
-<<<<<<< HEAD
-=======
-      setEdgeDraft({ source: '', target: '', variant: '', label: '' });
->>>>>>> b86ba4c8
       hasLockedTypeRef.current = true;
       setIsDiagramTypeLocked(true);
     },
@@ -605,41 +554,6 @@
     }
   }, [generatedCode]);
 
-<<<<<<< HEAD
-=======
-  const handleAddEdge = useCallback(() => {
-    if (!edgeDraft.source || !edgeDraft.target) {
-      if (typeof window !== 'undefined') {
-        window.alert('接続元と接続先を選択してください。');
-      }
-      return;
-    }
-    const variant = edgeDraft.variant || getDefaultEdgeVariant(diagramType);
-    const template = edgeTemplates.find((item) => item.variant === variant);
-    const id = createEdgeId();
-    const newEdge: MermaidEdge = {
-      id,
-      source: edgeDraft.source,
-      target: edgeDraft.target,
-      data: {
-        diagramType,
-        variant,
-        label: edgeDraft.label || template?.defaultLabel,
-        metadata: template?.defaultMetadata ? { ...template.defaultMetadata } : {},
-      },
-      label: edgeDraft.label || template?.defaultLabel,
-    };
-    setEdges((current) => [...current, newEdge]);
-    setInspector({ type: 'edge', id });
-    setEdgeDraft((current) => ({
-      source: current.source,
-      target: current.target,
-      variant: current.variant || variant,
-      label: '',
-    }));
-  }, [diagramType, edgeDraft, edgeTemplates]);
-
->>>>>>> b86ba4c8
   const selectedNode = useMemo(
     () => nodes.find((node) => inspector?.type === 'node' && node.id === inspector.id),
     [inspector, nodes],
@@ -660,10 +574,6 @@
   }, [selectedEdge, edgeTemplates]);
 
   const paletteClasses = isPaletteCollapsed ? 'w-12' : 'w-36';
-<<<<<<< HEAD
-=======
-  const canAddEdge = nodes.length >= 2;
->>>>>>> b86ba4c8
 
   const renderNodeInspector = () => {
     if (!selectedNode) {
@@ -827,32 +737,6 @@
                   <option key={item.type} value={item.type}>
                     {item.label}
                   </option>
-<<<<<<< HEAD
-=======
-                ))}
-              </select>
-              {isDiagramTypeLocked && (
-                <p className="text-[11px] text-gray-500 dark:text-gray-400">
-                  図の種類は一度選択すると変更できません。
-                </p>
-              )}
-            </div>
-          )}
-          {!isPaletteCollapsed && (
-            <div>
-              <p className="text-xs text-gray-500 mb-2">ノードを追加</p>
-              <div className="space-y-2">
-                {nodeTemplates.map((template) => (
-                  <button
-                    key={template.variant}
-                    type="button"
-                    className="w-full flex items-center justify-between px-2 py-1 bg-white dark:bg-gray-800 border border-gray-200 dark:border-gray-700 rounded text-sm hover:bg-gray-100 dark:hover:bg-gray-700"
-                    onClick={() => handleAddNode(template)}
-                  >
-                    <span>{template.label}</span>
-                    <IoAdd />
-                  </button>
->>>>>>> b86ba4c8
                 ))}
               </select>
               {isDiagramTypeLocked && (
