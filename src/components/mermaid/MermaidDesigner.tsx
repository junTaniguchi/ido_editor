--- conflicted
+++ resolved
@@ -168,10 +168,7 @@
   const [warnings, setWarnings] = useState<string[]>([]);
   const [inspector, setInspector] = useState<InspectorState | null>(null);
   const [isPaletteCollapsed, setIsPaletteCollapsed] = useState<boolean>(false);
-<<<<<<< HEAD
   const [isDiagramTypeLocked, setIsDiagramTypeLocked] = useState<boolean>(false);
-=======
->>>>>>> 89602f4a
   const [edgeDraft, setEdgeDraft] = useState<{
     source: string;
     target: string;
@@ -187,11 +184,7 @@
   const lastHydratedTabIdRef = useRef<string | null>(null);
   const isHydrating = useRef<boolean>(false);
   const hasInitialized = useRef<boolean>(false);
-<<<<<<< HEAD
   const hasLockedTypeRef = useRef<boolean>(false);
-=======
->>>>>>> 89602f4a
-
   const nodeTemplates = useMemo<MermaidNodeTemplate[]>(
     () => diagramDefinitions[diagramType].nodeTemplates,
     [diagramType],
@@ -234,14 +227,11 @@
     [],
   );
 
-<<<<<<< HEAD
   useEffect(() => {
     hasLockedTypeRef.current = false;
     setIsDiagramTypeLocked(false);
   }, [tabId]);
 
-=======
->>>>>>> 89602f4a
   useEffect(() => {
     if (content === lastSerializedRef.current && lastHydratedTabIdRef.current === tabId) {
       return;
@@ -488,10 +478,7 @@
 
   const handleDiagramTypeChange = useCallback(
     (nextType: MermaidDiagramType) => {
-<<<<<<< HEAD
       if (isDiagramTypeLocked) return;
-=======
->>>>>>> 89602f4a
       if (nextType === diagramType) return;
       let allowSwitch = true;
       if ((nodes.length > 0 || edges.length > 0) && typeof window !== 'undefined') {
@@ -506,15 +493,10 @@
       setWarnings([]);
       setInspector(null);
       setEdgeDraft({ source: '', target: '', variant: '', label: '' });
-<<<<<<< HEAD
       hasLockedTypeRef.current = true;
       setIsDiagramTypeLocked(true);
     },
     [diagramType, edges.length, isDiagramTypeLocked, nodes.length],
-=======
-    },
-    [diagramType, nodes.length, edges.length],
->>>>>>> 89602f4a
   );
 
   const handleDeleteSelection = useCallback(() => {
