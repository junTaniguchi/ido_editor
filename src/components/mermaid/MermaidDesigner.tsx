--- conflicted
+++ resolved
@@ -159,11 +159,7 @@
 
 const MermaidDesigner: React.FC<MermaidDesignerProps> = ({ tabId, fileName, content }) => {
   const { updateTab, getTab } = useTabActions();
-<<<<<<< HEAD
   const reactFlowInstanceRef = useRef<ReactFlowInstance | null>(null);
-=======
-  const reactFlow = useReactFlow();
->>>>>>> 9f158195
   const [diagramType, setDiagramType] = useState<MermaidDiagramType>('flowchart');
   const [config, setConfig] = useState<MermaidDiagramConfig>(diagramDefinitions.flowchart.defaultConfig);
   const [nodes, setNodes] = useState<MermaidNode[]>([]);
@@ -250,14 +246,9 @@
     hasInitialized.current = true;
     requestAnimationFrame(() => {
       isHydrating.current = false;
-<<<<<<< HEAD
       fitViewToDiagram({ duration: 300 });
     });
   }, [content, tabId, fitViewToDiagram]);
-=======
-    });
-  }, [content, tabId, reactFlow]);
->>>>>>> 9f158195
 
   useEffect(() => {
     if (!hasInitialized.current) return;
@@ -316,7 +307,6 @@
     },
     [diagramType, edgeTemplates],
   );
-<<<<<<< HEAD
 
   const handleSelectionChange = useCallback((params: { nodes: MermaidNode[]; edges: MermaidEdge[] }) => {
     if (params.nodes.length > 0) {
@@ -328,19 +318,6 @@
     }
   }, []);
 
-=======
-
-  useEffect(() => {
-    const nodeIds = new Set(nodes.map((node) => node.id));
-    setEdgeDraft((current) => ({
-      source: nodeIds.has(current.source) ? current.source : '',
-      target: nodeIds.has(current.target) ? current.target : '',
-      variant: current.variant,
-      label: current.label,
-    }));
-  }, [nodes]);
-
->>>>>>> 9f158195
   const handleAddNode = useCallback(
     (template: MermaidNodeTemplate) => {
       const definition = diagramDefinitions[diagramType];
@@ -747,7 +724,6 @@
           <ReactFlow
             nodes={nodes}
             edges={edges}
-<<<<<<< HEAD
             onNodesChange={handleNodesChange}
             onEdgesChange={handleEdgesChange}
             onConnect={handleConnect}
@@ -763,11 +739,6 @@
             <MiniMap />
             <Controls />
           </ReactFlow>
-=======
-            selected={inspector}
-            onSelect={handleSelectFromCanvas}
-          />
->>>>>>> 9f158195
         </div>
       </main>
       <aside className="w-96 flex-shrink-0 border-l border-gray-200 dark:border-gray-800 bg-white dark:bg-gray-900 flex flex-col">
