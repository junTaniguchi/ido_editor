'use client';

import React, {
  useCallback,
  useEffect,
  useMemo,
  useRef,
  useState,
} from 'react';
import ReactFlow, {
  Background,
  Connection,
  Controls,
  EdgeChange,
  MarkerType,
  MiniMap,
  NodeChange,
  ReactFlowProvider,
  applyEdgeChanges,
  applyNodeChanges,
} from 'reactflow';
import type { FitViewOptions, ReactFlowInstance, XYPosition } from 'reactflow';
import 'reactflow/dist/style.css';
import { IoAlertCircleOutline, IoTrash } from 'react-icons/io5';
import { useEditorStore } from '@/store/editorStore';
import {
  diagramDefinitions,
  diagramList,
  type MermaidEdgeTemplate,
  type MermaidFieldDefinition,
  type MermaidNodeTemplate,
} from '@/lib/mermaid/diagramDefinitions';
import { parseMermaidSource } from '@/lib/mermaid/parser';
import { serializeMermaid } from '@/lib/mermaid/serializer';
import type {
  MermaidDiagramConfig,
  MermaidDiagramType,
  MermaidEdge,
  MermaidGraphModel,
  MermaidNode,
  MermaidSubgraph,
} from '@/lib/mermaid/types';
import MermaidPreview from '@/components/preview/MermaidPreview';
import InteractiveMermaidCanvas from './InteractiveMermaidCanvas';
import GroupOverlays from './GroupOverlays';
import MermaidEdgeComponent from './MermaidEdge';
import MermaidNodeComponent from './MermaidNode';
import { EdgeHandleOrientationContext, type EdgeHandleOrientation } from './EdgeHandleOrientationContext';

export interface MermaidDesignerProps {
  tabId: string;
  fileName: string;
  content: string;
}

interface InspectorState {
  type: 'node' | 'edge';
  id: string;
}

interface CanvasContextMenuState {
  x: number;
  y: number;
  position: XYPosition;
}

interface EdgeDraft {
  source: string;
  target: string;
  variant: string;
  label: string;
}

const getDefaultEdgeVariant = (type: MermaidDiagramType): string => {
  const definition = diagramDefinitions[type];
  return definition.edgeTemplates[0]?.variant || 'arrow';
};

const toBooleanString = (value: boolean): string => (value ? 'true' : 'false');

const parseBoolean = (value: string | undefined): boolean => value === 'true';

<<<<<<< HEAD

const normalizeHandleId = (handleId: string | null | undefined, fallback: 'top' | 'bottom' | 'left' | 'right'): 'top' | 'bottom' | 'left' | 'right' => {
  if (!handleId) {
    return fallback;
  }
  const mapping: Record<string, 'top' | 'bottom' | 'left' | 'right'> = {
    top: 'top',
    bottom: 'bottom',
    left: 'left',
    right: 'right',
    'source-top': 'top',
    'target-top': 'top',
    'source-bottom': 'bottom',
    'target-bottom': 'bottom',
    'source-left': 'left',
    'target-left': 'left',
    'source-right': 'right',
    'target-right': 'right',
  };
  return mapping[handleId] ?? fallback;
};
=======
const getHandleIdsForOrientation = (orientation: EdgeHandleOrientation) =>
  orientation === 'vertical'
    ? { source: 'source-bottom' as const, target: 'target-top' as const }
    : { source: 'source-right' as const, target: 'target-left' as const };
>>>>>>> d3495bea

const createEdgeId = (): string => `edge_${Date.now().toString(36)}`;

const PERSISTENT_METADATA_KEYS = ['sequence', 'command'];

const MERMAID_NODE_TYPE = 'mermaid-node';
const MERMAID_EDGE_TYPE = 'mermaid-edge';

const expandShortHex = (value: string): string =>
  `#${value
    .slice(1)
    .split('')
    .map((char) => char + char)
    .join('')}`;

const toHexColor = (value: string | undefined, fallback: string): string => {
  if (!value) return fallback;
  let normalized = value.trim();
  if (/^#[0-9a-fA-F]{3}$/.test(normalized)) {
    normalized = expandShortHex(normalized.toLowerCase());
  }
  if (/^#[0-9a-fA-F]{6}$/.test(normalized)) {
    return normalized.toLowerCase();
  }
  return fallback;
};

const sanitizeColorValue = (value: string): string => {
  if (/^#[0-9a-fA-F]{3}$/.test(value)) {
    return expandShortHex(value.toLowerCase());
  }
  if (/^#[0-9a-fA-F]{6}$/.test(value)) {
    return value.toLowerCase();
  }
  return value;
};

const cloneNodeList = (nodes: MermaidNode[]): MermaidNode[] =>
  nodes.map(node => ({
    ...node,
    position: node.position ? { ...node.position } : node.position,
    positionAbsolute: node.positionAbsolute ? { ...node.positionAbsolute } : node.positionAbsolute,
    style: node.style ? { ...node.style } : node.style,
    data: {
      ...node.data,
      metadata: node.data.metadata ? { ...node.data.metadata } : undefined,
    },
  }));

const cloneEdgeList = (edges: MermaidEdge[]): MermaidEdge[] =>
  edges.map(edge => ({
    ...edge,
    style: edge.style ? { ...edge.style } : edge.style,
    markerEnd: edge.markerEnd ? { ...edge.markerEnd } : edge.markerEnd,
    data: {
      ...edge.data,
      metadata: edge.data.metadata ? { ...edge.data.metadata } : undefined,
    },
  }));

interface Snapshot {
  diagramType: MermaidDiagramType;
  config: MermaidDiagramConfig;
  nodes: MermaidNode[];
  edges: MermaidEdge[];
  subgraphs: MermaidSubgraph[];
  ganttSections: string[];
  edgeHandleOrientation: EdgeHandleOrientation;
}

const getNodeTemplateDefaults = (diagramType: MermaidDiagramType, variant: string) => {
  const templates = diagramDefinitions[diagramType]?.nodeTemplates;
  const template = templates?.find((item) => item.variant === variant);
  return template?.defaultMetadata ?? {};
};

const getEdgeTemplateDefaults = (diagramType: MermaidDiagramType, variant: string) => {
  const templates = diagramDefinitions[diagramType]?.edgeTemplates;
  const template = templates?.find((item) => item.variant === variant);
  return template?.defaultMetadata ?? {};
};

const applyNodeDefaults = (node: MermaidNode, fallbackDiagramType?: MermaidDiagramType): MermaidNode => {
  const diagramType = (node.data.diagramType as MermaidDiagramType) || fallbackDiagramType || 'flowchart';
  const defaultMetadata = getNodeTemplateDefaults(diagramType, node.data.variant);
  const metadata = { ...defaultMetadata, ...(node.data.metadata || {}) };
  const fillColor = metadata.fillColor ? sanitizeColorValue(metadata.fillColor) : '#ffffff';
  const strokeColor = metadata.strokeColor ? sanitizeColorValue(metadata.strokeColor) : '#1f2937';
  const textColor = metadata.textColor ? sanitizeColorValue(metadata.textColor) : '#111827';
  const isSpecialFlowchartShape =
    diagramType === 'flowchart' && (node.data.variant === 'startEnd' || node.data.variant === 'decision');

  const nextStyle: React.CSSProperties = {
    ...node.style,
    background: fillColor,
    border: `2px solid ${strokeColor}`,
    color: textColor,
  };

  if (isSpecialFlowchartShape) {
    nextStyle.background = 'transparent';
    nextStyle.border = 'none';
  }

  return {
    ...node,
    data: {
      ...node.data,
      metadata,
    },
    style: nextStyle,
  };
};

const normalizeEdges = (edgeList: MermaidEdge[]): MermaidEdge[] => {
  if (!Array.isArray(edgeList) || edgeList.length === 0) {
    return [];
  }

  const edgesWithIds = edgeList.map((edge, index) => ({
    edge,
    id: edge.id ?? `edge_auto_${index}`,
  }));

  const pairMap = new Map<string, string[]>();
  edgesWithIds.forEach(({ edge, id }) => {
    const key = `${edge.source ?? ''}__${edge.target ?? ''}`;
    const existing = pairMap.get(key);
    if (existing) {
      existing.push(id);
    } else {
      pairMap.set(key, [id]);
    }
  });

  const metaMap = new Map<string, { index: number; count: number }>();
  pairMap.forEach((ids) => {
    ids.forEach((edgeId, index) => {
      metaMap.set(edgeId, { index, count: ids.length });
    });
  });

  return edgesWithIds.map(({ edge, id }) => {
    const meta = metaMap.get(id);
    const parallelCount = meta?.count ?? 1;
    const parallelIndex = meta && parallelCount > 1 ? meta.index : 0;
    const normalizedLabel = edge.data?.label ?? edge.label;
    const sourceHandle = normalizeHandleId(edge.sourceHandle, 'bottom');
    const targetHandle = normalizeHandleId(edge.targetHandle, 'top');
    const diagramType = (edge.data?.diagramType as MermaidDiagramType) || 'flowchart';
    const defaultMetadata = getEdgeTemplateDefaults(diagramType, edge.data?.variant ?? '');
    const metadata = { ...defaultMetadata, ...(edge.data?.metadata ?? {}) };
    const strokeColor = metadata.strokeColor ? sanitizeColorValue(metadata.strokeColor) : '#1f2937';
    const fillColor = metadata.fillColor ? sanitizeColorValue(metadata.fillColor) : undefined;
    const textColor = metadata.textColor ? sanitizeColorValue(metadata.textColor) : undefined;
    if (fillColor) {
      metadata.fillColor = fillColor;
    }
    if (textColor) {
      metadata.textColor = textColor;
    }
    metadata.strokeColor = strokeColor;

    const baseStyle = {
      stroke: strokeColor,
      strokeWidth: edge.data?.variant === 'thick' ? 2.6 : 1.6,
    } as const;

    return {
      ...edge,
      id,
      type: edge.type ?? MERMAID_EDGE_TYPE,
      label: normalizedLabel,
      data: {
        ...edge.data,
        label: normalizedLabel,
        parallelIndex,
        parallelCount,
        metadata,
      },
      markerEnd:
        edge.markerEnd ??
        ({
          type: MarkerType.ArrowClosed,
          width: 18,
          height: 18,
          color: strokeColor,
        } as const),
      style: edge.style ? { ...baseStyle, ...edge.style } : { ...baseStyle },
      updatable: true,
      sourceHandle,
      targetHandle,
    };
  });
};

const useTabActions = () => {
  const updateTab = useEditorStore((state) => state.updateTab);
  const getTab = useEditorStore((state) => state.getTab);
  return { updateTab, getTab };
};

const buildModel = (
  type: MermaidDiagramType,
  config: MermaidDiagramConfig,
  nodes: MermaidNode[],
  edges: MermaidEdge[],
  subgraphs: MermaidSubgraph[],
): MermaidGraphModel => ({
  type,
  config,
  nodes,
  edges,
  warnings: [],
  subgraphs,
});

const FieldInput: React.FC<{
  field: MermaidFieldDefinition;
  value: string;
  onChange: (value: string) => void;
}> = ({ field, value, onChange }) => {
  switch (field.type) {
    case 'textarea':
      return (
        <textarea
          className="w-full border border-gray-300 dark:border-gray-700 rounded p-1 text-sm"
          rows={4}
          value={value}
          placeholder={field.placeholder}
          onChange={(event) => onChange(event.target.value)}
        />
      );
    case 'select':
      return (
        <select
          className="w-full border border-gray-300 dark:border-gray-700 rounded p-1 text-sm"
          value={value}
          onChange={(event) => onChange(event.target.value)}
        >
          {field.options?.map((option) => (
            <option key={option.value} value={option.value}>
              {option.label}
            </option>
          ))}
        </select>
      );
    case 'boolean':
      return (
        <label className="flex items-center space-x-2 text-sm">
          <input
            type="checkbox"
            checked={parseBoolean(value)}
            onChange={(event) => onChange(toBooleanString(event.target.checked))}
          />
          <span>{field.placeholder ?? '有効化'}</span>
        </label>
      );
    case 'number':
      return (
        <input
          type="number"
          className="w-full border border-gray-300 dark:border-gray-700 rounded p-1 text-sm"
          value={value}
          placeholder={field.placeholder}
          onChange={(event) => onChange(event.target.value)}
        />
      );
    case 'date':
      return (
        <input
          type="date"
          className="w-full border border-gray-300 dark:border-gray-700 rounded p-1 text-sm"
          value={value}
          onChange={(event) => onChange(event.target.value)}
        />
      );
    case 'text':
    default:
      return (
        <input
          type="text"
          className="w-full border border-gray-300 dark:border-gray-700 rounded p-1 text-sm"
          value={value}
          placeholder={field.placeholder}
          onChange={(event) => onChange(event.target.value)}
        />
      );
  }
};

const MermaidDesigner: React.FC<MermaidDesignerProps> = ({ tabId, fileName, content }) => {
  const { updateTab, getTab } = useTabActions();
  const reactFlowInstanceRef = useRef<ReactFlowInstance | null>(null);
  const flowWrapperRef = useRef<HTMLDivElement | null>(null);
  const [diagramType, setDiagramType] = useState<MermaidDiagramType>('flowchart');
  const [config, setConfig] = useState<MermaidDiagramConfig>(diagramDefinitions.flowchart.defaultConfig);
  const [nodes, setNodes] = useState<MermaidNode[]>([]);
  const [edges, setEdgesState] = useState<MermaidEdge[]>([]);
  const [subgraphs, setSubgraphs] = useState<MermaidSubgraph[]>([]);
  const [ganttSections, setGanttSections] = useState<string[]>(['General']);
  const [generatedCode, setGeneratedCode] = useState<string>('');
  const [warnings, setWarnings] = useState<string[]>([]);
  const [inspector, setInspector] = useState<InspectorState | null>(null);
  const [isPaletteCollapsed, setIsPaletteCollapsed] = useState<boolean>(false);
  const [contextMenu, setContextMenu] = useState<CanvasContextMenuState | null>(null);
  const [edgeHandleOrientation, setEdgeHandleOrientation] = useState<EdgeHandleOrientation>('vertical');
  const [, setEdgeDraft] = useState<EdgeDraft>({
    source: '',
    target: '',
    variant: '',
    label: '',
  });
  const lastSerializedRef = useRef<string>('');
  const lastHydratedTabIdRef = useRef<string | null>(null);
  const isHydrating = useRef<boolean>(false);
  const hasInitialized = useRef<boolean>(false);
  const isRestoring = useRef<boolean>(false);
  const historyRef = useRef<Snapshot[]>([]);
  const futureRef = useRef<Snapshot[]>([]);
  const suppressHistoryRef = useRef<number>(0);

  const beginSuppressHistory = useCallback(() => {
    suppressHistoryRef.current += 1;
  }, []);

  const endSuppressHistory = useCallback(() => {
    suppressHistoryRef.current = Math.max(0, suppressHistoryRef.current - 1);
  }, []);

  const runWithSuppressedHistory = useCallback(
    (action: () => void) => {
      beginSuppressHistory();
      try {
        action();
      } finally {
        queueMicrotask(() => {
          endSuppressHistory();
        });
      }
    },
    [beginSuppressHistory, endSuppressHistory],
  );

  const createSnapshot = useCallback(
    (): Snapshot => ({
      diagramType,
      config: JSON.parse(JSON.stringify(config)) as MermaidDiagramConfig,
      nodes: cloneNodeList(nodes),
      edges: cloneEdgeList(edges),
      subgraphs: subgraphs.map((subgraph) => ({ ...subgraph, nodes: [...subgraph.nodes] })),
      ganttSections: [...ganttSections],
<<<<<<< HEAD
    }),
    [diagramType, config, nodes, edges, subgraphs, ganttSections],
=======
      edgeHandleOrientation,
    }),
    [diagramType, config, nodes, edges, subgraphs, ganttSections, edgeHandleOrientation],
>>>>>>> d3495bea
  );

  const recordHistory = useCallback(() => {
    if (isRestoring.current) return;
    historyRef.current.push(createSnapshot());
    if (historyRef.current.length > 100) {
      historyRef.current.shift();
    }
    futureRef.current = [];
  }, [createSnapshot]);

  const restoreSnapshot = useCallback((snapshot: Snapshot) => {
    isRestoring.current = true;
    setDiagramType(snapshot.diagramType);
    setConfig(snapshot.config);
    setNodes(snapshot.nodes);
    setEdgesState(snapshot.edges);
    setSubgraphs(snapshot.subgraphs);
    setGanttSections(snapshot.ganttSections);
    setEdgeHandleOrientation(snapshot.edgeHandleOrientation);
    requestAnimationFrame(() => {
      isRestoring.current = false;
    });
  }, []);

  const undo = useCallback(() => {
    if (!historyRef.current.length) return;
    const previous = historyRef.current.pop()!;
    futureRef.current.push(createSnapshot());
    restoreSnapshot(previous);
  }, [createSnapshot, restoreSnapshot]);

  const redo = useCallback(() => {
    if (!futureRef.current.length) return;
    const next = futureRef.current.pop()!;
    historyRef.current.push(createSnapshot());
    restoreSnapshot(next);
  }, [createSnapshot, restoreSnapshot]);

  const updateEdges = useCallback(
    (updater: React.SetStateAction<MermaidEdge[]>) => {
      setEdgesState((current) => {
        const next =
          typeof updater === 'function' ? (updater as (prev: MermaidEdge[]) => MermaidEdge[])(current) : updater;
        return normalizeEdges(Array.isArray(next) ? next : []);
      });
    },
    [],
  );

  const nodeTemplates = useMemo<MermaidNodeTemplate[]>(
    () => diagramDefinitions[diagramType].nodeTemplates,
    [diagramType],
  );

  const edgeTemplates = useMemo<MermaidEdgeTemplate[]>(
    () => diagramDefinitions[diagramType].edgeTemplates,
    [diagramType],
  );

  const configFields = useMemo<MermaidFieldDefinition[]>(
    () => diagramDefinitions[diagramType].configFields ?? [],
    [diagramType],
  );

  const supportsEdges = useMemo(() => diagramDefinitions[diagramType].supportsEdges, [diagramType]);

  const refreshGeneratedCode = useCallback(() => {
    const model = buildModel(diagramType, config, nodes, edges, subgraphs);
    const { code, warnings: serializationWarnings } = serializeMermaid(model);
    setGeneratedCode(code);
    setWarnings(serializationWarnings);
    lastSerializedRef.current = code;
    const tab = getTab(tabId);
    if (tab) {
      const isDirty = tab.originalContent !== code;
      if (tab.content !== code || tab.isDirty !== isDirty) {
        updateTab(tabId, { content: code, isDirty });
      }
    }
  }, [diagramType, config, nodes, edges, subgraphs, getTab, tabId, updateTab]);

  const fitViewToDiagram = useCallback(
    (options?: FitViewOptions) => {
      const instance = reactFlowInstanceRef.current;
      if (!instance) return;
      instance.fitView({
        padding: 0.2,
        ...options,
      });
    },
    [],
  );

  useEffect(() => {
    if (content === lastSerializedRef.current && lastHydratedTabIdRef.current === tabId) {
      return;
    }

    isHydrating.current = true;
    const parsed = parseMermaidSource(content);
    const hydratedNodes = parsed.nodes.map((node) => applyNodeDefaults(node, parsed.type));
    const normalizedEdges = normalizeEdges(
      parsed.edges.map((edge) => ({
        ...edge,
        label: edge.data.label,
      })),
    );
    const parsedSubgraphs = (parsed.subgraphs ?? []).map((subgraph) => ({
      ...subgraph,
      nodes: [...subgraph.nodes],
    }));
    const nextGanttSections = (() => {
      if (parsed.type !== 'gantt') {
        return ['General'];
      }
      const sectionSet = new Set<string>(['General']);
      hydratedNodes.forEach((node) => {
        const section = node.data.metadata?.section;
        if (section) {
          sectionSet.add(section);
        }
      });
      return Array.from(sectionSet);
    })();

    setDiagramType(parsed.type);
    setConfig(parsed.config);
    setNodes(hydratedNodes);
    setEdgesState(normalizedEdges);
    setSubgraphs(parsedSubgraphs);
    setGanttSections(nextGanttSections);
    setWarnings(parsed.warnings);

    const model = buildModel(parsed.type, parsed.config, hydratedNodes, normalizedEdges, parsedSubgraphs);
    const { code } = serializeMermaid(model);
    setGeneratedCode(code);
    lastSerializedRef.current = code;
    lastHydratedTabIdRef.current = tabId;
    setInspector(null);
    const firstEdgeTemplate = diagramDefinitions[parsed.type].edgeTemplates[0];
    setEdgeDraft({
      source: '',
      target: '',
      variant: firstEdgeTemplate?.variant ?? '',
      label: firstEdgeTemplate?.defaultLabel ?? '',
    });
    hasInitialized.current = true;

    requestAnimationFrame(() => {
      isHydrating.current = false;
      fitViewToDiagram({ duration: 300 });
      requestAnimationFrame(() => {
        const initialSnapshot: Snapshot = {
          diagramType: parsed.type,
          config: JSON.parse(JSON.stringify(parsed.config)) as MermaidDiagramConfig,
          nodes: cloneNodeList(hydratedNodes),
          edges: cloneEdgeList(normalizedEdges),
          subgraphs: parsedSubgraphs.map((subgraph) => ({ ...subgraph, nodes: [...subgraph.nodes] })),
          ganttSections: [...nextGanttSections],
          edgeHandleOrientation,
        };
        historyRef.current = [initialSnapshot];
        futureRef.current = [];
      });
    });
  }, [content, tabId, fitViewToDiagram, edgeHandleOrientation]);

  useEffect(() => {
    if (!hasInitialized.current) return;
    if (isHydrating.current) return;
    refreshGeneratedCode();
  }, [diagramType, config, nodes, edges, subgraphs, refreshGeneratedCode]);

  useEffect(() => {
    const handleWindowClick = (event: MouseEvent) => {
      if (event.button === 2) {
        return;
      }
      setContextMenu(null);
    };
    const handleWindowKeyDown = (event: KeyboardEvent) => {
      if (event.key === 'Escape') {
        setContextMenu(null);
      }
    };
    window.addEventListener('click', handleWindowClick);
    window.addEventListener('keydown', handleWindowKeyDown);
    return () => {
      window.removeEventListener('click', handleWindowClick);
      window.removeEventListener('keydown', handleWindowKeyDown);
    };
  }, []);

  const handleNodesChange = useCallback(
    (changes: NodeChange[]) => {
      if (isRestoring.current) {
        return;
      }
      const shouldRecord = changes.some(change => {
        switch (change.type) {
          case 'add':
          case 'remove':
            return true;
          case 'position':
            return !(change as any).dragging;
          default:
            return false;
        }
      });
      if (suppressHistoryRef.current <= 0 && shouldRecord) {
        recordHistory();
      }
      setNodes((current) =>
        applyNodeChanges(changes, current).map(node => applyNodeDefaults(node, diagramType)),
      );
    },
    [diagramType, recordHistory],
  );

  const handleEdgesChange = useCallback(
    (changes: EdgeChange[]) => {
      if (isRestoring.current) {
        return;
      }
      const shouldRecord = changes.some(change => change.type === 'remove' || change.type === 'add');
      if (suppressHistoryRef.current <= 0 && shouldRecord) {
        recordHistory();
      }
      updateEdges((current) => applyEdgeChanges(changes, current));
    },
    [recordHistory, updateEdges],
  );

  const handleEdgeUpdate = useCallback(
    (oldEdge: MermaidEdge, newConnection: Connection) => {
      if (!newConnection.source || !newConnection.target) {
        return;
      }
      recordHistory();
      const handles = getHandleIdsForOrientation(edgeHandleOrientation);
      runWithSuppressedHistory(() => {
        updateEdges((current) =>
          current.map((edge) =>
            edge.id === oldEdge.id
              ? {
                  ...edge,
                  source: newConnection.source,
                  target: newConnection.target,
<<<<<<< HEAD
                  sourceHandle: normalizeHandleId(newConnection.sourceHandle, 'bottom'),
                  targetHandle: normalizeHandleId(newConnection.targetHandle, 'top'),
=======
                  sourceHandle: handles.source,
                  targetHandle: handles.target,
>>>>>>> d3495bea
                }
              : edge,
          ),
        );
      });
    },
<<<<<<< HEAD
    [recordHistory, runWithSuppressedHistory, updateEdges],
=======
    [edgeHandleOrientation, recordHistory, runWithSuppressedHistory, updateEdges],
>>>>>>> d3495bea
  );

  const handleConnect = useCallback(
    (connection: Connection) => {
      if (!supportsEdges || edgeTemplates.length === 0) return;
      if (!connection.source || !connection.target) return;
      recordHistory();
      const variant = getDefaultEdgeVariant(diagramType);
      const template = edgeTemplates.find((item) => item.variant === variant) ?? edgeTemplates[0];
      const id = createEdgeId();
      runWithSuppressedHistory(() => {
        updateEdges((current) => {
<<<<<<< HEAD
=======
          const handles = getHandleIdsForOrientation(edgeHandleOrientation);
>>>>>>> d3495bea
          const existing = current.filter(
            (edge) => edge.source === connection.source && edge.target === connection.target,
          );
          const baseLabel = template?.defaultLabel ?? '';
          const automaticLabel = baseLabel
          ? existing.length > 0
            ? `${baseLabel} ${existing.length + 1}`
            : baseLabel
          : undefined;

        const newEdge: MermaidEdge = {
          id,
          type: MERMAID_EDGE_TYPE,
          source: connection.source,
          target: connection.target,
<<<<<<< HEAD
          sourceHandle: normalizeHandleId(connection.sourceHandle, 'bottom'),
          targetHandle: normalizeHandleId(connection.targetHandle, 'top'),
=======
          sourceHandle: handles.source,
          targetHandle: handles.target,
>>>>>>> d3495bea
          data: {
            diagramType,
            variant: template?.variant ?? variant,
            label: automaticLabel,
            metadata: template?.defaultMetadata ? { ...template.defaultMetadata } : {},
          },
          label: automaticLabel,
        };

        return [...current, newEdge];
        });
      });
      setInspector({ type: 'edge', id });
    },
<<<<<<< HEAD
    [diagramType, edgeTemplates, recordHistory, runWithSuppressedHistory, supportsEdges, updateEdges],
=======
    [diagramType, edgeHandleOrientation, edgeTemplates, recordHistory, runWithSuppressedHistory, supportsEdges, updateEdges],
>>>>>>> d3495bea
  );

  const handleSelectionChange = useCallback((params: { nodes: MermaidNode[]; edges: MermaidEdge[] }) => {
    if (params.nodes.length > 0) {
      setInspector({ type: 'node', id: params.nodes[0].id });
    } else if (params.edges.length > 0) {
      setInspector({ type: 'edge', id: params.edges[0].id });
    } else {
      setInspector(null);
    }
  }, []);

  const handleAddNode = useCallback(
    (template: MermaidNodeTemplate, position?: XYPosition) => {
      recordHistory();
      const definition = diagramDefinitions[diagramType];
      const id = definition.createNodeId ? definition.createNodeId() : `node_${Date.now()}`;
      runWithSuppressedHistory(() => {
        setNodes((current) => {
          const baseMetadata = template.defaultMetadata ? { ...template.defaultMetadata } : {};
          if (diagramType === 'gitGraph') {
            const sequenceValues = current
              .map((node) => Number(node.data.metadata?.sequence))
              .filter((value) => Number.isFinite(value));
            const nextSequence = sequenceValues.length > 0 ? Math.max(...sequenceValues) + 1 : 0;
            baseMetadata.sequence = nextSequence.toString();
            if ((template.variant === 'commit' || template.variant === 'merge') && !baseMetadata.type) {
              baseMetadata.type = 'NORMAL';
            }
          }
          if (diagramType === 'gantt') {
            const fallbackSection = ganttSections[0] ?? 'General';
            baseMetadata.section = fallbackSection;
          }

          const defaultPosition =
            position ?? {
              x: (current.length % 4) * 200 + 50,
              y: Math.floor(current.length / 4) * 150 + 40,
            };

          const newNode: MermaidNode = {
            id,
            type: MERMAID_NODE_TYPE,
            position: defaultPosition,
            data: {
              diagramType,
              variant: template.variant,
              label: template.defaultLabel,
              metadata: baseMetadata,
            },
          };

          return [...current, applyNodeDefaults(newNode, diagramType)];
        });
      });
      setInspector({ type: 'node', id });
    },
    [diagramType, ganttSections, recordHistory, runWithSuppressedHistory],
  );

  const handleContextMenuAddNode = useCallback(
    (template: MermaidNodeTemplate) => {
      if (!contextMenu) return;
      handleAddNode(template, contextMenu.position);
      setContextMenu(null);
    },
    [contextMenu, handleAddNode],
  );

  const handleCanvasContextMenu = useCallback((event: React.MouseEvent) => {
    event.preventDefault();
    if (!reactFlowInstanceRef.current || !flowWrapperRef.current) {
      return;
    }
    const bounds = flowWrapperRef.current.getBoundingClientRect();
    const projected = reactFlowInstanceRef.current.project({
      x: event.clientX - bounds.left,
      y: event.clientY - bounds.top,
    });
    setContextMenu({
      x: event.clientX - bounds.left,
      y: event.clientY - bounds.top,
      position: projected,
    });
  }, []);

  const handleCanvasMouseDown = useCallback((event: React.MouseEvent) => {
    if (event.button !== 2) {
      setContextMenu(null);
    }
  }, []);

  const updateNode = useCallback(
    (nodeId: string, updater: (node: MermaidNode) => MermaidNode) => {
      recordHistory();
      runWithSuppressedHistory(() => {
        setNodes((current) =>
          current.map((node) => (node.id === nodeId ? applyNodeDefaults(updater(node), diagramType) : node)),
        );
      });
    },
    [diagramType, recordHistory, runWithSuppressedHistory],
  );

  const updateEdge = useCallback(
    (edgeId: string, updater: (edge: MermaidEdge) => MermaidEdge) => {
      recordHistory();
      runWithSuppressedHistory(() => {
        updateEdges((current) => current.map((edge) => (edge.id === edgeId ? updater(edge) : edge)));
      });
    },
    [recordHistory, runWithSuppressedHistory, updateEdges],
  );

  const addSubgraph = useCallback(() => {
    recordHistory();
    const newId = `subgraph_${Date.now().toString(36)}`;
    setSubgraphs((current) => [
      ...current,
      {
        id: newId,
        title: '新しいサブグラフ',
        nodes: [],
      },
    ]);
  }, [recordHistory]);

  const updateSubgraphTitle = useCallback(
    (subgraphId: string, title: string) => {
      const trimmed = title.trim();
      const target = subgraphs.find((subgraph) => subgraph.id === subgraphId);
      if (!target || target.title === trimmed) {
        return;
      }
      recordHistory();
      setSubgraphs((current) =>
        current.map((subgraph) => (subgraph.id === subgraphId ? { ...subgraph, title: trimmed } : subgraph)),
      );
    },
    [recordHistory, subgraphs],
  );

  const removeSubgraph = useCallback(
    (subgraphId: string) => {
      const exists = subgraphs.some((subgraph) => subgraph.id === subgraphId);
      if (!exists) return;
      recordHistory();
      setSubgraphs((current) => current.filter((subgraph) => subgraph.id !== subgraphId));
      runWithSuppressedHistory(() => {
        setNodes((current) =>
          current.map((node) => {
            if (node.data.metadata?.subgraphId !== subgraphId) {
              return node;
            }
            const nextMetadata = { ...(node.data.metadata || {}) };
            delete nextMetadata.subgraphId;
            return applyNodeDefaults(
              {
                ...node,
                data: {
                  ...node.data,
                  metadata: nextMetadata,
                },
              },
              diagramType,
            );
          }),
        );
      });
    },
    [diagramType, recordHistory, runWithSuppressedHistory, subgraphs],
  );

  const assignNodeToSubgraph = useCallback(
    (nodeId: string, subgraphId: string | null) => {
      const targetNode = nodes.find((node) => node.id === nodeId);
      const currentId = targetNode?.data.metadata?.subgraphId ?? null;
      if (!targetNode || currentId === subgraphId) {
        return;
      }
      recordHistory();
      runWithSuppressedHistory(() => {
        setNodes((current) =>
          current.map((node) => {
            if (node.id !== nodeId) {
              return node;
            }
            const nextMetadata = { ...(node.data.metadata || {}) };
            if (subgraphId) {
              nextMetadata.subgraphId = subgraphId;
            } else {
              delete nextMetadata.subgraphId;
            }
            return applyNodeDefaults(
              {
                ...node,
                data: {
                  ...node.data,
                  metadata: nextMetadata,
                },
              },
              diagramType,
            );
          }),
        );
      });

      setSubgraphs((current) =>
        current.map((subgraph) => {
          const filtered = subgraph.nodes.filter((id) => id !== nodeId);
          if (subgraphId && subgraph.id === subgraphId) {
            return {
              ...subgraph,
              nodes: filtered.includes(nodeId) ? filtered : [...filtered, nodeId],
            };
          }
          return {
            ...subgraph,
            nodes: filtered,
          };
        }),
      );
    },
    [diagramType, nodes, recordHistory, runWithSuppressedHistory],
  );

  const addGanttSection = useCallback(() => {
    recordHistory();
    setGanttSections((current) => {
      const baseName = `Section ${current.length + 1}`;
      let candidate = baseName;
      let counter = 1;
      while (current.includes(candidate)) {
        counter += 1;
        candidate = `${baseName} ${counter}`;
      }
      return [...current, candidate];
    });
  }, [recordHistory]);

  const updateGanttSection = useCallback(
    (index: number, name: string) => {
      if (index < 0 || index >= ganttSections.length) return;
      const trimmed = name.trim();
      const currentName = ganttSections[index];
      const nextName = trimmed || currentName;
      if (currentName === nextName) {
        return;
      }
      if (ganttSections.includes(nextName) && nextName !== currentName) {
        return;
      }
      recordHistory();
      setGanttSections((current) => {
        const nextSections = current.map((section, i) => (i === index ? nextName : section));
        runWithSuppressedHistory(() => {
          setNodes((nodesList) =>
            nodesList.map((node) => {
              if (node.data.diagramType !== 'gantt') {
                return node;
              }
              const metadata = { ...(node.data.metadata || {}) };
              if (metadata.section === currentName) {
                metadata.section = nextName;
                return applyNodeDefaults(
                  {
                    ...node,
                    data: { ...node.data, metadata },
                  },
                  'gantt',
                );
              }
              return node;
            }),
          );
        });
        return nextSections;
      });
    },
    [ganttSections, recordHistory, runWithSuppressedHistory],
  );

  const removeGanttSection = useCallback((index: number) => {
    if (index < 0 || index >= ganttSections.length) return;
    recordHistory();
    setGanttSections((current) => {
      const removed = current[index];
      const remaining = current.filter((_, i) => i !== index);
      const nextSections = remaining.length > 0 ? remaining : ['General'];
      const fallback = nextSections[0];
      runWithSuppressedHistory(() => {
        setNodes((nodesList) =>
          nodesList.map((node) => {
            if (node.data.diagramType !== 'gantt') {
              return node;
            }
            const metadata = { ...(node.data.metadata || {}) };
            if (metadata.section === removed) {
              metadata.section = fallback;
              return applyNodeDefaults(
                {
                  ...node,
                  data: { ...node.data, metadata },
                },
                'gantt',
              );
            }
            return node;
          }),
        );
      });
      return nextSections;
    });
  }, [ganttSections, recordHistory, runWithSuppressedHistory]);

  useEffect(() => {
    setSubgraphs((current) =>
      current.map((subgraph) => ({
        ...subgraph,
        nodes: subgraph.nodes.filter((nodeId) => nodes.some((node) => node.id === nodeId)),
      })),
    );
  }, [nodes]);

  useEffect(() => {
    const handles = getHandleIdsForOrientation(edgeHandleOrientation);
    runWithSuppressedHistory(() => {
      updateEdges((current) => {
        let hasChanges = false;
        const nextEdges = current.map((edge) => {
          if (edge.sourceHandle === handles.source && edge.targetHandle === handles.target) {
            return edge;
          }
          hasChanges = true;
          return {
            ...edge,
            sourceHandle: handles.source,
            targetHandle: handles.target,
          };
        });
        return hasChanges ? nextEdges : current;
      });
    });
  }, [edgeHandleOrientation, runWithSuppressedHistory, updateEdges]);

  useEffect(() => {
    if (diagramType !== 'gantt') {
      return;
    }
    const fallbackSection = ganttSections[0] ?? 'General';
    runWithSuppressedHistory(() => {
      setNodes((current) => {
        let hasChanges = false;
        const nextNodes = current.map((node) => {
          if (node.data.diagramType !== 'gantt') {
            return node;
          }
          const metadata = { ...(node.data.metadata || {}) };
          const currentSection = metadata.section;
          if (!currentSection || !ganttSections.includes(currentSection)) {
            metadata.section = fallbackSection;
            hasChanges = true;
            return applyNodeDefaults(
              {
                ...node,
                data: { ...node.data, metadata },
              },
              'gantt',
            );
          }
          return node;
        });
        return hasChanges ? nextNodes : current;
      });
    });
  }, [diagramType, ganttSections, runWithSuppressedHistory]);

  useEffect(() => {
    const isMac = typeof navigator !== 'undefined' && /Mac|iPod|iPhone|iPad/.test(navigator.platform);
    const handleKey = (event: KeyboardEvent) => {
      const metaPressed = isMac ? event.metaKey : event.ctrlKey;
      if (!metaPressed) return;
      const key = event.key.toLowerCase();
      if (key === 'z' && !event.shiftKey) {
        event.preventDefault();
        undo();
      } else if ((isMac && key === 'z' && event.shiftKey) || (!isMac && (key === 'y' || (key === 'z' && event.shiftKey)))) {
        event.preventDefault();
        redo();
      }
    };

    window.addEventListener('keydown', handleKey);
    return () => window.removeEventListener('keydown', handleKey);
  }, [redo, undo]);

  const handleAutoLayout = useCallback(() => {
    recordHistory();
    runWithSuppressedHistory(() => {
      setNodes((currentNodes) => {
        if (currentNodes.length === 0) {
          return currentNodes;
        }

<<<<<<< HEAD
=======
        const isHorizontalLayout = edgeHandleOrientation === 'horizontal';
>>>>>>> d3495bea
        const adjacency = new Map<string, Set<string>>();
        const indegree = new Map<string, number>();

      currentNodes.forEach((node) => {
        adjacency.set(node.id, new Set<string>());
        indegree.set(node.id, 0);
      });

      edges.forEach((edge) => {
        if (!adjacency.has(edge.source)) {
          adjacency.set(edge.source, new Set<string>());
        }
        adjacency.get(edge.source)?.add(edge.target);
        if (indegree.has(edge.target)) {
          indegree.set(edge.target, (indegree.get(edge.target) ?? 0) + 1);
        }
      });

      const levels = new Map<string, number>();
      currentNodes.forEach((node) => {
        levels.set(node.id, 0);
      });

      const queue: string[] = [];
      const indegreeSnapshot = new Map(indegree);
      indegreeSnapshot.forEach((value, nodeId) => {
        if (value === 0) {
          queue.push(nodeId);
        }
      });

      const visited = new Set<string>();
      while (queue.length > 0) {
        const nodeId = queue.shift()!;
        visited.add(nodeId);
        const baseLevel = levels.get(nodeId) ?? 0;
        const neighbors = adjacency.get(nodeId);
        neighbors?.forEach((targetId) => {
          const nextLevel = Math.max(levels.get(targetId) ?? 0, baseLevel + 1);
          levels.set(targetId, nextLevel);
          const nextIndegree = (indegreeSnapshot.get(targetId) ?? 0) - 1;
          indegreeSnapshot.set(targetId, nextIndegree);
          if (nextIndegree <= 0 && !visited.has(targetId)) {
            queue.push(targetId);
          }
        });
      }

      if (visited.size === 0) {
        currentNodes.forEach((node, index) => {
          levels.set(node.id, Math.floor(index / 4));
        });
      } else if (visited.size < currentNodes.length) {
        let maxLevel = 0;
        levels.forEach((value) => {
          maxLevel = Math.max(maxLevel, value);
        });
        const remaining = currentNodes.filter((node) => !visited.has(node.id));
        remaining.forEach((node, index) => {
          const additionalLevel = maxLevel + 1 + Math.floor(index / 4);
          levels.set(node.id, additionalLevel);
        });
      }

      const layerMap = new Map<number, string[]>();
      currentNodes.forEach((node) => {
        const level = levels.get(node.id) ?? 0;
        const entry = layerMap.get(level) ?? [];
        entry.push(node.id);
        layerMap.set(level, entry);
      });

      const sortedLayers = Array.from(layerMap.entries()).sort((a, b) => a[0] - b[0]);
      const previousLayerOrder = new Map<string, number>();
      sortedLayers.forEach(([layerIndex, nodeIds]) => {
        const ranked = nodeIds.map((nodeId, rawIndex) => {
          const inbound = edges.filter(
            (edge) => edge.target === nodeId && (levels.get(edge.source) ?? 0) < layerIndex,
          );
          if (inbound.length > 0) {
            const score = inbound.reduce((sum, edge) => sum + (previousLayerOrder.get(edge.source) ?? rawIndex), 0);
            return { nodeId, score: score / inbound.length };
          }

          const outbound = edges.filter(
            (edge) => edge.source === nodeId && (levels.get(edge.target) ?? 0) < layerIndex,
          );
          if (outbound.length > 0) {
            const score = outbound.reduce((sum, edge) => sum + (previousLayerOrder.get(edge.target) ?? rawIndex), 0);
            return { nodeId, score: score / outbound.length + 0.3 };
          }

          return { nodeId, score: rawIndex + layerIndex * 0.01 };
        });

        ranked.sort((a, b) => a.score - b.score || a.nodeId.localeCompare(b.nodeId));
        const orderedIds = ranked.map((item) => item.nodeId);
        layerMap.set(layerIndex, orderedIds);
        orderedIds.forEach((nodeId, index) => {
          previousLayerOrder.set(nodeId, index);
        });
      });

      const maxNodesPerLayer = sortedLayers.reduce((max, [, nodeIds]) => Math.max(max, nodeIds.length), 1);
      const baseSpacing = 220;
      const nodeSpacing = Math.max(160, baseSpacing - Math.max(0, maxNodesPerLayer - 4) * 12);
<<<<<<< HEAD
      const layerSpacing = 180;
=======
      const layerSpacing = isHorizontalLayout ? baseSpacing : 180;
>>>>>>> d3495bea
      const startX = 80;
      const startY = 40;

      const positionMap = new Map<string, { x: number; y: number }>();
      sortedLayers.forEach(([layerIndex]) => {
        const orderedIds = layerMap.get(layerIndex) ?? [];
        const secondaryOffset = ((Math.max(1, maxNodesPerLayer) - orderedIds.length) * nodeSpacing) / 2;
        orderedIds.forEach((nodeId, index) => {
<<<<<<< HEAD
          positionMap.set(nodeId, {
            x: startX + secondaryOffset + index * nodeSpacing,
            y: startY + layerIndex * layerSpacing,
          });
=======
          if (isHorizontalLayout) {
            positionMap.set(nodeId, {
              x: startX + layerIndex * layerSpacing,
              y: startY + secondaryOffset + index * nodeSpacing,
            });
          } else {
            positionMap.set(nodeId, {
              x: startX + secondaryOffset + index * nodeSpacing,
              y: startY + layerIndex * layerSpacing,
            });
          }
>>>>>>> d3495bea
        });
      });

      return currentNodes.map((node, index) => {
        const fallbackRow = Math.floor(index / 4);
<<<<<<< HEAD
        const fallbackPosition = {
          x: startX + (index % 4) * nodeSpacing,
          y: startY + fallbackRow * layerSpacing,
        };
=======
        const fallbackPosition = isHorizontalLayout
          ? {
              x: startX + fallbackRow * layerSpacing,
              y: startY + (index % 4) * nodeSpacing,
            }
          : {
              x: startX + (index % 4) * nodeSpacing,
              y: startY + fallbackRow * layerSpacing,
            };
>>>>>>> d3495bea
        const target = positionMap.get(node.id) ?? fallbackPosition;
        return applyNodeDefaults(
          {
            ...node,
            position: target,
          },
          diagramType,
        );
      });
      });
    });

    setTimeout(() => {
      fitViewToDiagram({ duration: 400 });
    }, 50);
<<<<<<< HEAD
  }, [diagramType, edges, fitViewToDiagram, recordHistory, runWithSuppressedHistory]);
=======
  }, [diagramType, edgeHandleOrientation, edges, fitViewToDiagram, recordHistory, runWithSuppressedHistory]);
>>>>>>> d3495bea

  const handleDiagramTypeChange = useCallback(
    (nextType: MermaidDiagramType) => {
      if (nextType === diagramType) return;
      let allowSwitch = true;
      if ((nodes.length > 0 || edges.length > 0) && typeof window !== 'undefined') {
        allowSwitch = window.confirm('図の種類を変更すると現在の図はクリアされます。続行しますか？');
      }
      if (!allowSwitch) return;
      recordHistory();
      const definition = diagramDefinitions[nextType];
      setDiagramType(nextType);
      setConfig(definition.defaultConfig);
      setNodes([]);
      updateEdges([]);
      setSubgraphs([]);
      setGanttSections(nextType === 'gantt' ? ['General'] : ['General']);
      setWarnings([]);
      setInspector(null);
      const firstEdgeTemplate = definition.edgeTemplates[0];
      setEdgeDraft({
        source: '',
        target: '',
        variant: firstEdgeTemplate?.variant ?? '',
        label: firstEdgeTemplate?.defaultLabel ?? '',
      });
    },
    [diagramType, edges.length, nodes.length, recordHistory, updateEdges],
<<<<<<< HEAD
=======
  );

  const handleEdgeOrientationChange = useCallback(
    (nextOrientation: EdgeHandleOrientation) => {
      setEdgeHandleOrientation((current) => {
        if (current === nextOrientation) {
          return current;
        }
        recordHistory();
        return nextOrientation;
      });
    },
    [recordHistory],
>>>>>>> d3495bea
  );

  const handleDeleteSelection = useCallback(() => {
    if (!inspector) return;
    recordHistory();
    if (inspector.type === 'node') {
      runWithSuppressedHistory(() => {
        setNodes((current) => current.filter((node) => node.id !== inspector.id));
      });
      runWithSuppressedHistory(() => {
        updateEdges((current) => current.filter((edge) => edge.source !== inspector.id && edge.target !== inspector.id));
      });
      setSubgraphs((current) =>
        current.map((subgraph) => ({
          ...subgraph,
          nodes: subgraph.nodes.filter((nodeId) => nodeId !== inspector.id),
        })),
      );
      setEdgeDraft((current) => ({
        source: current.source === inspector.id ? '' : current.source,
        target: current.target === inspector.id ? '' : current.target,
        variant: current.variant,
        label: current.label,
      }));
    } else {
      runWithSuppressedHistory(() => {
        updateEdges((current) => current.filter((edge) => edge.id !== inspector.id));
      });
    }
    setInspector(null);
  }, [inspector, recordHistory, runWithSuppressedHistory, updateEdges]);

  const selectedNode = useMemo(
    () => nodes.find((node) => inspector?.type === 'node' && node.id === inspector.id),
    [inspector, nodes],
  );
  const selectedEdge = useMemo(
    () => edges.find((edge) => inspector?.type === 'edge' && edge.id === inspector.id),
    [inspector, edges],
  );

  const selectedNodeTemplate = useMemo(() => {
    if (!selectedNode) return undefined;
    return nodeTemplates.find((template) => template.variant === selectedNode.data.variant);
  }, [selectedNode, nodeTemplates]);

  const selectedEdgeTemplate = useMemo(() => {
    if (!selectedEdge) return undefined;
    return edgeTemplates.find((template) => template.variant === selectedEdge.data.variant);
  }, [selectedEdge, edgeTemplates]);

  const nodeTypes = useMemo(
    () => ({
      [MERMAID_NODE_TYPE]: MermaidNodeComponent,
    }),
    [],
  );

  const edgeTypes = useMemo(
    () => ({
      [MERMAID_EDGE_TYPE]: MermaidEdgeComponent,
    }),
    [],
  );

  const defaultEdgeOptions = useMemo(
    () => ({
      type: MERMAID_EDGE_TYPE,
      markerEnd: {
        type: MarkerType.ArrowClosed,
        width: 18,
        height: 18,
        color: '#1f2937',
      },
      style: {
        stroke: '#1f2937',
        strokeWidth: 1.6,
      },
    }),
    [],
  );

  const paletteClasses = isPaletteCollapsed ? 'w-12' : 'w-36';

  const renderNodeInspector = () => {
    if (!selectedNode) {
      return <p className="text-sm text-gray-500">ノードを選択すると詳細を編集できます。</p>;
    }
    const nodeMetadata = selectedNode.data.metadata || {};
    const fillColorValue = toHexColor(nodeMetadata.fillColor, '#ffffff');
    const strokeColorValue = toHexColor(nodeMetadata.strokeColor, '#1f2937');
    const textColorValue = toHexColor(nodeMetadata.textColor, '#1f2937');

    const handleNodeColorChange = (key: 'fillColor' | 'strokeColor' | 'textColor', color: string | null) => {
      updateNode(selectedNode.id, (node) => {
        const metadata = { ...(node.data.metadata || {}) };
        if (color) {
          metadata[key] = sanitizeColorValue(color);
        } else {
          delete metadata[key];
        }
        return {
          ...node,
          data: {
            ...node.data,
            metadata,
          },
        };
      });
    };
    return (
      <div className="space-y-3">
        <div>
          <label className="block text-xs text-gray-500">ノード種別</label>
          <select
            className="w-full border border-gray-300 dark:border-gray-700 rounded p-1 text-sm"
            value={selectedNode.data.variant}
            onChange={(event) => {
              const nextVariant = event.target.value;
              const template = nodeTemplates.find((item) => item.variant === nextVariant);
              updateNode(selectedNode.id, (node) => {
                const previousMetadata = node.data.metadata || {};
                const nextMetadata = template?.defaultMetadata ? { ...template.defaultMetadata } : {};
                PERSISTENT_METADATA_KEYS.forEach((key) => {
                  if (previousMetadata[key] === undefined) {
                    return;
                  }
                  if (key === 'command' && nextVariant !== 'checkout' && nextVariant !== 'cherryPick') {
                    return;
                  }
                  nextMetadata[key] = previousMetadata[key];
                });
                if (
                  diagramType === 'gitGraph' &&
                  (nextVariant === 'commit' || nextVariant === 'merge') &&
                  !nextMetadata.type
                ) {
                  nextMetadata.type = 'NORMAL';
                }
                return {
                  ...node,
                  data: {
                    ...node.data,
                    variant: nextVariant,
                    label: template ? template.defaultLabel : node.data.label,
                    metadata: nextMetadata,
                  },
                };
              });
            }}
          >
            {nodeTemplates.map((template) => (
              <option key={template.variant} value={template.variant}>
                {template.label}
              </option>
            ))}
          </select>
        </div>
        <div>
          <label className="block text-xs text-gray-500">ラベル</label>
          <input
            type="text"
            className="w-full border border-gray-300 dark:border-gray-700 rounded p-1 text-sm"
            value={selectedNode.data.label}
            onChange={(event) => {
              const value = event.target.value;
              updateNode(selectedNode.id, (node) => ({
                ...node,
                data: { ...node.data, label: value },
              }));
            }}
          />
        </div>
        {diagramType === 'flowchart' && (
          <div>
            <label className="block text-xs text-gray-500">サブグラフ</label>
            <select
              className="w-full border border-gray-300 dark:border-gray-700 rounded p-1 text-sm"
              value={nodeMetadata.subgraphId ?? ''}
              onChange={(event) => {
                const value = event.target.value;
                assignNodeToSubgraph(selectedNode.id, value ? value : null);
              }}
            >
              <option value="">（なし）</option>
              {subgraphs.map((subgraph) => (
                <option key={subgraph.id} value={subgraph.id}>
                  {subgraph.title || subgraph.id}
                </option>
              ))}
            </select>
          </div>
        )}
        {selectedNodeTemplate?.fields
          ?.filter((field) => !(diagramType === 'gantt' && field.key === 'section'))
          .map((field) => {
          const value = selectedNode.data.metadata?.[field.key] ?? '';
          return (
            <div key={field.key}>
              <label className="block text-xs text-gray-500">{field.label}</label>
              <FieldInput
                field={field}
                value={value}
                onChange={(newValue) => {
                  updateNode(selectedNode.id, (node) => ({
                    ...node,
                    data: {
                      ...node.data,
                      metadata: { ...node.data.metadata, [field.key]: newValue },
                    },
                  }));
                }}
              />
            </div>
          );
          })}
        <div>
          <label className="block text-xs text-gray-500">背景色</label>
          <div className="mt-1 flex items-center gap-2">
            <input
              type="color"
              value={fillColorValue}
              onChange={(event) => handleNodeColorChange('fillColor', event.target.value)}
            />
            <button
              type="button"
              className="text-[11px] text-gray-500 hover:text-gray-700"
              onClick={() => handleNodeColorChange('fillColor', null)}
            >
              リセット
            </button>
          </div>
        </div>
        <div>
          <label className="block text-xs text-gray-500">枠線色</label>
          <div className="mt-1 flex items-center gap-2">
            <input
              type="color"
              value={strokeColorValue}
              onChange={(event) => handleNodeColorChange('strokeColor', event.target.value)}
            />
            <button
              type="button"
              className="text-[11px] text-gray-500 hover:text-gray-700"
              onClick={() => handleNodeColorChange('strokeColor', null)}
            >
              リセット
            </button>
          </div>
        </div>
        <div>
          <label className="block text-xs text-gray-500">文字色</label>
          <div className="mt-1 flex items-center gap-2">
            <input
              type="color"
              value={textColorValue}
              onChange={(event) => handleNodeColorChange('textColor', event.target.value)}
            />
            <button
              type="button"
              className="text-[11px] text-gray-500 hover:text-gray-700"
              onClick={() => handleNodeColorChange('textColor', null)}
            >
              リセット
            </button>
          </div>
        </div>
      </div>
    );
  };

  const renderEdgeInspector = () => {
    if (!selectedEdge) {
      return <p className="text-sm text-gray-500">エッジを選択すると詳細を編集できます。</p>;
    }
    const edgeMetadata = selectedEdge.data.metadata || {};
    const strokeColorValue = toHexColor(edgeMetadata.strokeColor, '#1f2937');
    const textColorValue = toHexColor(edgeMetadata.textColor, '#1f2937');
    const fillColorValue = toHexColor(edgeMetadata.fillColor, '#ffffff');

    const handleEdgeColorChange = (key: 'strokeColor' | 'textColor' | 'fillColor', color: string | null) => {
      updateEdge(selectedEdge.id, (edge) => {
        const metadata = { ...(edge.data.metadata || {}) };
        if (color) {
          metadata[key] = sanitizeColorValue(color);
        } else {
          delete metadata[key];
        }
        return {
          ...edge,
          data: {
            ...edge.data,
            metadata,
          },
        };
      });
    };
    return (
      <div className="space-y-3">
        <div>
          <label className="block text-xs text-gray-500">エッジ種別</label>
          <select
            className="w-full border border-gray-300 dark:border-gray-700 rounded p-1 text-sm"
            value={selectedEdge.data.variant}
            onChange={(event) => {
              const nextVariant = event.target.value;
              const template = edgeTemplates.find((item) => item.variant === nextVariant);
              updateEdge(selectedEdge.id, (edge) => ({
                ...edge,
                data: {
                  ...edge.data,
                  variant: nextVariant,
                  label: template?.defaultLabel,
                  metadata: template?.defaultMetadata ? { ...template.defaultMetadata } : {},
                },
                label: template?.defaultLabel,
              }));
            }}
          >
            {edgeTemplates.map((template) => (
              <option key={template.variant} value={template.variant}>
                {template.label}
              </option>
            ))}
          </select>
        </div>
        {selectedEdgeTemplate?.fields?.map((field) => {
          const value = selectedEdge.data.metadata?.[field.key] ?? selectedEdge.data.label ?? '';
          return (
            <div key={field.key}>
              <label className="block text-xs text-gray-500">{field.label}</label>
              <FieldInput
                field={field}
                value={value}
                onChange={(newValue) => {
                  updateEdge(selectedEdge.id, (edge) => ({
                    ...edge,
                    data: {
                      ...edge.data,
                      label: field.key === 'label' ? newValue : edge.data.label,
                      metadata: { ...edge.data.metadata, [field.key]: newValue },
                    },
                    label: field.key === 'label' ? newValue : edge.label,
                  }));
                }}
              />
            </div>
          );
        })}
        <div>
          <label className="block text-xs text-gray-500">線の色</label>
          <div className="mt-1 flex items-center gap-2">
            <input
              type="color"
              value={strokeColorValue}
              onChange={(event) => handleEdgeColorChange('strokeColor', event.target.value)}
            />
            <button
              type="button"
              className="text-[11px] text-gray-500 hover:text-gray-700"
              onClick={() => handleEdgeColorChange('strokeColor', null)}
            >
              リセット
            </button>
          </div>
        </div>
        <div>
          <label className="block text-xs text-gray-500">文字色</label>
          <div className="mt-1 flex items-center gap-2">
            <input
              type="color"
              value={textColorValue}
              onChange={(event) => handleEdgeColorChange('textColor', event.target.value)}
            />
            <button
              type="button"
              className="text-[11px] text-gray-500 hover:text-gray-700"
              onClick={() => handleEdgeColorChange('textColor', null)}
            >
              リセット
            </button>
          </div>
        </div>
        <div>
          <label className="block text-xs text-gray-500">背景色</label>
          <div className="mt-1 flex items-center gap-2">
            <input
              type="color"
              value={fillColorValue}
              onChange={(event) => handleEdgeColorChange('fillColor', event.target.value)}
            />
            <button
              type="button"
              className="text-[11px] text-gray-500 hover:text-gray-700"
              onClick={() => handleEdgeColorChange('fillColor', null)}
            >
              リセット
            </button>
          </div>
        </div>
      </div>
    );
  };

  return (
    <ReactFlowProvider>
      <div className="h-full flex">
      <aside className={`flex-shrink-0 border-r border-gray-200 dark:border-gray-800 bg-gray-50 dark:bg-gray-900 transition-all duration-200 ${paletteClasses}`}>
        <div className="p-3 space-y-3">
          <div className="flex items-center justify-between">
            <label className="text-xs text-gray-500">図の種類</label>
            <button
              type="button"
              className="text-xs text-blue-600"
              onClick={() => setIsPaletteCollapsed((prev) => !prev)}
            >
              {isPaletteCollapsed ? '展開' : '折りたたむ'}
            </button>
          </div>
          {!isPaletteCollapsed && (
            <div className="space-y-1">
              <select
                className={`w-full border border-gray-300 dark:border-gray-700 rounded p-1 text-sm ${
                  'bg-white dark:bg-gray-900'
                }`}
                value={diagramType}
                onChange={(event) => handleDiagramTypeChange(event.target.value as MermaidDiagramType)}
              >
                {diagramList.map((item) => (
                  <option key={item.type} value={item.type}>
                    {item.label}
                  </option>
                ))}
              </select>
            </div>
          )}
          {!isPaletteCollapsed && supportsEdges && (
            <div className="space-y-1">
              <label className="block text-xs text-gray-500">エッジ接合方向</label>
              <select
                className="w-full border border-gray-300 dark:border-gray-700 rounded p-1 text-sm bg-white dark:bg-gray-900"
                value={edgeHandleOrientation}
                onChange={(event) =>
                  handleEdgeOrientationChange(event.target.value as EdgeHandleOrientation)
                }
              >
                <option value="vertical">上下</option>
                <option value="horizontal">左右</option>
              </select>
            </div>
          )}
          {!isPaletteCollapsed && edgeTemplates.length > 0 && (
            <div>
              <p className="text-xs text-gray-500 mb-2">接続種別一覧</p>
              <ul className="space-y-1 text-xs text-gray-600 dark:text-gray-300">
                {edgeTemplates.map((template) => (
                  <li key={`summary-${template.variant}`}>{template.label}</li>
                ))}
              </ul>
            </div>
          )}
          {!isPaletteCollapsed && configFields.length > 0 && (
            <div className="space-y-2">
              <p className="text-xs text-gray-500">図の設定</p>
              {configFields.map((field) => {
                const value = (config as any)[field.key]?.toString?.() ?? '';
                return (
                  <div key={field.key}>
                    <label className="block text-xs text-gray-500">{field.label}</label>
                    <FieldInput
                      field={field}
                      value={value}
                      onChange={(newValue) => {
                        setConfig((current) => ({
                          ...(current as any),
                          [field.key]: field.type === 'boolean' ? newValue === 'true' : field.type === 'number' ? Number(newValue) : newValue,
                        }));
                      }}
                    />
                  </div>
                );
              })}
            </div>
          )}
          {!isPaletteCollapsed && diagramType === 'flowchart' && (
            <div className="space-y-2">
              <div className="flex items-center justify-between">
                <p className="text-xs text-gray-500">サブグラフ</p>
                <button
                  type="button"
                  className="rounded border border-blue-500 px-2 py-1 text-[11px] text-blue-600 hover:bg-blue-50 dark:border-blue-400 dark:text-blue-300 dark:hover:bg-blue-900"
                  onClick={addSubgraph}
                >
                  追加
                </button>
              </div>
              {subgraphs.length === 0 ? (
                <p className="text-[11px] text-gray-500">サブグラフはまだありません。</p>
              ) : (
                <div className="space-y-2">
                  {subgraphs.map((subgraph) => (
                    <div key={subgraph.id} className="rounded border border-gray-200 p-2 text-xs dark:border-gray-700">
                      <label className="block text-[11px] text-gray-500">タイトル</label>
                      <input
                        type="text"
                        className="mt-1 w-full rounded border border-gray-300 p-1 text-xs dark:border-gray-600 dark:bg-gray-900"
                        value={subgraph.title}
                        onChange={(event) => updateSubgraphTitle(subgraph.id, event.target.value)}
                      />
                      <p className="mt-1 text-[10px] text-gray-400">ノード数: {subgraph.nodes.length}</p>
                      <button
                        type="button"
                        className="mt-2 flex items-center text-[11px] text-red-500 hover:text-red-600"
                        onClick={() => removeSubgraph(subgraph.id)}
                      >
                        <IoTrash className="mr-1" /> 削除
                      </button>
                    </div>
                  ))}
                </div>
              )}
            </div>
          )}
          {!isPaletteCollapsed && diagramType === 'gantt' && (
            <div className="space-y-2">
              <div className="flex items-center justify-between">
                <p className="text-xs text-gray-500">セクション</p>
                <button
                  type="button"
                  className="rounded border border-blue-500 px-2 py-1 text-[11px] text-blue-600 hover:bg-blue-50 dark:border-blue-400 dark:text-blue-300 dark:hover:bg-blue-900"
                  onClick={addGanttSection}
                >
                  追加
                </button>
              </div>
              {ganttSections.length === 0 ? (
                <p className="text-[11px] text-gray-500">セクションはまだありません。</p>
              ) : (
                <div className="space-y-2">
                  {ganttSections.map((section, index) => (
                    <div key={`gantt-section-${section}-${index}`} className="rounded border border-gray-200 p-2 text-xs dark:border-gray-700">
                      <label className="block text-[11px] text-gray-500">セクション名</label>
                      <input
                        type="text"
                        className="mt-1 w-full rounded border border-gray-300 p-1 text-xs dark:border-gray-600 dark:bg-gray-900"
                        value={section}
                        onChange={(event) => updateGanttSection(index, event.target.value)}
                      />
                      <button
                        type="button"
                        className="mt-2 flex items-center text-[11px] text-red-500 hover:text-red-600"
                        onClick={() => removeGanttSection(index)}
                      >
                        <IoTrash className="mr-1" /> 削除
                      </button>
                    </div>
                  ))}
                </div>
              )}
            </div>
          )}
        </div>
      </aside>
      <main className="flex-1 min-w-0 flex flex-col bg-white dark:bg-gray-950">
        <div className="flex items-center justify-between px-4 py-2 border-b border-gray-200 dark:border-gray-800">
          <h3 className="text-sm font-semibold text-gray-700 dark:text-gray-200">キャンバス</h3>
          <div className="flex items-center gap-2">
            <button
              type="button"
              className="px-3 py-1 text-xs rounded border border-blue-500 text-blue-600 hover:bg-blue-50 dark:border-blue-400 dark:text-blue-300 dark:hover:bg-blue-950"
              onClick={handleAutoLayout}
            >
              自動整列
            </button>
            <button
              type="button"
              className="px-3 py-1 text-xs rounded border border-gray-400 text-gray-700 hover:bg-gray-100 dark:border-gray-600 dark:text-gray-200 dark:hover:bg-gray-800"
              onClick={() => fitViewToDiagram({ duration: 300 })}
            >
              全体表示
            </button>
          </div>
        </div>
        <div
          ref={flowWrapperRef}
          className="relative flex-1 min-h-0 border-b border-gray-200 dark:border-gray-800"
          onContextMenu={handleCanvasContextMenu}
          onMouseDown={handleCanvasMouseDown}
        >
          <EdgeHandleOrientationContext.Provider value={edgeHandleOrientation}>
            <ReactFlow
              nodes={nodes}
              edges={edges}
              nodeTypes={nodeTypes}
              edgeTypes={edgeTypes}
              defaultEdgeOptions={defaultEdgeOptions}
              onNodesChange={handleNodesChange}
              onEdgesChange={handleEdgesChange}
              onConnect={handleConnect}
              onEdgeUpdate={handleEdgeUpdate}
              onSelectionChange={handleSelectionChange}
              onInit={(instance) => {
                reactFlowInstanceRef.current = instance;
                fitViewToDiagram();
              }}
              fitView
              fitViewOptions={{ padding: 0.2 }}
              edgeUpdaterRadius={12}
            >
              <Background />
              <MiniMap />
              <Controls />
            </ReactFlow>
          </EdgeHandleOrientationContext.Provider>
          <GroupOverlays
            diagramType={diagramType}
            subgraphs={subgraphs}
            ganttSections={ganttSections}
          />
          {contextMenu && (
            <div
              className="absolute z-50 min-w-[160px] rounded border border-gray-200 bg-white py-1 text-sm shadow-lg dark:border-gray-700 dark:bg-gray-800"
              style={{ top: contextMenu.y, left: contextMenu.x }}
              onClick={(event) => event.stopPropagation()}
              onMouseDown={(event) => event.stopPropagation()}
              onContextMenu={(event) => event.preventDefault()}
            >
              <p className="px-3 py-1 text-xs font-semibold text-gray-500 dark:text-gray-300">ノードの追加</p>
              <div className="max-h-60 overflow-y-auto">
                {nodeTemplates.map((template) => (
                  <button
                    key={template.variant}
                    type="button"
                    className="flex w-full items-center px-3 py-1.5 text-left text-sm text-gray-700 hover:bg-gray-100 dark:text-gray-100 dark:hover:bg-gray-700"
                    onClick={() => handleContextMenuAddNode(template)}
                  >
                    {template.label}
                  </button>
                ))}
              </div>
            </div>
          )}
        </div>
      </main>
      <aside className="w-96 flex-shrink-0 border-l border-gray-200 dark:border-gray-800 bg-white dark:bg-gray-900 flex flex-col">
        <div className="p-4 space-y-3 overflow-y-auto flex-1">
          <div className="flex items-center justify-between">
            <h3 className="text-sm font-semibold">プロパティ</h3>
            <button
              type="button"
              className="flex items-center text-xs text-red-600 disabled:text-gray-400"
              onClick={handleDeleteSelection}
              disabled={!inspector}
            >
              <IoTrash className="mr-1" /> 削除
            </button>
          </div>
          {inspector?.type === 'node' ? renderNodeInspector() : inspector?.type === 'edge' ? renderEdgeInspector() : (
            <p className="text-sm text-gray-500">ノードまたはエッジを選択してください。</p>
          )}
          {warnings.length > 0 && (
            <div className="bg-yellow-50 border border-yellow-300 text-yellow-700 rounded p-2 text-xs space-y-1">
              <div className="flex items-center font-semibold">
                <IoAlertCircleOutline className="mr-1" /> Mermaid変換警告
              </div>
              <ul className="list-disc list-inside space-y-1">
                {warnings.map((warning, index) => (
                  <li key={`warning-${index}`}>{warning}</li>
                ))}
              </ul>
            </div>
          )}
          <div className="border border-gray-200 dark:border-gray-800 rounded overflow-hidden">
            <MermaidPreview content={generatedCode} fileName={fileName} />
          </div>
        </div>
      </aside>
      </div>
    </ReactFlowProvider>
  );
};

export default MermaidDesigner;<|MERGE_RESOLUTION|>--- conflicted
+++ resolved
@@ -80,8 +80,6 @@
 
 const parseBoolean = (value: string | undefined): boolean => value === 'true';
 
-<<<<<<< HEAD
-
 const normalizeHandleId = (handleId: string | null | undefined, fallback: 'top' | 'bottom' | 'left' | 'right'): 'top' | 'bottom' | 'left' | 'right' => {
   if (!handleId) {
     return fallback;
@@ -102,12 +100,6 @@
   };
   return mapping[handleId] ?? fallback;
 };
-=======
-const getHandleIdsForOrientation = (orientation: EdgeHandleOrientation) =>
-  orientation === 'vertical'
-    ? { source: 'source-bottom' as const, target: 'target-top' as const }
-    : { source: 'source-right' as const, target: 'target-left' as const };
->>>>>>> d3495bea
 
 const createEdgeId = (): string => `edge_${Date.now().toString(36)}`;
 
@@ -460,14 +452,8 @@
       edges: cloneEdgeList(edges),
       subgraphs: subgraphs.map((subgraph) => ({ ...subgraph, nodes: [...subgraph.nodes] })),
       ganttSections: [...ganttSections],
-<<<<<<< HEAD
     }),
     [diagramType, config, nodes, edges, subgraphs, ganttSections],
-=======
-      edgeHandleOrientation,
-    }),
-    [diagramType, config, nodes, edges, subgraphs, ganttSections, edgeHandleOrientation],
->>>>>>> d3495bea
   );
 
   const recordHistory = useCallback(() => {
@@ -717,24 +703,15 @@
                   ...edge,
                   source: newConnection.source,
                   target: newConnection.target,
-<<<<<<< HEAD
                   sourceHandle: normalizeHandleId(newConnection.sourceHandle, 'bottom'),
                   targetHandle: normalizeHandleId(newConnection.targetHandle, 'top'),
-=======
-                  sourceHandle: handles.source,
-                  targetHandle: handles.target,
->>>>>>> d3495bea
                 }
               : edge,
           ),
         );
       });
     },
-<<<<<<< HEAD
     [recordHistory, runWithSuppressedHistory, updateEdges],
-=======
-    [edgeHandleOrientation, recordHistory, runWithSuppressedHistory, updateEdges],
->>>>>>> d3495bea
   );
 
   const handleConnect = useCallback(
@@ -747,10 +724,6 @@
       const id = createEdgeId();
       runWithSuppressedHistory(() => {
         updateEdges((current) => {
-<<<<<<< HEAD
-=======
-          const handles = getHandleIdsForOrientation(edgeHandleOrientation);
->>>>>>> d3495bea
           const existing = current.filter(
             (edge) => edge.source === connection.source && edge.target === connection.target,
           );
@@ -766,13 +739,8 @@
           type: MERMAID_EDGE_TYPE,
           source: connection.source,
           target: connection.target,
-<<<<<<< HEAD
           sourceHandle: normalizeHandleId(connection.sourceHandle, 'bottom'),
           targetHandle: normalizeHandleId(connection.targetHandle, 'top'),
-=======
-          sourceHandle: handles.source,
-          targetHandle: handles.target,
->>>>>>> d3495bea
           data: {
             diagramType,
             variant: template?.variant ?? variant,
@@ -787,11 +755,7 @@
       });
       setInspector({ type: 'edge', id });
     },
-<<<<<<< HEAD
     [diagramType, edgeTemplates, recordHistory, runWithSuppressedHistory, supportsEdges, updateEdges],
-=======
-    [diagramType, edgeHandleOrientation, edgeTemplates, recordHistory, runWithSuppressedHistory, supportsEdges, updateEdges],
->>>>>>> d3495bea
   );
 
   const handleSelectionChange = useCallback((params: { nodes: MermaidNode[]; edges: MermaidEdge[] }) => {
@@ -1197,10 +1161,6 @@
           return currentNodes;
         }
 
-<<<<<<< HEAD
-=======
-        const isHorizontalLayout = edgeHandleOrientation === 'horizontal';
->>>>>>> d3495bea
         const adjacency = new Map<string, Set<string>>();
         const indegree = new Map<string, number>();
 
@@ -1307,11 +1267,7 @@
       const maxNodesPerLayer = sortedLayers.reduce((max, [, nodeIds]) => Math.max(max, nodeIds.length), 1);
       const baseSpacing = 220;
       const nodeSpacing = Math.max(160, baseSpacing - Math.max(0, maxNodesPerLayer - 4) * 12);
-<<<<<<< HEAD
       const layerSpacing = 180;
-=======
-      const layerSpacing = isHorizontalLayout ? baseSpacing : 180;
->>>>>>> d3495bea
       const startX = 80;
       const startY = 40;
 
@@ -1320,45 +1276,19 @@
         const orderedIds = layerMap.get(layerIndex) ?? [];
         const secondaryOffset = ((Math.max(1, maxNodesPerLayer) - orderedIds.length) * nodeSpacing) / 2;
         orderedIds.forEach((nodeId, index) => {
-<<<<<<< HEAD
           positionMap.set(nodeId, {
             x: startX + secondaryOffset + index * nodeSpacing,
             y: startY + layerIndex * layerSpacing,
           });
-=======
-          if (isHorizontalLayout) {
-            positionMap.set(nodeId, {
-              x: startX + layerIndex * layerSpacing,
-              y: startY + secondaryOffset + index * nodeSpacing,
-            });
-          } else {
-            positionMap.set(nodeId, {
-              x: startX + secondaryOffset + index * nodeSpacing,
-              y: startY + layerIndex * layerSpacing,
-            });
-          }
->>>>>>> d3495bea
         });
       });
 
       return currentNodes.map((node, index) => {
         const fallbackRow = Math.floor(index / 4);
-<<<<<<< HEAD
         const fallbackPosition = {
           x: startX + (index % 4) * nodeSpacing,
           y: startY + fallbackRow * layerSpacing,
         };
-=======
-        const fallbackPosition = isHorizontalLayout
-          ? {
-              x: startX + fallbackRow * layerSpacing,
-              y: startY + (index % 4) * nodeSpacing,
-            }
-          : {
-              x: startX + (index % 4) * nodeSpacing,
-              y: startY + fallbackRow * layerSpacing,
-            };
->>>>>>> d3495bea
         const target = positionMap.get(node.id) ?? fallbackPosition;
         return applyNodeDefaults(
           {
@@ -1374,11 +1304,7 @@
     setTimeout(() => {
       fitViewToDiagram({ duration: 400 });
     }, 50);
-<<<<<<< HEAD
   }, [diagramType, edges, fitViewToDiagram, recordHistory, runWithSuppressedHistory]);
-=======
-  }, [diagramType, edgeHandleOrientation, edges, fitViewToDiagram, recordHistory, runWithSuppressedHistory]);
->>>>>>> d3495bea
 
   const handleDiagramTypeChange = useCallback(
     (nextType: MermaidDiagramType) => {
@@ -1407,22 +1333,6 @@
       });
     },
     [diagramType, edges.length, nodes.length, recordHistory, updateEdges],
-<<<<<<< HEAD
-=======
-  );
-
-  const handleEdgeOrientationChange = useCallback(
-    (nextOrientation: EdgeHandleOrientation) => {
-      setEdgeHandleOrientation((current) => {
-        if (current === nextOrientation) {
-          return current;
-        }
-        recordHistory();
-        return nextOrientation;
-      });
-    },
-    [recordHistory],
->>>>>>> d3495bea
   );
 
   const handleDeleteSelection = useCallback(() => {
