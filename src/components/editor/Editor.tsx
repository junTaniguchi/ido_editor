--- conflicted
+++ resolved
@@ -42,10 +42,6 @@
   'geojson',
   'topojson',
   'wkt',
-<<<<<<< HEAD
-  'shapefile',
-=======
->>>>>>> 5757fdc0
 ]);
 
 const MIME_FALLBACK_EXTENSION: Record<string, string> = {
