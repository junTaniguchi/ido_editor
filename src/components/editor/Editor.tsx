
/**
 * Editor.tsx
 * このファイルは、CodeMirrorベースのエディタと、Markdown/データ/Mermaidプレビューを切り替えて表示するReactコンポーネントです。
 * 主な機能:
 * - タブごとのエディタ・プレビュー表示
 * - CodeMirrorによるコード編集
 * - Markdown/データ/Mermaidプレビュー
 * - エディタ設定・保存・分析
 */
'use client';

import React, { useEffect, useState, useRef, forwardRef, useCallback } from 'react';
import CodeMirror from '@uiw/react-codemirror';
import { useEditorStore } from '@/store/editorStore';
import { getLanguageByFileName, getTheme, getEditorExtensions, getFileType } from '@/lib/editorUtils';
import { TabData } from '@/types';
import { IoCodeSlash, IoEye, IoAnalytics, IoSave, IoGrid, IoDownload } from 'react-icons/io5';
import DataPreview from '@/components/preview/DataPreview';
import MarkdownPreview from '@/components/preview/MarkdownPreview';
import HtmlPreview from '@/components/preview/HtmlPreview';
import MermaidPreview from '@/components/preview/MermaidPreview';
import MarkdownEditorExtension from '@/components/markdown/MarkdownEditorExtension';
import ExportModal from '@/components/preview/ExportModal';
import { parseCSV, parseJSON, parseYAML, parseParquet } from '@/lib/dataPreviewUtils';
import { writeFileContent } from '@/lib/fileSystemUtils';

const SUPPORTED_CLIPBOARD_FILE_TYPES = new Set<TabData['type']>([
  'text',
  'markdown',
  'html',
  'json',
  'yaml',
  'sql',
  'csv',
  'tsv',
  'parquet',
  'mermaid',
  'excel',
  'ipynb',
  'pdf',
  'geojson',
  'topojson',
  'wkt',
<<<<<<< HEAD
=======
  'shapefile',
>>>>>>> 6ab4bfd6
]);

const MIME_FALLBACK_EXTENSION: Record<string, string> = {
  'text/plain': 'txt',
  'text/markdown': 'md',
  'text/html': 'html',
  'application/json': 'json',
  'text/csv': 'csv',
  'text/tab-separated-values': 'tsv',
  'application/pdf': 'pdf',
  'application/vnd.openxmlformats-officedocument.spreadsheetml.sheet': 'xlsx',
  'application/vnd.ms-excel': 'xls',
};

const ensureNamedFile = (file: File, index: number, timestamp: number): File => {
  if (file.name && file.name.trim()) {
    return file;
  }

  const extension = MIME_FALLBACK_EXTENSION[file.type] || 'txt';
  const generatedName = `clipboard-file-${timestamp}-${index}.${extension}`;
  const options: FilePropertyBag = {
    type: file.type || 'application/octet-stream',
    lastModified: file.lastModified || Date.now(),
  };

  return new File([file], generatedName, options);
};

export interface EditorProps {
  tabId: string;
  onScroll?: (e: React.UIEvent<HTMLDivElement>) => void;
}

/**
 * Editorコンポーネント
 * CodeMirrorベースのエディタと、Markdown/データ/Mermaidプレビューを切り替えて表示する。
 * - タブごとのエディタ・プレビュー表示
 * - CodeMirrorによるコード編集
 * - Markdown/データ/Mermaidプレビュー
 * - エディタ設定・保存・分析
 * @param tabId 編集対象タブID
 * @param onScroll スクロールイベントコールバック
 */
const Editor = forwardRef<HTMLDivElement, EditorProps>(({ tabId, onScroll }, ref) => {
  const { 
    tabs, 
    updateTab, 
    editorSettings, 
    getViewMode,
    setViewMode,
    paneState,
    updatePaneState,
    rootDirHandle
  } = useEditorStore();

  const [currentTab, setCurrentTab] = useState<TabData | null>(null);
  const [isDirty, setIsDirty] = useState(false);
  const [isInitialized, setIsInitialized] = useState(false);
  const [isExportModalOpen, setIsExportModalOpen] = useState(false);
  const [parsedDataForExport, setParsedDataForExport] = useState<any[] | null>(null);
  const editorRef = useRef(null);
  // CodeMirrorのscroller要素をrefで取得
  const codeMirrorScrollerRef = useRef<HTMLDivElement | null>(null);
  const saveShortcutHandlerRef = useRef<() => void>(() => {});
  
  // テーマ切替時にCodeMirrorのscroller背景色も同期させる
  // 早期returnの前に配置し、フックの順序が変化しないようにする
  useEffect(() => {
    const scroller = codeMirrorScrollerRef.current;
    const isDark = editorSettings.theme === 'dark';
    if (scroller) {
      if (isDark) {
        scroller.style.background = '#1e1e1e';
        scroller.style.color = '#d4d4d4';
      } else {
        // ライトモードは常に白背景で視認性を確保
        scroller.style.background = '#ffffff';
        scroller.style.color = '#222222';
      }
    }
  }, [editorSettings.theme]);
  
  const viewMode = getViewMode(tabId);
  
  // 初期化時にタブデータを設定
  useEffect(() => {
    const tab = tabs.get(tabId);
    if (tab) {
      setCurrentTab(tab);
      setIsDirty(tab.isDirty);
      setIsInitialized(true);
    }
  }, [tabId, tabs]);

  useEffect(() => {
    let disposed = false;
    let cleanup: (() => void) | null = null;

    const attachPasteHandler = () => {
      if (disposed) return;
      const editorInstance = editorRef.current?.view;
      if (!editorInstance) {
        requestAnimationFrame(attachPasteHandler);
        return;
      }

      const handleFilePaste = (event: ClipboardEvent) => {
        if (event.defaultPrevented) return;
        if (!event.clipboardData) return;

        const files = Array.from(event.clipboardData.files || []);
        if (files.length === 0) return;

        const hasImages = files.some(file => file.type.startsWith('image/'));
        if (hasImages) {
          return;
        }

        const timestamp = Date.now();
        const normalizedFiles = files.map((file, index) => ensureNamedFile(file, index, timestamp));
        const supportedFiles = normalizedFiles.filter(file => SUPPORTED_CLIPBOARD_FILE_TYPES.has(getFileType(file.name)));

        if (supportedFiles.length === 0) {
          return;
        }

        event.preventDefault();

        void (async () => {
          const state = useEditorStore.getState();
          const baseId = Date.now();

          for (let index = 0; index < supportedFiles.length; index += 1) {
            const file = supportedFiles[index];
            const fileType = getFileType(file.name);

            let content = '';
            try {
              if (fileType === 'excel') {
                content = '';
              } else if (fileType === 'pdf') {
                content = URL.createObjectURL(file);
              } else if (fileType === 'shapefile') {
                content = '';
              } else {
                content = await file.text();
              }
            } catch (error) {
              console.error('Failed to read pasted file:', error);
              alert(`ファイルの読み込みに失敗しました: ${file.name}`);
              continue;
            }

            const existingEntry = Array.from(state.tabs.entries()).find(([, tab]) => {
              if (tab.file instanceof File) {
                return (
                  tab.file.name === file.name &&
                  tab.file.size === file.size &&
                  tab.file.lastModified === file.lastModified
                );
              }
              return false;
            });

            if (existingEntry) {
              const [existingId] = existingEntry;
              state.setActiveTabId(existingId);
              state.updateTab(existingId, {
                content,
                originalContent: content,
                isDirty: false,
                file,
                type: fileType,
              });
              continue;
            }

            const generatedId = `clipboard_${baseId}_${index}_${Math.random().toString(36).slice(2, 8)}`;
            const newTab: TabData = {
              id: generatedId,
              name: file.name,
              content,
              originalContent: content,
              isDirty: false,
              type: fileType,
              isReadOnly: false,
              file,
            };

            state.addTab(newTab);
          }
        })();
      };

      editorInstance.contentDOM.addEventListener('paste', handleFilePaste);
      cleanup = () => {
        editorInstance.contentDOM.removeEventListener('paste', handleFilePaste);
      };
    };

    attachPasteHandler();

    return () => {
      disposed = true;
      if (cleanup) {
        cleanup();
      }
    };
  }, [tabId]);

  // エディタの変更処理
  const handleChange = (value: string) => {
    if (!currentTab) return;

    // 内容が変更されたかチェック
    const newIsDirty = value !== currentTab.originalContent;
    
    // ストアの状態を更新
    updateTab(tabId, {
      content: value,
      isDirty: newIsDirty,
    });
    
    // ローカルの状態も更新
    setIsDirty(newIsDirty);
    setCurrentTab((prev) => {
      if (!prev) return null;
      return { ...prev, content: value, isDirty: newIsDirty };
    });
  };
  
  const toggleViewMode = () => {
    // エディタ → プレビュー → 分割表示 → エディタ の順に切り替え
    let newMode: 'editor' | 'preview' | 'data-preview' | 'split';
    if (viewMode === 'editor') {
      newMode = 'preview';
    } else if (viewMode === 'preview') {
      newMode = 'data-preview';
    } else if (viewMode === 'data-preview') {
      newMode = 'split';
    } else {
      newMode = 'editor';
    }
    
    // 設定前にログ出力（デバッグ用）
    
    // モード変更を適用（editorStoreに保存）
    setViewMode(tabId, newMode);
    
    // 強制的に状態を更新して再レンダリングを促す
    // これによりモード変更が確実に反映されるようにする
    setTimeout(() => {
      const currentMode = getViewMode(tabId);
      
      // ここで強制的にローカル状態も更新
      if (currentTab) {
        setCurrentTab({...currentTab}); // 新しいオブジェクトを作成して再レンダリングを強制
      }
    }, 50);
  };
  
  const toggleAnalysisMode = () => {
    updatePaneState({ isAnalysisVisible: !paneState.isAnalysisVisible });
  };

  // ファイルの保存処理
  const saveFile = useCallback(async () => {
    if (!currentTab || !currentTab.isDirty) {
      return;
    }

    if (currentTab.isReadOnly) {
      alert('このファイルは読み取り専用のため保存できません。');
      return;
    }

    if (typeof currentTab.content !== 'string') {
      alert('このファイル形式の保存には現在対応していません。');
      return;
    }

    const contentToSave = currentTab.content;
    let fileHandle: FileSystemFileHandle | null = null;
    const existingHandle = currentTab.file;

    if (existingHandle && typeof (existingHandle as FileSystemFileHandle).createWritable === 'function') {
      fileHandle = existingHandle as FileSystemFileHandle;
    } else if (rootDirHandle) {
      const candidatePath = currentTab.id && !currentTab.id.startsWith('temp_')
        ? currentTab.id
        : currentTab.name;

      if (candidatePath) {
        const segments = candidatePath.split('/').filter(Boolean);

        if (segments.length > 0) {
          try {
            let directoryHandle: FileSystemDirectoryHandle = rootDirHandle;

            for (let i = 0; i < segments.length - 1; i += 1) {
              directoryHandle = await directoryHandle.getDirectoryHandle(segments[i]);
            }

            const targetFileName = segments[segments.length - 1];
            fileHandle = await directoryHandle.getFileHandle(targetFileName, { create: true });
          } catch (error) {
            console.error('Failed to resolve file handle for saving:', error);
          }
        }
      }
    }

    if (!fileHandle) {
      alert('ファイルの保存先を特定できませんでした。フォルダを開き直してください。');
      return;
    }

    try {
      const didWrite = await writeFileContent(fileHandle, contentToSave);

      if (!didWrite) {
        throw new Error('ファイルの書き込みに失敗しました');
      }

      const latestTab = useEditorStore.getState().tabs.get(tabId);
      const latestContent = latestTab?.content;
      const hasPendingChanges = typeof latestContent === 'string' && latestContent !== contentToSave;

      // タブの状態を更新して保存済みにする
      updateTab(tabId, {
        originalContent: contentToSave,
        isDirty: hasPendingChanges,
        file: fileHandle,
      });

      // ローカルの状態も更新
      setIsDirty(hasPendingChanges);
      setCurrentTab((prev) => {
        if (!prev) return null;
        return {
          ...prev,
          originalContent: contentToSave,
          isDirty: hasPendingChanges,
          file: fileHandle || prev.file,
        };
      });
    } catch (error) {
      console.error('Failed to save file:', error);
      alert(`ファイルの保存に失敗しました: ${error instanceof Error ? error.message : '不明なエラー'}`);
    }
  }, [currentTab, rootDirHandle, tabId, updateTab]);

  useEffect(() => {
    saveShortcutHandlerRef.current = () => {
      void saveFile();
    };
  }, [saveFile]);

  useEffect(() => {
    const handleKeyDown = (event: KeyboardEvent) => {
      if ((event.metaKey || event.ctrlKey) && (event.key === 's' || event.key === 'S')) {
        event.preventDefault();
        saveShortcutHandlerRef.current();
      }
    };

    window.addEventListener('keydown', handleKeyDown);

    return () => {
      window.removeEventListener('keydown', handleKeyDown);
    };
  }, []);

  // エクスポート用のデータ解析処理
  const handleExportButtonClick = async () => {
    if (!currentTab) return;

    try {
      let parsedData: any[] = [];
      const content = currentTab.content;

      switch (currentTab.type) {
        case 'csv':
          const csvResult = parseCSV(content);
          if (csvResult.error) throw new Error(csvResult.error);
          parsedData = csvResult.data || [];
          break;
        case 'tsv':
          const tsvResult = parseCSV(content, '\t');
          if (tsvResult.error) throw new Error(tsvResult.error);
          parsedData = tsvResult.data || [];
          break;
        case 'json':
          const jsonResult = parseJSON(content);
          if (jsonResult.error) throw new Error(jsonResult.error);
          parsedData = Array.isArray(jsonResult.data) ? jsonResult.data : [jsonResult.data];
          break;
        case 'yaml':
          const yamlResult = parseYAML(content);
          if (yamlResult.error) throw new Error(yamlResult.error);
          parsedData = Array.isArray(yamlResult.data) ? yamlResult.data : [yamlResult.data];
          break;
        case 'parquet':
          const parquetResult = await parseParquet(content);
          if (parquetResult.error) throw new Error(parquetResult.error);
          
          if (parquetResult.headers && parquetResult.rows) {
            parsedData = parquetResult.rows.map((row: any[]) => {
              const obj: any = {};
              parquetResult.headers.forEach((header: string, i: number) => {
                obj[header] = row[i] || null;
              });
              return obj;
            });
          } else {
            parsedData = [];
          }
          break;
        default:
          throw new Error('このファイル形式はエクスポートに対応していません');
      }

      if (parsedData.length === 0) {
        throw new Error('エクスポート可能なデータがありません');
      }

      setParsedDataForExport(parsedData);
      setIsExportModalOpen(true);
    } catch (error) {
      console.error('Export data parsing error:', error);
      alert(error instanceof Error ? error.message : 'データの解析に失敗しました');
    }
  };
  
  // タブデータがなければ何も表示しない
  if (!currentTab || !isInitialized) {
    return (
      <div className="flex items-center justify-center h-full text-gray-500">
        ファイルが選択されていません
      </div>
    );
  }
  
  // 対応するファイルタイプかどうかチェック
  const isPreviewable = currentTab.type === 'csv' || currentTab.type === 'tsv' ||
                          currentTab.type === 'json' || currentTab.type === 'yaml' ||
                          currentTab.type === 'parquet' || currentTab.type === 'mermaid' ||
                          currentTab.type === 'markdown' || currentTab.type === 'md' ||
                          currentTab.type === 'mmd' || currentTab.type === 'html';
  const isMarkdownTab = currentTab.type === 'markdown' || currentTab.type === 'md';
  const isMermaidTab = currentTab.type === 'mermaid' || currentTab.type === 'mmd';
  const isHtmlTab = currentTab.type === 'html';
  
  // エディタ設定
  const { theme, fontSize, lineWrapping, rectangularSelection } = editorSettings;
  const isDarkTheme = theme === 'dark';
  const language = getLanguageByFileName(currentTab.name);
  const themeExtension = getTheme(isDarkTheme);
  const extensions = getEditorExtensions(language, themeExtension, currentTab.isReadOnly, lineWrapping, rectangularSelection);
  
  return (
    <div className="h-full flex flex-col">
      {isPreviewable && (
        <div className="p-2 border-b border-gray-300 dark:border-gray-700 bg-gray-50 dark:bg-gray-900 flex justify-between items-center">
          <div className="flex items-center">
            <span className="font-medium mr-2">エディタモード</span>
            {isDirty && <span className="text-sm text-amber-500 ml-2">(未保存の変更があります)</span>}
          </div>
          <div className="flex items-center">
            {/* データファイルの場合は常に分析モードボタンを保存ボタンの左隣に表示 */}
            {(currentTab.type === 'csv' || currentTab.type === 'tsv' || 
              currentTab.type === 'json' || currentTab.type === 'yaml' || 
              currentTab.type === 'parquet') && (
              <>
                <button
                  className={`px-2 py-1 rounded hover:bg-gray-200 dark:hover:bg-gray-700 mr-2 flex items-center ${paneState.isAnalysisVisible ? 'bg-blue-100 dark:bg-blue-900' : ''}`}
                  onClick={toggleAnalysisMode}
                  title={paneState.isAnalysisVisible ? '分析モードを閉じる' : '分析モードに切り替え'}
                >
                  <IoAnalytics size={20} className="mr-1" /> 分析
                </button>
                <button
                  className="px-3 py-1 bg-blue-600 text-white rounded hover:bg-blue-700 mr-2 flex items-center"
                  onClick={handleExportButtonClick}
                  title="データエクスポート"
                >
                  <IoDownload className="mr-1" size={16} /> エクスポート
                </button>
              </>
            )}
            <button
              className="px-3 py-1 bg-green-600 text-white rounded hover:bg-green-700 mr-2"
              onClick={() => void saveFile()}
              disabled={!isDirty}
            >
              <IoSave className="inline mr-1" /> 保存
            </button>
            {/* 上部にモード切替ボタンがあるため、ここでの切替は削除 */}
          </div>
        </div>
      )}
      <div 
        className={`flex-1 min-h-0 overflow-auto ${isDarkTheme ? '!bg-[#1e1e1e] !text-[#d4d4d4]' : 'bg-white text-gray-900'}`}
        style={{ fontSize: `${fontSize}px` }}
        ref={ref}
        onScroll={onScroll}
      >
        {/* エディタを表示 - split モードの場合もエディタは表示する */}
        {(viewMode === 'editor' || viewMode === 'split') && (
          <div className="h-full flex flex-col">
            {(currentTab.type === 'markdown' || currentTab.type === 'md') && (
              <MarkdownEditorExtension tabId={tabId} editorRef={editorRef} />
            )}
            <CodeMirror
              value={currentTab.content}
              height="100%"
              extensions={extensions}
              onChange={handleChange}
              readOnly={currentTab.isReadOnly}
              className={`h-full ${isDarkTheme ? 'cm-theme-dark' : ''}`}
              basicSetup={{
                lineNumbers: true,
                highlightActiveLineGutter: true,
                highlightActiveLine: true,
                foldGutter: true,
                indentOnInput: true,
                autocompletion: true,
              }}
              // CodeMirrorのscroller要素にrefを付与
              onCreateEditor={editor => {
                // CodeMirror v6: scroller要素は editor.contentDOM.parentElement
                if (editor && editor.contentDOM && editor.contentDOM.parentElement) {
                  codeMirrorScrollerRef.current = editor.contentDOM.parentElement as HTMLDivElement;
                  // forwardRefで受け取ったrefにもscroller要素をセット
                  if (ref && typeof ref === 'object' && ref !== null) {
                    (ref as React.MutableRefObject<HTMLDivElement | null>).current = codeMirrorScrollerRef.current;
                  }
                  // VSCode風ダーク配色をscrollerに直接適用
                  if (isDarkTheme) {
                    codeMirrorScrollerRef.current.style.background = '#1e1e1e';
                    codeMirrorScrollerRef.current.style.color = '#d4d4d4';
                  } else {
                    codeMirrorScrollerRef.current.style.background = '#fff';
                    codeMirrorScrollerRef.current.style.color = '#222';
                  }
                }
              }}
            />
          </div>
        )}
        
        {/* プレビューモードの場合のみプレビュー表示（分割表示はMainLayoutで処理） */}
        {isPreviewable && (viewMode === 'preview' || viewMode === 'data-preview') && (
          <div className="h-full">
            {viewMode === 'data-preview' ? (
              <div className="h-full">
                <DataPreview tabId={tabId} />
              </div>
            ) : isMarkdownTab ? (
              <div className="h-full">
                <MarkdownPreview tabId={tabId} />
              </div>
            ) : isHtmlTab ? (
              <div className="h-full">
                <HtmlPreview tabId={tabId} />
              </div>
            ) : isMermaidTab ? (
              <MermaidPreview content={currentTab.content} fileName={currentTab.name} />
            ) : (
              <div className="h-full">
                <DataPreview tabId={tabId} />
              </div>
            )}
          </div>
        )}
      </div>
      
      {/* ステータスバー */}
      <div className="h-6 bg-gray-100 dark:bg-gray-800 text-xs flex items-center px-2 border-t border-gray-300 dark:border-gray-700">
        <div className="flex-1">
          {currentTab.name} {isDirty ? '(未保存)' : ''}
        </div>
        <div>
          {currentTab.type.toUpperCase()}
        </div>
      </div>
      
      {/* エクスポートモーダル */}
      {isExportModalOpen && parsedDataForExport && parsedDataForExport.length > 0 && (
        <ExportModal
          isOpen={isExportModalOpen}
          onClose={() => setIsExportModalOpen(false)}
          data={parsedDataForExport}
          fileName={currentTab.name}
        />
      )}
    </div>
  );
});

Editor.displayName = 'Editor';

export default Editor;<|MERGE_RESOLUTION|>--- conflicted
+++ resolved
@@ -42,10 +42,6 @@
   'geojson',
   'topojson',
   'wkt',
-<<<<<<< HEAD
-=======
-  'shapefile',
->>>>>>> 6ab4bfd6
 ]);
 
 const MIME_FALLBACK_EXTENSION: Record<string, string> = {
