/**
 * DataPreview.tsx
 * 各種データ（CSV, TSV, JSON, YAML, Parquet等）のプレビュー表示Reactコンポーネント。
 * 主な機能:
 * - データ型ごとのプレビューUI切替
 * - テーブル・グラフ・オブジェクト表示
 * - ネスト構造・配列・プリミティブ型対応
 * - ダークモード対応
 */
'use client';

/**
 * DataPreview.tsx
 * このファイルは、CSV/TSV/JSON/YAML/Parquet/Markdown/Mermaid/PDF/ipynbなど多様なデータを解析し、
 * プレビュー・編集・エクスポート・分析モードを切り替えて表示するReactコンポーネントを提供します。
 * 主な機能:
 * - データ種別ごとの解析・表示
 * - 編集・エクスポート（Word/Excel等）
 * - 分析モード切替
 * - エラー・ローディング表示
 */

import React, { useEffect, useState } from 'react';
import dynamic from 'next/dynamic';
import { useEditorStore } from '@/store/editorStore';
import {
  parseCSV,
  parseJSON,
  parseYAML,
  parseParquet,
  flattenNestedObjects,
  parseMermaid,
  parseGeospatialData,
} from '@/lib/dataPreviewUtils';
import { formatData } from '@/lib/dataFormatUtils';
import DataTable from './DataTable';
import EditableDataTable from './EditableDataTable';
import ObjectViewer from './ObjectViewer';
import type { MermaidDesignerProps } from '@/components/mermaid/MermaidDesigner';
import IpynbPreview from './IpynbPreview';
import PdfPreview from './PdfPreview';
import ExcelPreview from './ExcelPreview';
import ExportModal from './ExportModal';
import { IoAlertCircleOutline, IoCodeSlash, IoEye, IoAnalytics, IoLayers, IoGrid, IoSave, IoClose, IoDownload } from 'react-icons/io5';
import * as XLSX from 'xlsx';
import { Document, Packer, Paragraph } from 'docx';

const MermaidDesigner = dynamic<MermaidDesignerProps>(
  () => import('@/components/mermaid/MermaidDesigner'),
  {
    ssr: false,
    loading: () => (
      <div className="flex h-full items-center justify-center rounded border border-dashed border-gray-300 p-4 text-sm text-gray-500 dark:border-gray-700 dark:text-gray-400">
        Mermaidデザイナーを読み込み中...
      </div>
    ),
  },
);

interface DataPreviewProps {
  tabId: string;
}


/**
 * DataPreviewコンポーネント
 * 選択されたタブのデータを解析し、プレビュー・編集・エクスポート・分析モードを切り替えて表示する。
 * - データ種別ごとの解析・表示
 * - 編集・エクスポート（Word/Excel等）
 * - 分析モード切替
 * - エラー・ローディング表示
 * @param tabId 表示対象のタブID
 */

const DataPreview: React.FC<DataPreviewProps> = ({ tabId }) => {
  // Word/Excelエクスポート処理
  const handleExport = () => {
    if (type === 'markdown') {
      // markdown→Word
      const doc = new Document({
        sections: [
          {
            children: [new Paragraph(content)],
          },
        ],
      });
      Packer.toBlob(doc).then(blob => {
        const url = URL.createObjectURL(blob);
        const a = document.createElement('a');
        a.href = url;
        a.download = (tabs.get(tabId)?.name?.replace(/\.md$/, '') || 'markdown') + '.docx';
        document.body.appendChild(a);
        a.click();
        document.body.removeChild(a);
        URL.revokeObjectURL(url);
      });
    } else if (['csv', 'tsv', 'json', 'yaml'].includes(type || '')) {
      // csv/tsv/json/yaml→Excel
      let exportData = parsedData;
      if (!Array.isArray(exportData)) {
        exportData = [exportData];
      }
      const ws = XLSX.utils.json_to_sheet(exportData);
      const wb = XLSX.utils.book_new();
      XLSX.utils.book_append_sheet(wb, ws, 'Sheet1');
      const wbout = XLSX.write(wb, { bookType: 'xlsx', type: 'array' });
      const blob = new Blob([wbout], { type: 'application/octet-stream' });
      const url = URL.createObjectURL(blob);
      const a = document.createElement('a');
      a.href = url;
      a.download = (tabs.get(tabId)?.name?.replace(/\.(csv|tsv|json|ya?ml)$/, '') || 'data') + '.xlsx';
      document.body.appendChild(a);
      a.click();
      document.body.removeChild(a);
      URL.revokeObjectURL(url);
    }
  };
  const { tabs, updateTab, getViewMode, setViewMode, paneState, updatePaneState, editorSettings, updateEditorSettings } = useEditorStore();
  const [content, setContent] = useState('');
  const [type, setType] = useState<
    | 'text'
    | 'markdown'
    | 'html'
    | 'json'
    | 'yaml'
    | 'sql'
    | 'csv'
    | 'tsv'
    | 'parquet'
    | 'mermaid'
    | 'ipynb'
    | 'pdf'
    | 'excel'
    | 'geojson'
    | 'topojson'
    | 'wkt'
<<<<<<< HEAD
=======
    | 'shapefile'
>>>>>>> 6ab4bfd6
    | null
  >(null);
  const [parsedData, setParsedData] = useState<any>(null);
  const [originalData, setOriginalData] = useState<any>(null); // 元のネスト構造データ
  const [columns, setColumns] = useState<string[]>([]);
  const [error, setError] = useState<string | null>(null);
  const [loading, setLoading] = useState(false);
  const [editableContent, setEditableContent] = useState('');
  const [isEditing, setIsEditing] = useState(false);
  const [isTableEditing, setIsTableEditing] = useState(false);
  const [editedData, setEditedData] = useState<any>(null);
  const [isExportModalOpen, setIsExportModalOpen] = useState(false);
  
  const viewMode = getViewMode(tabId);
  const dataDisplayMode = editorSettings.dataDisplayMode || 'flat';
  
  useEffect(() => {
    let isMounted = true; // コンポーネントがマウントされているかを追跡
    
    const loadData = async () => {
      const tab = tabs.get(tabId);
      if (!tab) {
        if (isMounted) {
          setError('タブが見つかりません');
          setParsedData(null);
          setOriginalData(null);
          setColumns([]);
        }
        return;
      }
      
      if (isMounted) {
        // 型変換: md→markdown, mmd→mermaid
        let mappedType = tab.type;
        if (tab.type === 'md') mappedType = 'markdown';
        if (tab.type === 'mmd') mappedType = 'mermaid';
        if (tab.type === 'text' || tab.type === 'json') {
          const fileName = tab.name || '';
          const extension = fileName.split('.').pop()?.toLowerCase();
          if (extension === 'ipynb') mappedType = 'ipynb';
          if (extension === 'pdf') mappedType = 'pdf';
          if (extension === 'mmd') mappedType = 'mermaid';
        }
        setType(mappedType as typeof type);
        
        // Excelファイルの場合は特別な処理
        if (tab.type === 'excel') {
          await parseContent(tab.content, mappedType);
        } else {
          setContent(tab.content);
          setEditableContent(tab.content);
          await parseContent(tab.content, mappedType);
        }
      }
    };
    
    loadData();
    
    // クリーンアップ関数
    return () => {
      isMounted = false; // アンマウント時にフラグを更新
    };
  }, [tabId, tabs]);
  
  // タブのコンテンツが外部（エディタなど）で変更された場合に更新
  useEffect(() => {
    const tab = tabs.get(tabId);
    if (!tab || tab.content === content) return;
    
    // 編集中でない場合のみコンテンツを更新
    if (!isEditing && !isTableEditing) {
      setContent(tab.content);
      setEditableContent(tab.content);
      let mappedType = tab.type;
      if (tab.type === 'mmd') mappedType = 'mermaid';
      if (tab.type === 'text' || tab.type === 'json') {
        const fileName = tab.name || '';
        const extension = fileName.split('.').pop()?.toLowerCase();
        if (extension === 'ipynb') mappedType = 'ipynb';
        if (extension === 'pdf') mappedType = 'pdf';
        if (extension === 'mmd') mappedType = 'mermaid';
      }
      parseContent(tab.content, mappedType);
    }
  }, [tabs, tabId, isEditing, isTableEditing]);
  
  // データ表示モードが変更された時にデータを更新
  useEffect(() => {
    if (type === 'ipynb') {
      return;
    }

    if (originalData) {
      if (dataDisplayMode === 'flat') {
        // フラット化モードの場合
        if (Array.isArray(originalData)) {
          const flattenedData = flattenNestedObjects(originalData);
          setParsedData(flattenedData);
          if (flattenedData.length > 0 && typeof flattenedData[0] === 'object') {
            setColumns(Object.keys(flattenedData[0]));
          }
        } else if (originalData !== null && typeof originalData === 'object') {
          // トップレベルオブジェクトの場合、配列キーを探す
          const arrayKeys = Object.keys(originalData).filter(key => Array.isArray(originalData[key]));
          if (arrayKeys.length > 0) {
            const firstArrayKey = arrayKeys[0];
            const arrayData = originalData[firstArrayKey];
            if (Array.isArray(arrayData) && arrayData.length > 0) {
              const flattenedData = flattenNestedObjects(arrayData);
              setParsedData(flattenedData);
              if (flattenedData.length > 0 && typeof flattenedData[0] === 'object') {
                setColumns(Object.keys(flattenedData[0]));
              }
            }
          } else {
            // 配列がない場合はそのまま表示
            setParsedData(originalData);
          }
        }
      } else {
        // ネスト構造保持モードの場合
        setParsedData(originalData);
        if (Array.isArray(originalData) && originalData.length > 0 && typeof originalData[0] === 'object') {
          setColumns(Object.keys(originalData[0]));
        } else if (originalData !== null && typeof originalData === 'object') {
          const arrayKeys = Object.keys(originalData).filter(key => Array.isArray(originalData[key]));
          if (arrayKeys.length > 0) {
            const firstArrayKey = arrayKeys[0];
            const arrayData = originalData[firstArrayKey];
            if (Array.isArray(arrayData) && arrayData.length > 0 && typeof arrayData[0] === 'object') {
              setParsedData(arrayData);
              setColumns(Object.keys(arrayData[0]));
            }
          }
        }
      }
    }
  }, [dataDisplayMode, originalData, type]);
  
  const parseContent = async (content: string, type: string) => {
    setLoading(true);
    setError(null);
    setParsedData(null);
    setOriginalData(null);
    setColumns([]);
    
    const tab = tabs.get(tabId);
    
    // コンテンツが空の場合（Excelファイルは除く）
    if ((!content || content.trim() === '') && type !== 'excel' && type !== 'shapefile') {
      setLoading(false);
      setParsedData(null);
      return;
    }
    
    try {
      switch (type) {
        case 'csv':
          const csvResult = parseCSV(content);
          if (csvResult.error) {
            setError(csvResult.error);
          } else {
            setParsedData(csvResult.data);
            setOriginalData(csvResult.data);
            setColumns(csvResult.columns);
          }
          break;
          
        case 'tsv':
          const tsvResult = parseCSV(content, '\t');
          if (tsvResult.error) {
            setError(tsvResult.error);
          } else {
            setParsedData(tsvResult.data);
            setOriginalData(tsvResult.data);
            setColumns(tsvResult.columns);
          }
          break;
          
        case 'json':
          const jsonResult = parseJSON(content);
          if (jsonResult.error) {
            setError(jsonResult.error);
          } else {
            // 元のデータを保存
            setOriginalData(jsonResult.data);
            
            // 表示モードに応じた処理
            if (dataDisplayMode === 'flat') {
              // 配列の場合はテーブル表示も可能
              if (Array.isArray(jsonResult.data) && jsonResult.data.length > 0 && typeof jsonResult.data[0] === 'object') {
                // ネストされたオブジェクトをフラット化
                const flattenedData = flattenNestedObjects(jsonResult.data);
                // フラット化されたデータを使用
                if (flattenedData.length > 0 && typeof flattenedData[0] === 'object') {
                  setParsedData(flattenedData);
                  setColumns(Object.keys(flattenedData[0]));
                } else {
                  setParsedData(jsonResult.data);
                  setColumns(Object.keys(jsonResult.data[0]));
                }
              } else if (jsonResult.data && typeof jsonResult.data === 'object') {
                // トップレベルがオブジェクトの場合、内部の配列を探す
                const arrayKeys = Object.keys(jsonResult.data).filter(key => 
                  Array.isArray(jsonResult.data[key]) && 
                  jsonResult.data[key].length > 0 && 
                  typeof jsonResult.data[key][0] === 'object'
                );
                
                if (arrayKeys.length > 0) {
                  const firstArrayKey = arrayKeys[0];
                  const arrayData = jsonResult.data[firstArrayKey];
                  const flattenedData = flattenNestedObjects(arrayData);
                  
                  if (flattenedData.length > 0) {
                    setParsedData(flattenedData);
                    setColumns(Object.keys(flattenedData[0]));
                  } else {
                    setParsedData(jsonResult.data);
                  }
                } else {
                  setParsedData(jsonResult.data);
                }
              } else {
                setParsedData(jsonResult.data);
              }
            } else {
              // ネスト構造保持モード
              setParsedData(jsonResult.data);
              if (Array.isArray(jsonResult.data) && jsonResult.data.length > 0 && typeof jsonResult.data[0] === 'object') {
                setColumns(Object.keys(jsonResult.data[0]));
              } else if (jsonResult.data && typeof jsonResult.data === 'object') {
                // トップレベルがオブジェクトの場合、内部の配列を探す
                const arrayKeys = Object.keys(jsonResult.data).filter(key => 
                  Array.isArray(jsonResult.data[key]) && 
                  jsonResult.data[key].length > 0 && 
                  typeof jsonResult.data[key][0] === 'object'
                );
                
                if (arrayKeys.length > 0) {
                  const firstArrayKey = arrayKeys[0];
                  setParsedData(jsonResult.data[firstArrayKey]);
                  setColumns(Object.keys(jsonResult.data[firstArrayKey][0]));
                }
              }
            }
          }
          break;
          
        case 'yaml':
          const yamlResult = parseYAML(content);
          if (yamlResult.error) {
            setError(yamlResult.error);
          } else {
            // 元のデータを保存
            setOriginalData(yamlResult.data);
            
            // YAML データを明示的に型指定して処理
            const yamlData = yamlResult.data as Record<string, any>;
            
            // 表示モードに応じた処理
            if (dataDisplayMode === 'flat') {
              // YAMLデータをフラット化
              const flattenedData = flattenNestedObjects(yamlData);
              
              // フラット化されたデータを処理
              if (flattenedData && flattenedData.length > 0 && typeof flattenedData[0] === 'object') {
                setParsedData(flattenedData);
                setColumns(Object.keys(flattenedData[0]));
              } else {
                // フラット化されなかった場合は元のデータを使用
                setParsedData(yamlData);
                
                // 配列の場合はテーブル表示のためにカラムを設定
                if (Array.isArray(yamlData) && yamlData.length > 0 && 
                    typeof yamlData[0] === 'object') {
                  setColumns(Object.keys(yamlData[0]));
                } else if (yamlData && typeof yamlData === 'object') {
                  // トップレベルがオブジェクトの場合、内部の配列を探す
                  const arrayKeys = Object.keys(yamlData).filter(key => {
                    const item = yamlData[key];
                    return Array.isArray(item) && item.length > 0 && typeof item[0] === 'object';
                  });
                  
                  if (arrayKeys.length > 0) {
                    const firstArrayKey = arrayKeys[0];
                    // TypeScriptの型問題を解決するために型アサーションを使用
                    const typedYamlData = yamlData as { [key: string]: any };
                    const arrayData = typedYamlData[firstArrayKey] as any[];
                    const flattenedArrayData = flattenNestedObjects(arrayData);
                    
                    if (flattenedArrayData.length > 0) {
                      setParsedData(flattenedArrayData);
                      setColumns(Object.keys(flattenedArrayData[0]));
                    }
                  }
                }
              }
            } else {
              // ネスト構造保持モード
              if (Array.isArray(yamlData) && yamlData.length > 0 && typeof yamlData[0] === 'object') {
                setParsedData(yamlData);
                setColumns(Object.keys(yamlData[0]));
              } else if (yamlData && typeof yamlData === 'object') {
                // トップレベルがオブジェクトの場合、内部の配列を探す
                const arrayKeys = Object.keys(yamlData).filter(key => {
                  const item = yamlData[key];
                  return Array.isArray(item) && item.length > 0 && typeof item[0] === 'object';
                });
                
                if (arrayKeys.length > 0) {
                  const firstArrayKey = arrayKeys[0];
                  // TypeScriptの型問題を解決するために型アサーションを使用
                  const typedYamlData = yamlData as { [key: string]: any };
                  const arrayData = typedYamlData[firstArrayKey] as any[];
                  setParsedData(arrayData);
                  if (arrayData.length > 0 && typeof arrayData[0] === 'object') {
                    setColumns(Object.keys(arrayData[0]));
                  }
                } else {
                  // 配列が見つからない場合はそのまま表示
                  setParsedData(yamlData);
                }
              } else {
                setParsedData(yamlData);
              }
            }
          }
          break;
          
        case 'parquet':
          // Parquetのパース処理（簡易版）
          const parquetResult = await parseParquet(content);
          if (parquetResult.error) {
            setError(parquetResult.error);
          } else if (parquetResult.headers && parquetResult.rows) {
            const parsedRows = parquetResult.rows.map(row => {
              const obj: Record<string, any> = {};
              parquetResult.headers.forEach((header, i) => {
                obj[header] = row[i];
              });
              return obj;
            });
            setParsedData(parsedRows);
            setOriginalData(parsedRows);
            setColumns(parquetResult.headers);
          }
          break;
          
        case 'excel':
          // Excelファイルの処理
          try {
            console.log('Excel処理開始:', {
              hasTab: !!tab,
              tabName: tab?.name, 
              hasFile: !!tab?.file, 
              fileType: typeof tab?.file,
              contentLength: content?.length 
            });
            
            if (!tab?.file) {
              console.error('Excelファイルハンドルが存在しません');
              throw new Error('ファイルハンドルが見つかりません');
            }
            
            let buffer: ArrayBuffer;
            
            // FileSystemFileHandleの場合
            if (tab.file && 'getFile' in tab.file) {
              const file = await (tab.file as FileSystemFileHandle).getFile();
              buffer = await file.arrayBuffer();
            } 
            // File型の場合
            else if (tab.file instanceof File) {
              buffer = await tab.file.arrayBuffer();
            } 
            else {
              console.error('不明なファイル形式:', { file: tab.file, hasGetFile: 'getFile' in (tab.file || {}) });
              throw new Error('対応していないファイル形式です');
            }
            
            setContent(buffer as any); // ArrayBufferをcontentに設定（ExcelPreviewで使用）
          } catch (err) {
            console.error('Excel処理エラー:', err);
            setError(`Excelファイルの読み込みに失敗しました: ${err instanceof Error ? err.message : 'Unknown error'}`);
          }
          break;

        case 'geojson':
        case 'topojson':
<<<<<<< HEAD
        case 'wkt': {
          try {
            const tab = tabs.get(tabId);
            const geoResult = await parseGeospatialData(content, {
              fileName: tab?.name,
              formatHint: type as 'geojson' | 'topojson' | 'wkt',
=======
        case 'wkt':
        case 'shapefile': {
          try {
            const tab = tabs.get(tabId);
            let parseInput: string | ArrayBuffer | Blob = content;

            if (type === 'shapefile') {
              let buffer: ArrayBuffer | null = null;
              if (tab?.file && 'getFile' in (tab.file as FileSystemFileHandle)) {
                const file = await (tab.file as FileSystemFileHandle).getFile();
                buffer = await file.arrayBuffer();
              } else if (tab?.file instanceof File) {
                buffer = await tab.file.arrayBuffer();
              }

              if (!buffer) {
                throw new Error('シェープファイルのバイナリデータを取得できませんでした');
              }
              parseInput = buffer;
            }

            const geoResult = await parseGeospatialData(parseInput, {
              fileName: tab?.name,
              formatHint: type === 'shapefile' ? 'shapefile' : (type as 'geojson' | 'topojson' | 'wkt'),
>>>>>>> 6ab4bfd6
            });

            if (geoResult.error) {
              setError(geoResult.error);
            } else {
              setParsedData(geoResult.data);
<<<<<<< HEAD
              setOriginalData(geoResult.geoJson);
=======
              setOriginalData(geoResult.data);
>>>>>>> 6ab4bfd6
              setColumns(geoResult.columns);
            }
          } catch (err) {
            setError(err instanceof Error ? err.message : '地理空間データの解析に失敗しました');
          }
          break;
        }

        case 'mermaid':
          // Mermaidファイルのパース処理
          const mermaidResult = parseMermaid(content);
          if (!mermaidResult.valid) {
            setError(mermaidResult.error || 'Mermaid図式の解析に失敗しました');
          } else {
            setParsedData(mermaidResult.data);
            setOriginalData(mermaidResult.data);
          }
          break;
          
        case 'ipynb':
          try {
            const notebook = JSON.parse(content);
            setParsedData(notebook);
            setOriginalData(notebook);
          } catch (e) {
            setError('Notebookデータの解析に失敗しました');
          }
          return; // ipynb は特殊処理に任せる
        case 'pdf':
          // PDFはcontentにURLまたはBase64が入る想定
          setParsedData(content);
          setOriginalData(content);
          break;
        default:
          setError('プレビューに対応していないファイル形式です');
          break;
      }
    } catch (err) {
      setError(err instanceof Error ? err.message : '不明なエラーが発生しました');
    } finally {
      setLoading(false);
    }
  };
  
  const toggleViewMode = () => {
    const newMode = viewMode === 'editor' ? 'preview' : 'editor';
    setViewMode(tabId, newMode);
  };
  
  const toggleAnalysisMode = () => {
    updatePaneState({ isAnalysisVisible: !paneState.isAnalysisVisible });
  };
  
  const toggleDisplayMode = () => {
    const newMode = dataDisplayMode === 'flat' ? 'nested' : 'flat';
    updateEditorSettings({ dataDisplayMode: newMode });
  };
  
  const handleContentChange = (e: React.ChangeEvent<HTMLTextAreaElement>) => {
    setEditableContent(e.target.value);
    
    // テーブルデータを同期的に更新するため、新しいコンテンツを解析
    if ((type === 'csv' || type === 'tsv' || type === 'json' || type === 'yaml' || type === 'parquet')) {
      try {
        let tempParsedData;
        switch (type) {
          case 'csv':
            tempParsedData = parseCSV(e.target.value).data;
            break;
          case 'tsv':
            tempParsedData = parseCSV(e.target.value, '\t').data;
            break;
          case 'json':
            tempParsedData = parseJSON(e.target.value).data;
            break;
          case 'yaml':
            tempParsedData = parseYAML(e.target.value).data;
            break;
        }
        
        if (Array.isArray(tempParsedData)) {
          setEditedData(tempParsedData);
        }
      } catch (err) {
        // 解析エラーの場合は何もしない
      }
    }
  };
  
  const saveChanges = () => {
    updateTab(tabId, { content: editableContent });
    setContent(editableContent);
    parseContent(editableContent, type || '');
    setIsEditing(false);
  };
  
  const cancelEditing = () => {
    setEditableContent(content);
    setIsEditing(false);
  };
  
  // テーブル編集データの変更をハンドリング
  const handleDataChange = (newData: any[]) => {
    setEditedData(newData);
    
    // エディタコンテンツも同期的に更新
    if (type) {
      try {
        const formattedContent = formatData(newData, type);
        setEditableContent(formattedContent);
      } catch (err) {
        console.error('Error syncing table edits to text editor:', err);
      }
    }
  };
  
  // テーブル編集モードからテキスト編集モードへ切り替え
  const switchToTextEditing = () => {
    if (!editedData || !type) return;
    
    try {
      // 現在の編集データを文字列に変換してテキストエディタに設定
      const formattedContent = formatData(editedData, type);
      setEditableContent(formattedContent);
      
      // テーブル編集モードを終了し、テキスト編集モードを開始
      setIsTableEditing(false);
      setIsEditing(true);
    } catch (error) {
      console.error('Error switching to text editing:', error);
      setError('編集モードの切り替え中にエラーが発生しました');
    }
  };
  
  // テキスト編集モードからテーブル編集モードへ切り替え
  const switchToTableEditing = () => {
    if (!type) return;
    
    try {
      // 現在のテキスト内容を解析してテーブルデータに変換
      let parsedResult;
      switch (type) {
        case 'csv':
          parsedResult = parseCSV(editableContent);
          break;
        case 'tsv':
          parsedResult = parseCSV(editableContent, '\t');
          break;
        case 'json':
          parsedResult = parseJSON(editableContent);
          break;
        case 'yaml':
          parsedResult = parseYAML(editableContent);
          break;
        default:
          throw new Error('未対応のファイル形式です');
      }
      
      if (parsedResult.error) {
        setError(parsedResult.error);
        return;
      }
      
      // 解析されたデータがテーブル形式（配列）であることを確認
      if (Array.isArray(parsedResult.data) && parsedResult.data.length > 0) {
        setEditedData(parsedResult.data);
        
        // テキスト編集モードを終了し、テーブル編集モードを開始
        setIsEditing(false);
        setIsTableEditing(true);
      } else {
        setError('テキストをテーブルデータに変換できませんでした');
      }
    } catch (error) {
      console.error('Error switching to table editing:', error);
      setError('編集モードの切り替え中にエラーが発生しました');
    }
  };
  
  // テーブル編集データの保存
  const saveTableEdits = () => {
    if (!editedData || !type) return;
    
    try {
      // データを適切な形式に変換
      const formattedContent = formatData(editedData, type);
      
      // タブの内容を更新
      updateTab(tabId, { content: formattedContent });
      setContent(formattedContent);
      
      // 編集モードを終了
      setIsTableEditing(false);
      
      // データを再解析して表示を更新
      parseContent(formattedContent, type);
    } catch (error) {
      console.error('Error saving table edits:', error);
      setError('データの保存中にエラーが発生しました');
    }
  };
  
  const renderPreviewWithEditOption = () => {
    
    if (isEditing) {
      // テーブル形式に変換可能かどうかをチェック
      const canSwitchToTable = (type === 'csv' || type === 'tsv' || type === 'json' || type === 'yaml') &&
        editableContent && editableContent.trim() !== '';
      
      return (
        <div className="h-full flex flex-col">
          <div className="p-2 border-b border-gray-300 dark:border-gray-700 flex justify-between items-center">
            <div className="flex items-center">
              <span className="font-medium mr-2">データ編集モード (テキスト)</span>
            </div>
            <div className="flex items-center">
              {canSwitchToTable && (
                <button
                  className="px-3 py-1 bg-blue-600 text-white rounded hover:bg-blue-700 mr-2 flex items-center"
                  onClick={switchToTableEditing}
                >
                  <IoGrid className="inline mr-1" /> テーブル編集に切替
                </button>
              )}
              <button 
                className="px-3 py-1 bg-green-600 text-white rounded hover:bg-green-700 mr-2"
                onClick={saveChanges}
              >
                <IoSave className="inline mr-1" /> 保存
              </button>
              <button 
                className="px-3 py-1 bg-gray-500 text-white rounded hover:bg-gray-600"
                onClick={cancelEditing}
              >
                <IoClose className="inline mr-1" /> キャンセル
              </button>
            </div>
          </div>
          <textarea
            value={editableContent}
            onChange={handleContentChange}
            className="flex-1 p-4 bg-white dark:bg-gray-800 text-gray-900 dark:text-gray-100 font-mono text-sm resize-none focus:outline-none border-0"
            spellCheck={false}
          />
        </div>
      );
    }
    
    if (isTableEditing) {
      return (
        <div className="h-full flex flex-col">
          <div className="p-2 border-b border-gray-300 dark:border-gray-700 flex justify-between items-center">
            <div className="flex items-center">
              <span className="font-medium mr-2">テーブル編集モード</span>
              <span className="text-sm text-gray-500 ml-2">
                表示モード: {dataDisplayMode === 'flat' ? 'フラット' : '階層構造'}
              </span>
            </div>
            <div className="flex items-center">
              <button
                className="px-3 py-1 bg-blue-600 text-white rounded hover:bg-blue-700 mr-2 flex items-center"
                onClick={switchToTextEditing}
              >
                <IoCodeSlash className="inline mr-1" /> テキスト編集に切替
              </button>
              <button 
                className="px-3 py-1 bg-green-600 text-white rounded hover:bg-green-700 mr-2"
                onClick={saveTableEdits}
              >
                <IoSave className="inline mr-1" /> 保存
              </button>
              <button 
                className="px-3 py-1 bg-gray-500 text-white rounded hover:bg-gray-600"
                onClick={() => setIsTableEditing(false)}
              >
                <IoClose className="inline mr-1" /> キャンセル
              </button>
            </div>
          </div>
          <div className="flex-1 overflow-auto p-2">
            {((type === 'csv' || type === 'tsv' || type === 'parquet' || 
               type === 'json' || type === 'yaml') && 
               Array.isArray(editedData) && editedData.length > 0 && 
               typeof editedData[0] === 'object') ? (
              <EditableDataTable 
                data={editedData} 
                columns={Object.keys(editedData[0])}
                isNested={dataDisplayMode === 'nested'}
                onDataChange={handleDataChange}
                onSave={saveTableEdits}
                fileType={type}
              />
            ) : (
              <div className="text-center p-4 text-yellow-500">
                このデータ形式はテーブル編集に対応していません。テキスト編集モードを使用してください。
              </div>
            )}
          </div>
        </div>
      );
    }
    
    if (loading) {
      return (
        <div className="flex flex-col items-center justify-center h-full p-8">
          <div className="animate-spin rounded-full h-12 w-12 border-t-2 border-b-2 border-blue-500 mb-4"></div>
          <p>データを解析中...</p>
        </div>
      );
    }
    
    if (error) {
      return (
        <div className="flex flex-col items-center justify-center h-full p-8 text-red-500">
          <IoAlertCircleOutline size={48} className="mb-4" />
          <p className="text-center">{error}</p>
        </div>
      );
    }
    
    if (!parsedData && type !== 'excel') {
      return (
        <div className="flex flex-col items-center justify-center h-full p-8 text-gray-500">
          <p>プレビューするデータがありません</p>
        </div>
      );
    }
    
    return (
      <div className="h-full flex flex-col">
        <div className="p-2 border-b border-gray-300 dark:border-gray-700 bg-gray-50 dark:bg-gray-900 flex justify-between items-center">
          <div className="flex items-center">
            <span className="font-medium mr-2">GUIデザインモード</span>
            <span className="text-sm text-gray-500 ml-2">
              表示モード: {dataDisplayMode === 'flat' ? 'フラット' : '階層構造'}
            </span>
            <button
              className={`ml-4 px-2 py-1 rounded border text-xs ${dataDisplayMode === 'flat' ? 'bg-gray-100 border-gray-400' : 'bg-blue-100 border-blue-400'}`}
              onClick={() => updateEditorSettings({ dataDisplayMode: dataDisplayMode === 'flat' ? 'nested' : 'flat' })}
              title={dataDisplayMode === 'flat' ? '階層構造モードに切替' : 'フラットモードに切替'}
            >
              {dataDisplayMode === 'flat' ? '階層構造モードへ' : 'フラットモードへ'}
            </button>
          </div>
          <div className="flex items-center">
            {/* Word/Excelエクスポートボタン */}
            {(type === 'markdown' || (tabs.get(tabId)?.name?.endsWith('.md'))) && (
              <button
                className="px-3 py-1 bg-purple-600 text-white rounded hover:bg-purple-700 mr-2 flex items-center"
                onClick={handleExport}
                title="Word形式でエクスポート"
              >
                <IoDownload className="inline mr-1" /> Word出力
              </button>
            )}
            {['csv', 'tsv', 'json', 'yaml', 'parquet'].includes(type || '') && Array.isArray(parsedData) && parsedData.length > 0 && (
              <button
                className="px-3 py-1 bg-blue-600 text-white rounded hover:bg-blue-700 mr-2 flex items-center"
                onClick={() => setIsExportModalOpen(true)}
                title="データエクスポート"
              >
                <IoDownload className="inline mr-1" /> エクスポート
              </button>
            )}
            {/* 分析モード切替アイコン（データ系ファイルで常に表示） */}
            {(type === 'csv' || type === 'tsv' || type === 'json' || type === 'yaml' || type === 'parquet' || type === 'excel') && (
              <button
                className={`px-2 py-1 rounded hover:bg-gray-200 dark:hover:bg-gray-700 mr-2 flex items-center ${paneState.isAnalysisVisible ? 'bg-blue-100 dark:bg-blue-900' : ''}`}
                onClick={() => updatePaneState({ isAnalysisVisible: !paneState.isAnalysisVisible })}
                title={paneState.isAnalysisVisible ? '分析モードを閉じる' : '分析モードに切り替え'}
              >
                <IoAnalytics size={20} className="mr-1" /> 分析
              </button>
            )}
            <button 
              className="px-3 py-1 bg-blue-600 text-white rounded hover:bg-blue-700 mr-2"
              onClick={() => {
                if ((type === 'csv' || type === 'tsv' || type === 'parquet' || 
                    type === 'json' || type === 'yaml') && 
                    Array.isArray(parsedData) && parsedData.length > 0 && 
                    typeof parsedData[0] === 'object' && 
                    columns.length > 0) {
                  setIsTableEditing(true);
                  setEditedData([...parsedData]);
                } else {
                  setIsEditing(true);
                }
              }}
            >
              編集
            </button>
          </div>
        </div>
        <div className="flex-1 overflow-auto">
          {/* Mermaid図式の場合 */}
          {type === 'mermaid' && (
            <MermaidDesigner
              tabId={tabId}
              fileName={tabs.get(tabId)?.name || 'mermaid-diagram.mmd'}
              content={content}
            />
          )}
          {/* Jupyter Notebookプレビュー */}
          {type === 'ipynb' && parsedData && (
            <div className="p-2">
              <IpynbPreview data={parsedData} />
            </div>
          )}
          {/* PDFプレビュー */}
          {type === 'pdf' && parsedData && (
            <div className="p-2">
              <PdfPreview fileUrl={parsedData} />
            </div>
          )}
          {/* Excelプレビュー */}
          {type === 'excel' && (() => {
            console.log('Excel条件チェック:', {
              typeIsExcel: type === 'excel',
              hasContent: !!content,
              isArrayBuffer: content instanceof ArrayBuffer,
              contentType: typeof content
            });
            return content && content instanceof ArrayBuffer;
          })() && (
            <ExcelPreview 
              content={content as ArrayBuffer} 
              fileName={tabs.get(tabId)?.name || 'excel-file'} 
            />
          )}
          {/* Excel エラー表示 */}
          {type === 'excel' && !content && (
            <div className="p-4 text-center">
              <p className="text-red-500">Excelファイルの読み込みに失敗しました</p>
            </div>
          )}
          {/* CSV、TSV、JSONとYAMLの配列形式のデータはテーブルで表示 */}
          {((type === 'csv' || type === 'tsv' || type === 'parquet' || 
            type === 'json' || type === 'yaml') && 
            Array.isArray(parsedData) && parsedData.length > 0 && 
            typeof parsedData[0] === 'object' && 
            columns.length > 0) ? (
            <div className="p-2">
              <DataTable 
                data={parsedData} 
                columns={columns} 
                isNested={dataDisplayMode === 'nested'}
              />
            </div>
          ) : (
            // それ以外はオブジェクトビューアで表示（Mermaid以外）
            type !== 'mermaid' && type !== 'ipynb' && type !== 'pdf' && (
              <div className="p-2">
                <ObjectViewer 
                  data={parsedData} 
                  expandByDefault={dataDisplayMode === 'nested'} 
                  expandLevel={dataDisplayMode === 'nested' ? 3 : 1}
                />
              </div>
            )
          )}
        </div>
      </div>
    );
  };
  
  return (
    <div className="h-full overflow-hidden bg-white text-gray-900 dark:bg-gray-900 dark:text-gray-100">
      {renderPreviewWithEditOption()}
      
      {/* エクスポートモーダル */}
      {isExportModalOpen && Array.isArray(parsedData) && parsedData.length > 0 && (
        <ExportModal
          isOpen={isExportModalOpen}
          onClose={() => setIsExportModalOpen(false)}
          data={parsedData}
          fileName={tabs.get(tabId)?.name || 'data'}
        />
      )}
    </div>
  );
};

export default DataPreview;<|MERGE_RESOLUTION|>--- conflicted
+++ resolved
@@ -134,10 +134,6 @@
     | 'geojson'
     | 'topojson'
     | 'wkt'
-<<<<<<< HEAD
-=======
-    | 'shapefile'
->>>>>>> 6ab4bfd6
     | null
   >(null);
   const [parsedData, setParsedData] = useState<any>(null);
@@ -528,50 +524,19 @@
 
         case 'geojson':
         case 'topojson':
-<<<<<<< HEAD
         case 'wkt': {
           try {
             const tab = tabs.get(tabId);
             const geoResult = await parseGeospatialData(content, {
               fileName: tab?.name,
               formatHint: type as 'geojson' | 'topojson' | 'wkt',
-=======
-        case 'wkt':
-        case 'shapefile': {
-          try {
-            const tab = tabs.get(tabId);
-            let parseInput: string | ArrayBuffer | Blob = content;
-
-            if (type === 'shapefile') {
-              let buffer: ArrayBuffer | null = null;
-              if (tab?.file && 'getFile' in (tab.file as FileSystemFileHandle)) {
-                const file = await (tab.file as FileSystemFileHandle).getFile();
-                buffer = await file.arrayBuffer();
-              } else if (tab?.file instanceof File) {
-                buffer = await tab.file.arrayBuffer();
-              }
-
-              if (!buffer) {
-                throw new Error('シェープファイルのバイナリデータを取得できませんでした');
-              }
-              parseInput = buffer;
-            }
-
-            const geoResult = await parseGeospatialData(parseInput, {
-              fileName: tab?.name,
-              formatHint: type === 'shapefile' ? 'shapefile' : (type as 'geojson' | 'topojson' | 'wkt'),
->>>>>>> 6ab4bfd6
             });
 
             if (geoResult.error) {
               setError(geoResult.error);
             } else {
               setParsedData(geoResult.data);
-<<<<<<< HEAD
               setOriginalData(geoResult.geoJson);
-=======
-              setOriginalData(geoResult.data);
->>>>>>> 6ab4bfd6
               setColumns(geoResult.columns);
             }
           } catch (err) {
