
/**
 * FileExplorer.tsx
 * このファイルは、ローカル/仮想ファイルシステムのディレクトリ・ファイル構造をツリー表示し、
 * ファイル操作（新規作成・削除・リネーム・選択・右クリックメニュー）を行うReactコンポーネントを提供します。
 * 主な機能:
 * - ディレクトリ・ファイルのツリー表示
 * - ファイル/フォルダの新規作成・削除・リネーム
 * - 右クリックメニューによる操作
 * - ダイアログによる入力・確認
 */
'use client';

import React, { useState, useEffect, useCallback } from 'react';
import {
  IoFolderOutline,
  IoDocumentOutline,
  IoChevronForward,
  IoChevronDown,
  IoCreateOutline,
  IoReloadOutline,
  IoSyncOutline,
} from 'react-icons/io5';
import { useEditorStore } from '@/store/editorStore';
import { useGitStore } from '@/store/gitStore';
import { 
  readFileContent, 
  readDirectoryContents, 
  createNewFile, 
  createNewDirectory, 
  deleteFile, 
  deleteDirectory, 
  renameFile, 
  renameDirectory,
  extractZipArchive,
  extractTarGzArchive,
  compressToZip,
  compressToTarGz
} from '@/lib/fileSystemUtils';
import { getFileType } from '@/lib/editorUtils';
import { getMermaidTemplate } from '@/lib/mermaid/diagramDefinitions';
import { FileTreeItem, TabData } from '@/types';
import ContextMenu from '@/components/modals/ContextMenu';
import InputDialog from '@/components/modals/InputDialog';
import ConfirmDialog from '@/components/modals/ConfirmDialog';
import MermaidTemplateDialog from '@/components/modals/MermaidTemplateDialog';
import type { MermaidDiagramType } from '@/lib/mermaid/types';
import GoogleDriveExplorer from './GoogleDriveExplorer';

/**
 * FileExplorerコンポーネント
 * ファイル/フォルダのツリー表示と各種ファイル操作を提供する。
 * - ディレクトリ・ファイルのツリー表示
 * - ファイル/フォルダの新規作成・削除・リネーム
 * - 右クリックメニューによる操作
 * - ダイアログによる入力・確認
 */
const GOOGLE_DRIVE_URL = 'https://drive.google.com/drive/u/0/my-drive';

const FileExplorer = () => {
  const {
    rootFileTree,
    rootDirHandle,
    rootFolderName,
    setRootDirHandle,
    setRootFileTree,
    setRootFolderName,
    addTab,
    addTempTab,
    activeTabId,
    setActiveTabId,
    updateTab,
    tabs,
    setContextMenuTarget,
    contextMenuTarget,
    multiFileAnalysisEnabled,
    selectedFiles,
    addSelectedFile,
    removeSelectedFile,
<<<<<<< HEAD
=======
    openBrowserWithUrl,
>>>>>>> 64877524
  } = useEditorStore();
  const setGitRootDirectory = useGitStore((state) => state.setRootDirectory);
  // Avoid returning an object literal from the selector which creates a new
  // reference on each render and can cause infinite update loops. Select
  // individual properties instead so selectors are stable.
  const repoInitialized = useGitStore((state) => state.repoInitialized);
  const getFileHistory = useGitStore((state) => state.getFileHistory);
  const gitLoading = useGitStore((state) => state.loading);
  
  const [expandedFolders, setExpandedFolders] = useState<Set<string>>(new Set());
  const [apiSupported, setApiSupported] = useState<boolean>(true);
  
  // モーダル関連の状態
  const [contextMenuPos, setContextMenuPos] = useState<{ x: number; y: number }>({ x: 0, y: 0 });
  const [showContextMenu, setShowContextMenu] = useState(false);
  const [showInputDialog, setShowInputDialog] = useState(false);
  const [showConfirmDialog, setShowConfirmDialog] = useState(false);
  const [inputDialogMode, setInputDialogMode] = useState<'newFile' | 'newFolder' | 'rename' | 'tempFile'>('newFile');
  const [inputDialogInitialValue, setInputDialogInitialValue] = useState('');
  const [selectedItem, setSelectedItem] = useState<FileTreeItem | null>(null);
  const [showMermaidTemplateDialog, setShowMermaidTemplateDialog] = useState(false);
  const [pendingMermaidFile, setPendingMermaidFile] = useState<{
    fileName: string;
    directoryHandle: FileSystemDirectoryHandle | null;
    mode: 'newFile' | 'tempFile';
  } | null>(null);

  // コンポーネントマウント時にAPIサポートを確認
  useEffect(() => {
    // File System Access APIのサポートを確認
    if (!('showDirectoryPicker' in window)) {
      setApiSupported(false);
      console.warn('File System Access API is not supported in this browser.');
    }
  }, []);

  useEffect(() => {
    if (!rootFileTree) {
      return;
    }

    setExpandedFolders((previous) => {
      if (previous.size === 1 && previous.has(rootFileTree.path)) {
        return previous;
      }
      return new Set([rootFileTree.path]);
    });
  }, [rootFileTree]);

  // フォルダ内容を更新する関数
  const refreshFolderContents = useCallback(async (dirHandle: FileSystemDirectoryHandle | null = null) => {
    try {
      const targetDirHandle = dirHandle || rootDirHandle;
      if (!targetDirHandle) return;
      
      const fileTree = await readDirectoryContents(targetDirHandle);
      setRootFileTree(fileTree);
      const gitState = useGitStore.getState();
      if (gitState.fsAdapter) {
        try {
          await gitState.refreshRepository();
        } catch (gitError) {
          console.warn('Failed to refresh Git repository state:', gitError);
        }
      }
    } catch (error) {
      console.error('Failed to refresh directory contents:', error);
      alert(`フォルダの内容を更新できませんでした: ${error instanceof Error ? error.message : 'Unknown error'}`);
    }
  }, [rootDirHandle, setRootFileTree]);

  // フォルダの選択処理
  const handleSelectFolder = async () => {
    try {
      // File System Access APIがサポートされているか確認
      if (!('showDirectoryPicker' in window)) {
        alert('このブラウザはFile System Access APIをサポートしていません。最新のChrome、Edge、またはChromiumベースのブラウザをご使用ください。');
        return;
      }
      
      // ファイルシステムアクセスAPIを使用してフォルダを選択
      // @ts-ignore - TypeScriptの型定義エラーを無視
      const dirHandle = await window.showDirectoryPicker();
      setRootDirHandle(dirHandle);
      await setGitRootDirectory(dirHandle);
      setRootFolderName(dirHandle.name);
      
      // フォルダ内容を読み込む
      try {
        const fileTree = await readDirectoryContents(dirHandle);
        setRootFileTree(fileTree);
        // ルートフォルダを展開状態にする
        setExpandedFolders(new Set([fileTree.path]));
      } catch (readError) {
        console.error('Failed to read directory contents:', readError);
        alert(`フォルダの内容を読み込めませんでした: ${readError instanceof Error ? readError.message : 'Unknown error'}`);
      }
    } catch (error) {
      // ユーザーがキャンセルした場合は静かにリターン（エラーログを出力しない）
      if (error instanceof Error && error.name === 'AbortError') {
        // キャンセルは正常な操作なのでログを出さない
        return;
      }
      
      // その他のエラーはログを出力し、ユーザーにフィードバックを提供
      console.error('Failed to select folder:', error);
      alert(`フォルダの選択中にエラーが発生しました: ${error instanceof Error ? error.message : '不明なエラー'}`);
    }
  };

<<<<<<< HEAD
=======
  const handleOpenGoogleDrive = useCallback(() => {
    openBrowserWithUrl(GOOGLE_DRIVE_URL);
  }, [openBrowserWithUrl]);
  
>>>>>>> 64877524
  // フォルダの展開状態を切り替え
  const toggleFolder = (path: string) => {
    const newExpandedFolders = new Set(expandedFolders);
    if (newExpandedFolders.has(path)) {
      newExpandedFolders.delete(path);
    } else {
      newExpandedFolders.add(path);
    }
    setExpandedFolders(newExpandedFolders);
  };
  
  // ファイルをクリックしたときの処理
  const handleFileClick = async (item: FileTreeItem, event?: React.MouseEvent) => {
    if (!item.fileHandle) return;
    
    // 複数ファイル分析モードが有効な場合
    if (multiFileAnalysisEnabled) {
      // データファイルのみ選択可能
      const dataFileTypes = [
        'csv',
        'tsv',
        'json',
        'yaml',
        'yml',
        'xlsx',
        'xls',
        'geojson',
        'kml',
        'kmz',
        'shp',
        'shpz',
        'shz',
        'zip',
      ];
      const extension = item.name.split('.').pop()?.toLowerCase();
      
      if (extension && dataFileTypes.includes(extension)) {
        if (selectedFiles.has(item.path)) {
          removeSelectedFile(item.path);
        } else {
          addSelectedFile(item.path);
        }
      }
      return;
    }
    
    // 通常モード：タブとして開く
    const lowerName = item.name.toLowerCase();
    if (lowerName.endsWith('.exe')) {
      alert('EXEファイルはプレビューに対応していません。');
      return;
    }
    if (lowerName.endsWith('.dmg')) {
      alert('DMGファイルはプレビューに対応していません。');
      return;
    }

    // 既に開いているタブがあるか確認
    let existingTabId: string | undefined;
    
    for (const [id, tab] of tabs.entries()) {
      if (tab.name === item.name || tab.name === item.path) {
        existingTabId = id;
        break;
      }
    }
    
    if (existingTabId) {
      // 既存のタブがあればアクティブにする
      setActiveTabId(existingTabId);
    } else {
      // 新しいタブを作成
      try {
        const fileType = getFileType(item.name);
        
        let content: string | ArrayBuffer = '';

        if (fileType === 'excel') {
          content = '';
        } else if (fileType === 'pdf') {
          const file = await item.fileHandle.getFile();
          content = URL.createObjectURL(file);
        } else if (fileType === 'shapefile') {
          content = `# Shapefile: ${item.name}\n\nこのファイルはバイナリGISデータです。データプレビューや分析タブで属性情報を確認してください。`;
        } else if (fileType === 'kmz') {
          content = `# KMZ: ${item.name}\n\nKMZは圧縮されたKMLファイルです。データプレビューや分析タブで展開して読み込めます。`;
        } else {
          content = await readFileContent(item.fileHandle);
        }
        
        const newTab: TabData = {
          id: item.path,
          name: item.name,
          content,
          originalContent: content,
          isDirty: false,
          type: fileType,
          isReadOnly: false,
          file: item.fileHandle,
        };
        
        addTab(newTab);
        setActiveTabId(newTab.id);
      } catch (error) {
        console.error('Failed to read file:', error);
      }
    }
  };
  
  // コンテキストメニューを表示
  const handleContextMenu = (e: React.MouseEvent, item: FileTreeItem) => {
    e.preventDefault();
    setContextMenuPos({ x: e.clientX, y: e.clientY });
    setSelectedItem(item);
    setShowContextMenu(true);
  };
  
  // コンテキストメニューを閉じる
  const handleCloseContextMenu = () => {
    setShowContextMenu(false);
  };
  
  // ルートフォルダに新規ファイルを作成する
  const handleNewFileInRoot = () => {
    if (rootDirHandle) {
      // ルートディレクトリが選択されている場合
      setSelectedItem(rootFileTree);
      
      // 新規ファイル作成ダイアログを表示
      setInputDialogMode('newFile');
      setInputDialogInitialValue('');
      setShowInputDialog(true);
    } else {
      // ルートディレクトリが選択されていない場合は一時ファイル作成ダイアログを表示
      setInputDialogMode('tempFile');
      setInputDialogInitialValue('');
      setShowInputDialog(true);
    }
  };
  
  // 新規ファイル作成ダイアログを表示
  const handleNewFile = () => {
    if (!selectedItem || !selectedItem.isDirectory) return;
    
    setInputDialogMode('newFile');
    setInputDialogInitialValue('');
    setShowInputDialog(true);
  };
  
  // 新規フォルダ作成ダイアログを表示
  const handleNewFolder = () => {
    if (!selectedItem || !selectedItem.isDirectory) return;
    
    setInputDialogMode('newFolder');
    setInputDialogInitialValue('');
    setShowInputDialog(true);
  };
  
  // リネームダイアログを表示
  const handleRename = () => {
    if (!selectedItem) return;
    
    setInputDialogMode('rename');
    setInputDialogInitialValue(selectedItem.name);
    setShowInputDialog(true);
  };
  
  // 削除確認ダイアログを表示
  const handleDelete = () => {
    if (!selectedItem) return;
    
    setShowConfirmDialog(true);
  };

  type ArchiveFormat = 'zip' | 'tar.gz';

  const getParentDirectoryHandleForItem = async (item: FileTreeItem): Promise<FileSystemDirectoryHandle | null> => {
    if (!rootDirHandle) return null;
    if (!item.path) {
      return rootDirHandle;
    }

    const segments = item.path.split('/').filter(segment => segment);
    if (segments.length > 0) {
      segments.pop();
    }

    let currentHandle: FileSystemDirectoryHandle = rootDirHandle;
    for (const segment of segments) {
      currentHandle = await currentHandle.getDirectoryHandle(segment);
    }
    return currentHandle;
  };

  const deriveArchiveBaseName = (name: string, format: ArchiveFormat) => {
    if (format === 'zip') {
      return /\.zip$/i.test(name) ? name.replace(/\.zip$/i, '') : `${name}_extracted`;
    }
    return /\.tar\.gz$/i.test(name) ? name.replace(/\.tar\.gz$/i, '') : `${name}_extracted`;
  };

  const buildArchiveFileName = (name: string, format: ArchiveFormat) => {
    const lower = name.toLowerCase();
    if (format === 'zip') {
      return lower.endsWith('.zip') ? `${name}_archive.zip` : `${name}.zip`;
    }
    return lower.endsWith('.tar.gz') ? `${name}_archive.tar.gz` : `${name}.tar.gz`;
  };

  const handleExtractArchive = async (format: ArchiveFormat) => {
    if (!selectedItem || !selectedItem.fileHandle) return;

    try {
      const parentHandle = await getParentDirectoryHandleForItem(selectedItem);
      if (!parentHandle) {
        throw new Error('親フォルダを取得できませんでした');
      }

      const baseName = deriveArchiveBaseName(selectedItem.name, format);

      if (format === 'zip') {
        await extractZipArchive(selectedItem.fileHandle, parentHandle, { createSubdirectory: baseName });
      } else {
        await extractTarGzArchive(selectedItem.fileHandle, parentHandle, { createSubdirectory: baseName });
      }

      await refreshFolderContents(parentHandle);
    } catch (error) {
      console.error('Failed to extract archive:', error);
      alert(`解凍に失敗しました: ${error instanceof Error ? error.message : 'Unknown error'}`);
    }
  };

  const handleCompressArchive = async (format: ArchiveFormat) => {
    if (!selectedItem) return;

    try {
      const parentHandle = await getParentDirectoryHandleForItem(selectedItem);
      if (!parentHandle) {
        throw new Error('親フォルダを取得できませんでした');
      }

      const targetHandle = selectedItem.isDirectory ? selectedItem.directoryHandle : selectedItem.fileHandle;
      if (!targetHandle) {
        throw new Error('対象のハンドルが見つかりません');
      }

      const archiveName = buildArchiveFileName(selectedItem.name, format);

      if (format === 'zip') {
        await compressToZip(targetHandle, parentHandle, archiveName, selectedItem.name);
      } else {
        await compressToTarGz(targetHandle, parentHandle, archiveName, selectedItem.name);
      }

      await refreshFolderContents(parentHandle);
    } catch (error) {
      console.error('Failed to compress:', error);
      alert(`圧縮に失敗しました: ${error instanceof Error ? error.message : 'Unknown error'}`);
    }
  };

  const handleShowGitHistory = useCallback(async () => {
    if (!selectedItem || selectedItem.isDirectory || !selectedItem.path) {
      return;
    }
    if (!repoInitialized) {
      setShowContextMenu(false);
      alert('Gitリポジトリが初期化されていません。');
      return;
    }

    setShowContextMenu(false);

    try {
      const history = await getFileHistory(selectedItem.path);
      const historyContent = JSON.stringify({
        filePath: selectedItem.path,
        fileName: selectedItem.name,
        commits: history,
      });
      const tabId = `git-history:${selectedItem.path}`;
      const tabName = `${selectedItem.name} の履歴`;
      const existingTab = tabs.get(tabId);

      if (existingTab) {
        updateTab(tabId, {
          content: historyContent,
          originalContent: historyContent,
          isDirty: false,
          type: 'git-history',
          isReadOnly: true,
        });
        setActiveTabId(tabId);
      } else {
        addTab({
          id: tabId,
          name: tabName,
          content: historyContent,
          originalContent: historyContent,
          isDirty: false,
          type: 'git-history',
          isReadOnly: true,
        });
      }
    } catch (error) {
      console.error('Failed to load Git history:', error);
      alert(`コミット履歴の取得に失敗しました: ${error instanceof Error ? error.message : 'Unknown error'}`);
    }
  }, [addTab, getFileHistory, repoInitialized, selectedItem, setActiveTabId, tabs, updateTab]);
  
  // 入力ダイアログの確認処理
  const handleInputConfirm = async (value: string) => {
    setShowInputDialog(false);

    try {
      // ファイル名が空の場合 Untitled にする
      let finalValue = value;
      if (!finalValue.trim()) {
        // 拡張子を取得（InputDialogの拡張子選択機能で .md などが付与されている想定）
        // valueが空の場合は Untitled.md などにする
        if (inputDialogMode === 'newFile' || inputDialogMode === 'tempFile') {
          // extensionsリストの最初をデフォルト拡張子とする
          const defaultExt = 'md';
          finalValue = `Untitled.${defaultExt}`;
        } else {
          finalValue = 'Untitled';
        }
      }

      if (inputDialogMode === 'tempFile') {
        const parts = finalValue.split('.');
        const fileType = parts.length > 1 ? parts[parts.length - 1].toLowerCase() : 'md';
        if (fileType === 'mmd') {
          setPendingMermaidFile({ fileName: finalValue, directoryHandle: null, mode: 'tempFile' });
          setShowMermaidTemplateDialog(true);
          return;
        }
        addTempTab(fileType, finalValue);
        return;
      }

      if (!selectedItem || !rootDirHandle) return;

      if (inputDialogMode === 'newFile') {
        if (!selectedItem.directoryHandle) return;

        const fileType = getFileType(finalValue);
        if (fileType === 'mermaid' || finalValue.toLowerCase().endsWith('.mmd')) {
          setPendingMermaidFile({
            fileName: finalValue,
            directoryHandle: selectedItem.directoryHandle,
            mode: 'newFile',
          });
          setShowMermaidTemplateDialog(true);
          return;
        }

        await createNewFile(selectedItem.directoryHandle, finalValue, '');
        await refreshFolderContents();
      } else if (inputDialogMode === 'newFolder') {
        // 新規フォルダ作成
        if (!selectedItem.directoryHandle) return;
        
        await createNewDirectory(selectedItem.directoryHandle, value);
        await refreshFolderContents();
        
      } else if (inputDialogMode === 'rename') {
        // ファイル/フォルダのリネーム
        const pathParts = selectedItem.path.split('/');
        const parentPath = pathParts.slice(0, -1).join('/');
        
        // 親ディレクトリのハンドルを取得
        let parentDirHandle = rootDirHandle;
        const pathSegments = parentPath.split('/').filter(segment => segment);
        
        for (const segment of pathSegments) {
          parentDirHandle = await parentDirHandle.getDirectoryHandle(segment);
        }
        
        if (selectedItem.isDirectory) {
          // ディレクトリのリネーム
          await renameDirectory(parentDirHandle, selectedItem.name, value);
        } else {
          // ファイルのリネーム
          await renameFile(parentDirHandle, selectedItem.name, value);
        }
        
        await refreshFolderContents();
      }
    } catch (error) {
      console.error('Failed to perform file operation:', error);
      alert(`操作に失敗しました: ${error instanceof Error ? error.message : 'Unknown error'}`);
    }
  };

  const handleMermaidTemplateCancel = useCallback(() => {
    setPendingMermaidFile(null);
    setShowMermaidTemplateDialog(false);
  }, []);

  const handleMermaidTemplateConfirm = useCallback(
    async (diagramType: MermaidDiagramType, generatedCode?: string) => {
      if (!pendingMermaidFile) return;

      const template = generatedCode ?? getMermaidTemplate(diagramType);

      try {
        if (pendingMermaidFile.mode === 'newFile') {
          const directoryHandle = pendingMermaidFile.directoryHandle;
          if (!directoryHandle) {
            throw new Error('ディレクトリハンドルが見つかりません');
          }
          const fileHandle = await createNewFile(directoryHandle, pendingMermaidFile.fileName, template);
          if (!fileHandle) {
            throw new Error('ファイルハンドルを取得できませんでした');
          }
          await refreshFolderContents();
        } else {
          const parts = pendingMermaidFile.fileName.split('.');
          const fileType = parts.length > 1 ? parts[parts.length - 1].toLowerCase() : 'mmd';
          addTempTab(fileType, pendingMermaidFile.fileName, template);
        }
      } catch (error) {
        console.error('Failed to create Mermaid file:', error);
        alert(`Mermaidファイルの作成に失敗しました: ${error instanceof Error ? error.message : '不明なエラー'}`);
      } finally {
        setPendingMermaidFile(null);
        setShowMermaidTemplateDialog(false);
      }
    },
    [addTempTab, pendingMermaidFile, refreshFolderContents],
  );
  
  // 削除確認ダイアログの確認処理
  const handleDeleteConfirm = async () => {
    if (!selectedItem || !rootDirHandle) return;
    
    setShowConfirmDialog(false);
    
    try {
      const pathParts = selectedItem.path.split('/');
      const parentPath = pathParts.slice(0, -1).join('/');
      
      // 親ディレクトリのハンドルを取得
      let parentDirHandle = rootDirHandle;
      const pathSegments = parentPath.split('/').filter(segment => segment);
      
      for (const segment of pathSegments) {
        parentDirHandle = await parentDirHandle.getDirectoryHandle(segment);
      }
      
      if (selectedItem.isDirectory) {
        // ディレクトリの削除
        await deleteDirectory(parentDirHandle, selectedItem.name);
      } else {
        // ファイルの削除
        await deleteFile(parentDirHandle, selectedItem.name);
      }
      
      await refreshFolderContents();
    } catch (error) {
      console.error('Failed to delete:', error);
      alert(`削除に失敗しました: ${error instanceof Error ? error.message : 'Unknown error'}`);
    }
  };
  
  // 入力値の検証
  const validateFileName = (value: string): string | null => {
    if (!value.trim()) {
      return '名前を入力してください';
    }
    
    if (value.includes('/') || value.includes('\\')) {
      return 'ファイル名に / や \\ を含めることはできません';
    }
    
    if (value.startsWith('.')) {
      return 'ファイル名は . で始めることはできません';
    }
    
    return null;
  };
  
  // ファイルツリーを再帰的に描画
  const renderFileTree = (item: FileTreeItem, level = 0) => {
    const isExpanded = expandedFolders.has(item.path);
    const paddingLeft = `${level * 12 + 4}px`;
    
    if (item.isDirectory) {
      return (
        <div key={item.path}>
          <div 
            className="flex items-center py-1 hover:bg-gray-200 dark:hover:bg-gray-700 cursor-pointer"
            style={{ paddingLeft }}
            onClick={() => toggleFolder(item.path)}
            onContextMenu={(e) => handleContextMenu(e, item)}
          >
            <span className="mr-1">
              {isExpanded ? <IoChevronDown size={16} /> : <IoChevronForward size={16} />}
            </span>
            <IoFolderOutline className="mr-1 text-yellow-500" size={16} />
            <span className="truncate">{item.name}</span>
          </div>
          
          {isExpanded && item.children && (
            <div>
              {item.children.map(child => renderFileTree(child, level + 1))}
            </div>
          )}
        </div>
      );
    } else {
      // ファイルの拡張子をチェック
      const extension = item.name.split('.').pop()?.toLowerCase();
      const isDataFile = extension && ['csv', 'tsv', 'json', 'yaml', 'yml', 'xlsx', 'xls'].includes(extension);
      const isSelected = selectedFiles.has(item.path);
      
      // 複数ファイル分析モードの場合のスタイル
      let fileClassName = "flex items-center py-1 cursor-pointer";
      
      if (multiFileAnalysisEnabled) {
        if (isDataFile) {
          if (isSelected) {
            fileClassName += " bg-blue-100 dark:bg-blue-900 text-blue-800 dark:text-blue-200";
          } else {
            fileClassName += " hover:bg-blue-50 dark:hover:bg-blue-900/30";
          }
        } else {
          fileClassName += " opacity-50 cursor-not-allowed";
        }
      } else {
        fileClassName += " hover:bg-gray-200 dark:hover:bg-gray-700";
      }

      return (
        <div 
          key={item.path}
          className={fileClassName}
          style={{ paddingLeft }}
          onClick={() => handleFileClick(item)}
          onContextMenu={(e) => handleContextMenu(e, item)}
          title={multiFileAnalysisEnabled && !isDataFile ? 'データファイルではないため選択できません' : undefined}
        >
          <IoDocumentOutline 
            className={`mr-1 ${
              multiFileAnalysisEnabled && isSelected 
                ? 'text-blue-600' 
                : isDataFile 
                  ? 'text-blue-500' 
                  : 'text-gray-400'
            }`} 
            size={16} 
          />
          <span className="truncate">{item.name}</span>
          {multiFileAnalysisEnabled && isSelected && (
            <span className="ml-auto mr-2 text-blue-600">✓</span>
          )}
        </div>
      );
    }
  };

  const selectedIsZip = !!selectedItem && !selectedItem.isDirectory && selectedItem.name.toLowerCase().endsWith('.zip');
  const selectedIsTarGz = !!selectedItem && !selectedItem.isDirectory && selectedItem.name.toLowerCase().endsWith('.tar.gz');
  const selectedCanArchive = !!selectedItem && (selectedItem.isDirectory ? !!selectedItem.directoryHandle : !!selectedItem.fileHandle);

  return (
    <div className="h-full flex flex-col bg-gray-100 dark:bg-gray-800 border-r border-gray-300 dark:border-gray-700">
      {/* ヘッダー */}
      <div className="px-3 py-2 border-b border-gray-300 dark:border-gray-700 bg-gray-50 dark:bg-gray-900 flex justify-between items-center">
        <div className="flex items-center">
          <h2 className="font-medium text-sm">エクスプローラ</h2>
          {gitLoading && (
            <span
              className="ml-2 flex items-center text-xs text-blue-600 dark:text-blue-300"
              title="Gitリポジトリを更新しています"
            >
              <IoSyncOutline className="mr-1 animate-spin" size={14} /> 更新中
            </span>
          )}
          {multiFileAnalysisEnabled && (
            <span className="ml-2 px-2 py-0.5 bg-blue-100 text-blue-700 text-xs rounded">
              分析モード
            </span>
          )}
        </div>
        <div className="flex space-x-1">
          <button 
            className="p-1 rounded hover:bg-gray-200 dark:hover:bg-gray-700"
            onClick={handleNewFileInRoot}
            title="新規ファイル作成"
          >
            <IoCreateOutline size={18} />
          </button>
          <button 
            className="p-1 rounded hover:bg-gray-200 dark:hover:bg-gray-700"
            onClick={handleSelectFolder}
            title="フォルダを開く"
          >
            <IoFolderOutline size={18} />
          </button>
          <button 
            className="p-1 rounded hover:bg-gray-200 dark:hover:bg-gray-700"
            onClick={() => rootDirHandle && refreshFolderContents()}
            title="更新"
            disabled={!rootDirHandle}
          >
            <IoReloadOutline size={18} />
          </button>
        </div>
      </div>
      
      {/* ファイルツリー */}
      <div className="flex-1 overflow-auto">
<<<<<<< HEAD
        <GoogleDriveExplorer />
=======
        <div className="border-b border-gray-300 bg-white px-3 py-3 text-xs text-gray-600 dark:border-gray-700 dark:bg-gray-900 dark:text-gray-300">
          <div className="flex items-center justify-between">
            <span className="font-semibold text-gray-700 dark:text-gray-100">クラウドストレージ</span>
            <button
              className="rounded border border-blue-500 bg-blue-500 px-3 py-1 text-xs font-semibold text-white transition hover:bg-blue-600 focus:outline-none focus-visible:ring-2 focus-visible:ring-blue-400 dark:border-blue-400 dark:bg-blue-500 dark:hover:bg-blue-400"
              type="button"
              onClick={handleOpenGoogleDrive}
            >
              Google Drive を開く
            </button>
          </div>
          <p className="mt-2 leading-relaxed">
            Google Drive は組み込みブラウザで開きます。最初に Google アカウントでのログインが必要な場合があります。
          </p>
        </div>
>>>>>>> 64877524
        {rootFileTree ? (
          <div className="py-1 text-sm">
            {renderFileTree(rootFileTree)}
          </div>
        ) : (
          <div className="flex flex-col items-center justify-center h-full text-gray-500 p-4 text-center">
            <IoFolderOutline size={32} className="mb-2" />
            <p className="mb-4">フォルダが選択されていません</p>
            {apiSupported ? (
              <button
                className="px-3 py-1 bg-blue-500 text-white rounded hover:bg-blue-600 transition-colors"
                onClick={handleSelectFolder}
              >
                フォルダを開く
              </button>
            ) : (
              <div>
                <p className="text-yellow-600 mb-3">
                  このブラウザはFile System Access APIをサポートしていません
                </p>
                <p className="text-sm mb-4">
                  Chrome、Edge、またはChromiumベースのブラウザの最新版をご使用ください
                </p>
              </div>
            )}
          </div>
        )}
      </div>
      
      {/* フッター：選択されているフォルダ名 */}
      {rootFolderName && (
        <div className="px-3 py-2 border-t border-gray-300 dark:border-gray-700 text-xs text-gray-600 dark:text-gray-400 truncate">
          {rootFolderName}
        </div>
      )}
      
      {/* コンテキストメニュー */}
      {showContextMenu && selectedItem && (
        <ContextMenu
          x={contextMenuPos.x}
          y={contextMenuPos.y}
          onClose={handleCloseContextMenu}
          onCreateFile={handleNewFile}
          onCreateFolder={handleNewFolder}
          onRename={handleRename}
          onDelete={handleDelete}
          onRefresh={() => refreshFolderContents()}
          isFile={!selectedItem.isDirectory}
          showExtractZip={selectedIsZip}
          showExtractTarGz={selectedIsTarGz}
          showCompressZip={selectedCanArchive}
          showCompressTarGz={selectedCanArchive}
          onExtractZip={() => handleExtractArchive('zip')}
          onExtractTarGz={() => handleExtractArchive('tar.gz')}
          onCompressZip={() => handleCompressArchive('zip')}
          onCompressTarGz={() => handleCompressArchive('tar.gz')}
          showGitHistory={Boolean(repoInitialized && selectedItem && !selectedItem.isDirectory)}
          onShowGitHistory={handleShowGitHistory}
        />
      )}
      
      {/* 入力ダイアログ */}
      {showInputDialog && (
        <InputDialog
          isOpen={showInputDialog}
          title={
            inputDialogMode === 'newFile'
              ? '新規ファイル作成' 
              : inputDialogMode === 'newFolder' 
                ? '新規フォルダ作成' 
                : inputDialogMode === 'tempFile'
                  ? '一時ファイル作成'
                  : '名前の変更'
          }
          label={
            inputDialogMode === 'newFile' 
              ? 'ファイル名' 
              : inputDialogMode === 'newFolder' 
                ? 'フォルダ名' 
                : inputDialogMode === 'tempFile'
                  ? 'ファイル名'
                  : '新しい名前'
          }
          showExtensionSelect={inputDialogMode === 'newFile' || inputDialogMode === 'tempFile'}
          extensions={['md', 'txt', 'json', 'csv', 'tsv', 'yaml', 'html', 'js', 'ts', 'css', 'mmd']}
          initialValue={inputDialogInitialValue}
          validateInput={validateFileName}
          onConfirm={handleInputConfirm}
          onCancel={() => setShowInputDialog(false)}
        />
      )}

      {showMermaidTemplateDialog && pendingMermaidFile && (
        <MermaidTemplateDialog
          isOpen={showMermaidTemplateDialog}
          fileName={pendingMermaidFile.fileName}
          historyKey={pendingMermaidFile.fileName}
          onCancel={handleMermaidTemplateCancel}
          onConfirm={handleMermaidTemplateConfirm}
        />
      )}

      {/* 削除確認ダイアログ */}
      {showConfirmDialog && selectedItem && (
        <ConfirmDialog
          isOpen={showConfirmDialog}
          title={`${selectedItem.isDirectory ? 'フォルダ' : 'ファイル'}を削除`}
          message={`"${selectedItem.name}" を削除してもよろしいですか？${selectedItem.isDirectory ? 'フォルダ内のすべてのファイルとフォルダも削除されます。' : ''}`}
          confirmLabel="削除"
          isDestructive={true}
          onConfirm={handleDeleteConfirm}
          onCancel={() => setShowConfirmDialog(false)}
        />
      )}
    </div>
  );
};

export default FileExplorer;<|MERGE_RESOLUTION|>--- conflicted
+++ resolved
@@ -77,10 +77,6 @@
     selectedFiles,
     addSelectedFile,
     removeSelectedFile,
-<<<<<<< HEAD
-=======
-    openBrowserWithUrl,
->>>>>>> 64877524
   } = useEditorStore();
   const setGitRootDirectory = useGitStore((state) => state.setRootDirectory);
   // Avoid returning an object literal from the selector which creates a new
@@ -191,13 +187,6 @@
     }
   };
 
-<<<<<<< HEAD
-=======
-  const handleOpenGoogleDrive = useCallback(() => {
-    openBrowserWithUrl(GOOGLE_DRIVE_URL);
-  }, [openBrowserWithUrl]);
-  
->>>>>>> 64877524
   // フォルダの展開状態を切り替え
   const toggleFolder = (path: string) => {
     const newExpandedFolders = new Set(expandedFolders);
@@ -813,25 +802,7 @@
       
       {/* ファイルツリー */}
       <div className="flex-1 overflow-auto">
-<<<<<<< HEAD
         <GoogleDriveExplorer />
-=======
-        <div className="border-b border-gray-300 bg-white px-3 py-3 text-xs text-gray-600 dark:border-gray-700 dark:bg-gray-900 dark:text-gray-300">
-          <div className="flex items-center justify-between">
-            <span className="font-semibold text-gray-700 dark:text-gray-100">クラウドストレージ</span>
-            <button
-              className="rounded border border-blue-500 bg-blue-500 px-3 py-1 text-xs font-semibold text-white transition hover:bg-blue-600 focus:outline-none focus-visible:ring-2 focus-visible:ring-blue-400 dark:border-blue-400 dark:bg-blue-500 dark:hover:bg-blue-400"
-              type="button"
-              onClick={handleOpenGoogleDrive}
-            >
-              Google Drive を開く
-            </button>
-          </div>
-          <p className="mt-2 leading-relaxed">
-            Google Drive は組み込みブラウザで開きます。最初に Google アカウントでのログインが必要な場合があります。
-          </p>
-        </div>
->>>>>>> 64877524
         {rootFileTree ? (
           <div className="py-1 text-sm">
             {renderFileTree(rootFileTree)}
